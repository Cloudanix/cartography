--- conflicted
+++ resolved
@@ -52,17 +52,14 @@
         "azure-mgmt-storage>=16.0.0",
         "azure-mgmt-sql<=1.0.0",
         "azure-identity>=1.5.0",
-<<<<<<< HEAD
         "azure-mgmt-containerinstance>=1.5.0",
         "azure-mgmt-containerregistry>=2.8.0",
         "azure-mgmt-containerservice>=4.4.0",
-=======
         "azure-mgmt-keyvault>=1.1.0",
         "azure-graphrbac>=0.61.1",
         "azure-mgmt-resource>=10.2.0",
         "azure-mgmt-network>=2.7.0",
         "azure-mgmt-web>=0.35.0",
->>>>>>> ef5d3102
         "kubernetes>=18.20.0",
         "pdpyras>=4.3.0",
     ],
