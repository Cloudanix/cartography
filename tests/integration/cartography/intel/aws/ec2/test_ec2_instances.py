<<<<<<< HEAD
from unittest.mock import MagicMock
from unittest.mock import patch

import cartography.intel.aws.ec2.instances
=======
import cartography.intel.aws.ec2.instances
import cartography.intel.aws.ec2.route_tables
import cartography.intel.aws.ec2.subnets
>>>>>>> 87e735de
import cartography.intel.aws.iam
import tests.data.aws.ec2.instances
import tests.data.aws.ec2.route_tables
import tests.data.aws.ec2.subnets
import tests.data.aws.iam
from cartography.intel.aws.ec2.instances import sync_ec2_instances
from cartography.util import run_analysis_job
from tests.data.aws.ec2.instances import DESCRIBE_INSTANCES
from tests.integration.cartography.intel.aws.common import create_test_account
from tests.integration.util import check_nodes
from tests.integration.util import check_rels

TEST_ACCOUNT_ID = '000000000000'
TEST_REGION = 'us-east-1'
TEST_UPDATE_TAG = 123456789
TEST_WORKSPACE_ID = '123'


@patch.object(cartography.intel.aws.ec2.instances, 'get_ec2_instances', return_value=DESCRIBE_INSTANCES['Reservations'])
def test_sync_ec2_instances(mock_get_instances, neo4j_session):
    """
    Ensure that instances actually get loaded and have their key fields
    """
<<<<<<< HEAD
    # Arrange
    boto3_session = MagicMock()
    create_test_account(neo4j_session, TEST_ACCOUNT_ID, TEST_UPDATE_TAG)

    # Act
    sync_ec2_instances(
        neo4j_session,
        boto3_session,
        [TEST_REGION],
        TEST_ACCOUNT_ID,
        TEST_UPDATE_TAG,
        {'UPDATE_TAG': TEST_UPDATE_TAG, 'AWS_ID': TEST_ACCOUNT_ID},
=======
    data = tests.data.aws.ec2.instances.DESCRIBE_INSTANCES['Reservations']
    cartography.intel.aws.ec2.instances.load_ec2_instances(
        neo4j_session, data, TEST_ACCOUNT_ID, TEST_UPDATE_TAG,
>>>>>>> 87e735de
    )

    # Assert EC2 instances exist
    assert check_nodes(neo4j_session, 'EC2Instance', ['id', 'instanceid']) == {
        ("i-01", "i-01"),
        ("i-02", "i-02"),
        ("i-03", "i-03"),
        ("i-04", "i-04"),
    }

    # Assert that instances are connected to their expected reservations
    assert check_rels(
        neo4j_session,
        'EC2Reservation',
        'reservationid',
        'EC2Instance',
        'id',
        'MEMBER_OF_EC2_RESERVATION',
        rel_direction_right=False,
    ) == {
        ("r-01", "i-01"),
        ("r-02", "i-02"),
        ("r-03", "i-03"),
        ("r-03", "i-04"),
    }

    # Assert network interface to instances
    assert check_rels(
        neo4j_session,
        'NetworkInterface',
        'id',
        'EC2Instance',
        'id',
        'NETWORK_INTERFACE',
        rel_direction_right=False,
    ) == {
        ('eni-de', 'i-01'),
        ('eni-87', 'i-02'),
        ('eni-75', 'i-03'),
        ('eni-76', 'i-04'),
    }

<<<<<<< HEAD
    # Assert network interface to subnet
    assert check_rels(
        neo4j_session,
        'NetworkInterface',
        'id',
        'EC2Subnet',
        'id',
        'PART_OF_SUBNET',
        rel_direction_right=True,
    ) == {
        ('eni-75', 'SOME_SUBNET_1'),
        ('eni-76', 'SOME_SUBNET_1'),
        ('eni-87', 'SOME_SUBNET_1'),
    }
=======
def test_ec2_reservations_to_instances(neo4j_session, *args):
    """
    Ensure that instances are connected to their expected reservations
    """
    data = tests.data.aws.ec2.instances.DESCRIBE_INSTANCES['Reservations']
    cartography.intel.aws.ec2.instances.load_ec2_instances(
        neo4j_session, data, TEST_ACCOUNT_ID, TEST_UPDATE_TAG,
    )
>>>>>>> 87e735de

    # Assert network interface to security group
    assert check_rels(
        neo4j_session,
        'NetworkInterface',
        'id',
        'EC2SecurityGroup',
        'id',
        'MEMBER_OF_EC2_SECURITY_GROUP',
        rel_direction_right=True,
    ) == {
        ('eni-75', 'SOME_GROUP_ID_2'),
        ('eni-75', 'THIS_IS_A_SG_ID'),
        ('eni-76', 'SOME_GROUP_ID_2'),
        ('eni-76', 'THIS_IS_A_SG_ID'),
        ('eni-87', 'SOME_GROUP_ID_2'),
        ('eni-87', 'SOME_GROUP_ID_3'),
        ('eni-de', 'SOME_GROUP_ID_2'),
        ('eni-de', 'sg-GROUP-ID'),
    }

    # Assert network interface to AWS account
    assert check_rels(
        neo4j_session,
        'NetworkInterface',
        'id',
        'AWSAccount',
        'id',
        'RESOURCE',
        rel_direction_right=False,
    ) == {
        ('eni-75', '000000000000'),
        ('eni-76', '000000000000'),
        ('eni-87', '000000000000'),
        ('eni-de', '000000000000'),
    }

    # Assert EC2 Key Pair to AWS account
    assert check_rels(
        neo4j_session,
        'EC2KeyPair',
        'id',
        'AWSAccount',
        'id',
        'RESOURCE',
        rel_direction_right=False,
    ) == {
        ('arn:aws:ec2:us-east-1:000000000000:key-pair/boot', '000000000000'),
    }

    # Assert EC2 Key Pair to EC2 instance
    assert check_rels(
        neo4j_session,
        'EC2KeyPair',
        'id',
        'EC2Instance',
        'id',
        'SSH_LOGIN_TO',
        rel_direction_right=True,
    ) == {
        ('arn:aws:ec2:us-east-1:000000000000:key-pair/boot', 'i-01'),
        ('arn:aws:ec2:us-east-1:000000000000:key-pair/boot', 'i-02'),
        ('arn:aws:ec2:us-east-1:000000000000:key-pair/boot', 'i-03'),
        ('arn:aws:ec2:us-east-1:000000000000:key-pair/boot', 'i-04'),
    }

    # Assert EC2 Security Group to EC2 Instance
    assert check_rels(
        neo4j_session,
        'EC2SecurityGroup',
        'id',
        'EC2Instance',
        'id',
        'MEMBER_OF_EC2_SECURITY_GROUP',
        rel_direction_right=False,
    ) == {
        ('sg-GROUP-ID', 'i-01'),
        ('SOME_GROUP_ID_2', 'i-01'),
        ('SOME_GROUP_ID_2', 'i-02'),
        ('SOME_GROUP_ID_2', 'i-03'),
        ('SOME_GROUP_ID_2', 'i-04'),
        ('SOME_GROUP_ID_3', 'i-02'),
        ('THIS_IS_A_SG_ID', 'i-03'),
        ('THIS_IS_A_SG_ID', 'i-04'),
    }

    # Assert EC2 Security Group to AWS account
    assert check_rels(
        neo4j_session,
        'EC2SecurityGroup',
        'id',
        'AWSAccount',
        'id',
        'RESOURCE',
        rel_direction_right=False,
    ) == {
        ('SOME_GROUP_ID_2', '000000000000'),
        ('SOME_GROUP_ID_3', '000000000000'),
        ('THIS_IS_A_SG_ID', '000000000000'),
        ('sg-GROUP-ID', '000000000000'),
    }

    # Assert EC2 Subnet to EC2 Instance
    assert check_rels(
        neo4j_session,
        'EC2Subnet',
        'id',
        'EC2Instance',
        'id',
        'PART_OF_SUBNET',
        rel_direction_right=False,
    ) == {
        ('SOME_SUBNET_1', 'i-02'),
        ('SOME_SUBNET_1', 'i-03'),
        ('SOME_SUBNET_1', 'i-04'),
    }

    # Assert EC2 Subnet to AWS account
    assert check_rels(
        neo4j_session,
        'EC2Subnet',
        'id',
        'AWSAccount',
        'id',
        'RESOURCE',
        rel_direction_right=False,
    ) == {
        ('SOME_SUBNET_1', '000000000000'),
    }

    # Assert EBS Volume to EC2 Instance
    assert check_rels(
        neo4j_session,
        'EBSVolume',
        'id',
        'EC2Instance',
        'id',
        'ATTACHED_TO',
        rel_direction_right=True,
    ) == {
        ('vol-0df', 'i-01'),
        ('vol-03', 'i-02'),
        ('vol-09', 'i-03'),
        ('vol-04', 'i-04'),
    }

    # Assert EBS Volume to AWS account
    assert check_rels(
        neo4j_session,
        'EBSVolume',
        'id',
        'AWSAccount',
        'id',
        'RESOURCE',
        rel_direction_right=False,
    ) == {
        ('vol-03', '000000000000'),
        ('vol-04', '000000000000'),
        ('vol-09', '000000000000'),
        ('vol-0df', '000000000000'),
    }


@patch.object(cartography.intel.aws.ec2.instances, 'get_ec2_instances', return_value=DESCRIBE_INSTANCES['Reservations'])
def test_ec2_iaminstanceprofiles(mock_get_instances, neo4j_session):
    """
    Ensure that EC2Instances are attached to the IAM Roles that they can assume due to their IAM instance profiles
    """
    # Arrange
    boto3_session = MagicMock()
    create_test_account(neo4j_session, TEST_ACCOUNT_ID, TEST_UPDATE_TAG)
    data_iam = tests.data.aws.iam.INSTACE['Roles']
    sync_ec2_instances(
        neo4j_session,
        boto3_session,
        [TEST_REGION],
        TEST_ACCOUNT_ID,
        TEST_UPDATE_TAG,
        {'UPDATE_TAG': TEST_UPDATE_TAG, 'AWS_ID': TEST_ACCOUNT_ID},
    )
    cartography.intel.aws.iam.load_roles(
        neo4j_session, data_iam, TEST_ACCOUNT_ID, TEST_UPDATE_TAG,
    )
    common_job_parameters = {
        "UPDATE_TAG": TEST_UPDATE_TAG,
    }

    # Act
    run_analysis_job(
        'aws_ec2_iaminstanceprofile.json',
        neo4j_session,
        common_job_parameters,
    )

    # Assert
    assert check_rels(
        neo4j_session,
        'EC2Instance',
        'id',
        'AWSRole',
        'arn',
        'STS_ASSUMEROLE_ALLOW',
        rel_direction_right=True,
    ) == {
        ('i-02', 'arn:aws:iam::000000000000:role/SERVICE_NAME_2'),
        ('i-03', 'arn:aws:iam::000000000000:role/ANOTHER_SERVICE_NAME'),
        ('i-04', 'arn:aws:iam::000000000000:role/ANOTHER_SERVICE_NAME'),
    }

def test_ec2_asset_exposure(neo4j_session):
    neo4j_session.run(
        """
        MERGE (aws:AWSAccount{id: $aws_account_id})<-[:OWNER]-(:CloudanixWorkspace{id: $workspace_id})
        ON CREATE SET aws.firstseen = timestamp()
        SET aws.lastupdated = $aws_update_tag
        """,
        aws_account_id=TEST_ACCOUNT_ID,
        aws_update_tag=TEST_UPDATE_TAG,
<<<<<<< HEAD
        workspace_id=TEST_WORKSPACE_ID
=======
        workspace_id=TEST_WORKSPACE_ID,
>>>>>>> 87e735de
    )

    neo4j_session.run(
        """
        MERGE (:AWSVpc{id : 'vpc-025873e026b9e8ee6'})
        """
    )
    data_instances = tests.data.aws.ec2.instances.DESCRIBE_INSTANCES['Reservations']
<<<<<<< HEAD
    cartography.intel.aws.ec2.instances.load_ec2_instance_data(
=======
    data_iam = tests.data.aws.iam.INSTACE['Roles']

    cartography.intel.aws.ec2.instances.load_ec2_instances(
>>>>>>> 87e735de
        neo4j_session, data_instances, TEST_ACCOUNT_ID, TEST_UPDATE_TAG,
    )

    data = tests.data.aws.ec2.route_tables.DESCRIBE_ROUTE_TABLES
    cartography.intel.aws.ec2.route_tables.load_route_tables(
        neo4j_session,
        data,
        TEST_ACCOUNT_ID,
        TEST_UPDATE_TAG
    )
    data = tests.data.aws.ec2.subnets.DESCRIBE_SUBNETS
    cartography.intel.aws.ec2.subnets.load_subnets(
        neo4j_session,
        data,
        TEST_ACCOUNT_ID,
        TEST_UPDATE_TAG,
    )
    common_job_parameters = {
<<<<<<< HEAD
        "UPDATE_TAG": TEST_UPDATE_TAG + 1,
        "WORKSPACE_ID": TEST_WORKSPACE_ID,
        "AWS_ID": TEST_ACCOUNT_ID,
        "PUBLIC_PORTS": ['20', '21', '22', '3306', '3389', '4333'],
=======
        "UPDATE_TAG": TEST_UPDATE_TAG,
        "WORKSPACE_ID": TEST_WORKSPACE_ID,
>>>>>>> 87e735de
    }

    run_analysis_job(
        'implicit_relationship_creation.json',
        neo4j_session,
        common_job_parameters
    )

    run_analysis_job(
        'aws_ec2_subnet_asset_exposure.json',
        neo4j_session,
        common_job_parameters,
    )

    run_analysis_job(
        'aws_ec2_security_group_asset_exposure.json',
        neo4j_session,
        common_job_parameters
    )

    run_analysis_job(
        'aws_ec2_instance_asset_exposure.json',
        neo4j_session,
        common_job_parameters,
    )

    expected_nodes = {
        ('i-03', 'public_ip, public_subnet_ipv4'),
        ('i-04', 'public_ip, public_subnet_ipv6'),
        ('i-02', 'public_ip, public_subnet_ipv4'),
        ('i-01', 'public_ip, public_subnet_ipv6'),
    }

    nodes = neo4j_session.run(
        """
        MATCH (instance:EC2Instance{exposed_internet: true}) return instance.id, instance.exposed_internet_type
        """,
    )

    actual_nodes = {
        (
            n['instance.id'],
            ", ".join(n['instance.exposed_internet_type'])
        )
        for n in nodes
    }
<<<<<<< HEAD
=======
    assert actual_nodes == expected_nodes


def test_ec2_asset_exposure(neo4j_session):
    neo4j_session.run(
        """
        MERGE (aws:AWSAccount{id: $aws_account_id})<-[:OWNER]-(:CloudanixWorkspace{id: $workspace_id})
        ON CREATE SET aws.firstseen = timestamp()
        SET aws.lastupdated = $aws_update_tag
        """,
        aws_account_id=TEST_ACCOUNT_ID,
        aws_update_tag=TEST_UPDATE_TAG,
        workspace_id=TEST_WORKSPACE_ID
    )

    neo4j_session.run(
        """
        MERGE (:AWSVpc{id : 'vpc-025873e026b9e8ee6'})
        """
    )
    data_instances = tests.data.aws.ec2.instances.DESCRIBE_INSTANCES['Reservations']
    cartography.intel.aws.ec2.instances.load_ec2_instances(
        neo4j_session, data_instances, TEST_ACCOUNT_ID, TEST_UPDATE_TAG,
    )

    data = tests.data.aws.ec2.route_tables.DESCRIBE_ROUTE_TABLES
    cartography.intel.aws.ec2.route_tables.load_route_tables(
        neo4j_session,
        data,
        TEST_ACCOUNT_ID,
        TEST_UPDATE_TAG
    )
    data = tests.data.aws.ec2.subnets.DESCRIBE_SUBNETS
    cartography.intel.aws.ec2.subnets.load_subnets(
        neo4j_session,
        data,
        TEST_ACCOUNT_ID,
        TEST_UPDATE_TAG,
    )
    common_job_parameters = {
        "UPDATE_TAG": TEST_UPDATE_TAG + 1,
        "WORKSPACE_ID": TEST_WORKSPACE_ID,
        "AWS_ID": TEST_ACCOUNT_ID,
        "PUBLIC_PORTS": ['20', '21', '22', '3306', '3389', '4333'],
    }

    run_analysis_job(
        'implicit_relationship_creation.json',
        neo4j_session,
        common_job_parameters
    )

    run_analysis_job(
        'aws_ec2_subnet_asset_exposure.json',
        neo4j_session,
        common_job_parameters,
    )

    run_analysis_job(
        'aws_ec2_security_group_asset_exposure.json',
        neo4j_session,
        common_job_parameters
    )

    run_analysis_job(
        'aws_ec2_instance_asset_exposure.json',
        neo4j_session,
        common_job_parameters,
    )

    expected_nodes = {
        ('i-03', 'public_ip, public_subnet_ipv4'),
        ('i-04', 'public_ip, public_subnet_ipv6'),
        ('i-02', 'public_ip, public_subnet_ipv4'),
        ('i-01', 'public_ip, public_subnet_ipv6'),
    }

    nodes = neo4j_session.run(
        """
        MATCH (instance:EC2Instance{exposed_internet: true}) return instance.id, instance.exposed_internet_type
        """,
    )

    actual_nodes = {
        (
            n['instance.id'],
            ", ".join(n['instance.exposed_internet_type'])
        )
        for n in nodes
    }
>>>>>>> 87e735de

    assert actual_nodes == expected_nodes<|MERGE_RESOLUTION|>--- conflicted
+++ resolved
@@ -1,13 +1,10 @@
-<<<<<<< HEAD
 from unittest.mock import MagicMock
 from unittest.mock import patch
 
 import cartography.intel.aws.ec2.instances
-=======
 import cartography.intel.aws.ec2.instances
 import cartography.intel.aws.ec2.route_tables
 import cartography.intel.aws.ec2.subnets
->>>>>>> 87e735de
 import cartography.intel.aws.iam
 import tests.data.aws.ec2.instances
 import tests.data.aws.ec2.route_tables
@@ -31,24 +28,9 @@
     """
     Ensure that instances actually get loaded and have their key fields
     """
-<<<<<<< HEAD
-    # Arrange
-    boto3_session = MagicMock()
-    create_test_account(neo4j_session, TEST_ACCOUNT_ID, TEST_UPDATE_TAG)
-
-    # Act
-    sync_ec2_instances(
-        neo4j_session,
-        boto3_session,
-        [TEST_REGION],
-        TEST_ACCOUNT_ID,
-        TEST_UPDATE_TAG,
-        {'UPDATE_TAG': TEST_UPDATE_TAG, 'AWS_ID': TEST_ACCOUNT_ID},
-=======
     data = tests.data.aws.ec2.instances.DESCRIBE_INSTANCES['Reservations']
     cartography.intel.aws.ec2.instances.load_ec2_instances(
         neo4j_session, data, TEST_ACCOUNT_ID, TEST_UPDATE_TAG,
->>>>>>> 87e735de
     )
 
     # Assert EC2 instances exist
@@ -59,54 +41,21 @@
         ("i-04", "i-04"),
     }
 
-    # Assert that instances are connected to their expected reservations
-    assert check_rels(
-        neo4j_session,
-        'EC2Reservation',
-        'reservationid',
-        'EC2Instance',
-        'id',
-        'MEMBER_OF_EC2_RESERVATION',
-        rel_direction_right=False,
-    ) == {
-        ("r-01", "i-01"),
-        ("r-02", "i-02"),
-        ("r-03", "i-03"),
-        ("r-03", "i-04"),
-    }
-
-    # Assert network interface to instances
-    assert check_rels(
-        neo4j_session,
-        'NetworkInterface',
-        'id',
-        'EC2Instance',
-        'id',
-        'NETWORK_INTERFACE',
-        rel_direction_right=False,
-    ) == {
-        ('eni-de', 'i-01'),
-        ('eni-87', 'i-02'),
-        ('eni-75', 'i-03'),
-        ('eni-76', 'i-04'),
-    }
-
-<<<<<<< HEAD
-    # Assert network interface to subnet
-    assert check_rels(
-        neo4j_session,
-        'NetworkInterface',
-        'id',
-        'EC2Subnet',
-        'id',
-        'PART_OF_SUBNET',
-        rel_direction_right=True,
-    ) == {
-        ('eni-75', 'SOME_SUBNET_1'),
-        ('eni-76', 'SOME_SUBNET_1'),
-        ('eni-87', 'SOME_SUBNET_1'),
-    }
-=======
+    nodes = neo4j_session.run(
+        """
+        MATCH (i:EC2Instance) return i.id, i.instanceid
+        """,
+    )
+    actual_nodes = {
+        (
+            n['i.id'],
+            n['i.instanceid'],
+        )
+        for n in nodes
+    }
+    assert actual_nodes == expected_nodes
+
+
 def test_ec2_reservations_to_instances(neo4j_session, *args):
     """
     Ensure that instances are connected to their expected reservations
@@ -115,7 +64,56 @@
     cartography.intel.aws.ec2.instances.load_ec2_instances(
         neo4j_session, data, TEST_ACCOUNT_ID, TEST_UPDATE_TAG,
     )
->>>>>>> 87e735de
+
+    expected_nodes = {
+        (
+            "r-01",
+            "i-01",
+        ),
+        (
+            "r-02",
+            "i-02",
+        ),
+        (
+            "r-03",
+            "i-03",
+        ),
+        (
+            "r-03",
+            "i-04",
+        ),
+    }
+
+    # Assert network interface to instances
+    assert check_rels(
+        neo4j_session,
+        'NetworkInterface',
+        'id',
+        'EC2Instance',
+        'id',
+        'NETWORK_INTERFACE',
+        rel_direction_right=False,
+    ) == {
+        ('eni-de', 'i-01'),
+        ('eni-87', 'i-02'),
+        ('eni-75', 'i-03'),
+        ('eni-76', 'i-04'),
+    }
+
+    # Assert network interface to subnet
+    assert check_rels(
+        neo4j_session,
+        'NetworkInterface',
+        'id',
+        'EC2Subnet',
+        'id',
+        'PART_OF_SUBNET',
+        rel_direction_right=True,
+    ) == {
+        ('eni-75', 'SOME_SUBNET_1'),
+        ('eni-76', 'SOME_SUBNET_1'),
+        ('eni-87', 'SOME_SUBNET_1'),
+    }
 
     # Assert network interface to security group
     assert check_rels(
@@ -284,48 +282,6 @@
     """
     Ensure that EC2Instances are attached to the IAM Roles that they can assume due to their IAM instance profiles
     """
-    # Arrange
-    boto3_session = MagicMock()
-    create_test_account(neo4j_session, TEST_ACCOUNT_ID, TEST_UPDATE_TAG)
-    data_iam = tests.data.aws.iam.INSTACE['Roles']
-    sync_ec2_instances(
-        neo4j_session,
-        boto3_session,
-        [TEST_REGION],
-        TEST_ACCOUNT_ID,
-        TEST_UPDATE_TAG,
-        {'UPDATE_TAG': TEST_UPDATE_TAG, 'AWS_ID': TEST_ACCOUNT_ID},
-    )
-    cartography.intel.aws.iam.load_roles(
-        neo4j_session, data_iam, TEST_ACCOUNT_ID, TEST_UPDATE_TAG,
-    )
-    common_job_parameters = {
-        "UPDATE_TAG": TEST_UPDATE_TAG,
-    }
-
-    # Act
-    run_analysis_job(
-        'aws_ec2_iaminstanceprofile.json',
-        neo4j_session,
-        common_job_parameters,
-    )
-
-    # Assert
-    assert check_rels(
-        neo4j_session,
-        'EC2Instance',
-        'id',
-        'AWSRole',
-        'arn',
-        'STS_ASSUMEROLE_ALLOW',
-        rel_direction_right=True,
-    ) == {
-        ('i-02', 'arn:aws:iam::000000000000:role/SERVICE_NAME_2'),
-        ('i-03', 'arn:aws:iam::000000000000:role/ANOTHER_SERVICE_NAME'),
-        ('i-04', 'arn:aws:iam::000000000000:role/ANOTHER_SERVICE_NAME'),
-    }
-
-def test_ec2_asset_exposure(neo4j_session):
     neo4j_session.run(
         """
         MERGE (aws:AWSAccount{id: $aws_account_id})<-[:OWNER]-(:CloudanixWorkspace{id: $workspace_id})
@@ -334,103 +290,44 @@
         """,
         aws_account_id=TEST_ACCOUNT_ID,
         aws_update_tag=TEST_UPDATE_TAG,
-<<<<<<< HEAD
-        workspace_id=TEST_WORKSPACE_ID
-=======
         workspace_id=TEST_WORKSPACE_ID,
->>>>>>> 87e735de
-    )
-
-    neo4j_session.run(
-        """
-        MERGE (:AWSVpc{id : 'vpc-025873e026b9e8ee6'})
-        """
-    )
+    )
+
     data_instances = tests.data.aws.ec2.instances.DESCRIBE_INSTANCES['Reservations']
-<<<<<<< HEAD
-    cartography.intel.aws.ec2.instances.load_ec2_instance_data(
-=======
     data_iam = tests.data.aws.iam.INSTACE['Roles']
 
     cartography.intel.aws.ec2.instances.load_ec2_instances(
->>>>>>> 87e735de
         neo4j_session, data_instances, TEST_ACCOUNT_ID, TEST_UPDATE_TAG,
     )
-
-    data = tests.data.aws.ec2.route_tables.DESCRIBE_ROUTE_TABLES
-    cartography.intel.aws.ec2.route_tables.load_route_tables(
-        neo4j_session,
-        data,
-        TEST_ACCOUNT_ID,
-        TEST_UPDATE_TAG
-    )
-    data = tests.data.aws.ec2.subnets.DESCRIBE_SUBNETS
-    cartography.intel.aws.ec2.subnets.load_subnets(
-        neo4j_session,
-        data,
-        TEST_ACCOUNT_ID,
-        TEST_UPDATE_TAG,
+    cartography.intel.aws.iam.load_roles(
+        neo4j_session, data_iam, TEST_ACCOUNT_ID, TEST_UPDATE_TAG,
     )
     common_job_parameters = {
-<<<<<<< HEAD
-        "UPDATE_TAG": TEST_UPDATE_TAG + 1,
-        "WORKSPACE_ID": TEST_WORKSPACE_ID,
-        "AWS_ID": TEST_ACCOUNT_ID,
-        "PUBLIC_PORTS": ['20', '21', '22', '3306', '3389', '4333'],
-=======
         "UPDATE_TAG": TEST_UPDATE_TAG,
         "WORKSPACE_ID": TEST_WORKSPACE_ID,
->>>>>>> 87e735de
-    }
-
-    run_analysis_job(
-        'implicit_relationship_creation.json',
-        neo4j_session,
-        common_job_parameters
-    )
-
-    run_analysis_job(
-        'aws_ec2_subnet_asset_exposure.json',
+    }
+
+    # Act
+    run_analysis_job(
+        'aws_ec2_iaminstanceprofile.json',
         neo4j_session,
         common_job_parameters,
     )
 
-    run_analysis_job(
-        'aws_ec2_security_group_asset_exposure.json',
-        neo4j_session,
-        common_job_parameters
-    )
-
-    run_analysis_job(
-        'aws_ec2_instance_asset_exposure.json',
-        neo4j_session,
-        common_job_parameters,
-    )
-
-    expected_nodes = {
-        ('i-03', 'public_ip, public_subnet_ipv4'),
-        ('i-04', 'public_ip, public_subnet_ipv6'),
-        ('i-02', 'public_ip, public_subnet_ipv4'),
-        ('i-01', 'public_ip, public_subnet_ipv6'),
-    }
-
-    nodes = neo4j_session.run(
-        """
-        MATCH (instance:EC2Instance{exposed_internet: true}) return instance.id, instance.exposed_internet_type
-        """,
-    )
-
-    actual_nodes = {
-        (
-            n['instance.id'],
-            ", ".join(n['instance.exposed_internet_type'])
-        )
-        for n in nodes
-    }
-<<<<<<< HEAD
-=======
-    assert actual_nodes == expected_nodes
-
+    # Assert
+    assert check_rels(
+        neo4j_session,
+        'EC2Instance',
+        'id',
+        'AWSRole',
+        'arn',
+        'STS_ASSUMEROLE_ALLOW',
+        rel_direction_right=True,
+    ) == {
+        ('i-02', 'arn:aws:iam::000000000000:role/SERVICE_NAME_2'),
+        ('i-03', 'arn:aws:iam::000000000000:role/ANOTHER_SERVICE_NAME'),
+        ('i-04', 'arn:aws:iam::000000000000:role/ANOTHER_SERVICE_NAME'),
+    }
 
 def test_ec2_asset_exposure(neo4j_session):
     neo4j_session.run(
@@ -450,7 +347,7 @@
         """
     )
     data_instances = tests.data.aws.ec2.instances.DESCRIBE_INSTANCES['Reservations']
-    cartography.intel.aws.ec2.instances.load_ec2_instances(
+    cartography.intel.aws.ec2.instances.load_ec2_instance_data(
         neo4j_session, data_instances, TEST_ACCOUNT_ID, TEST_UPDATE_TAG,
     )
 
@@ -519,6 +416,96 @@
         )
         for n in nodes
     }
->>>>>>> 87e735de
+
+    assert actual_nodes == expected_nodes
+
+
+def test_ec2_asset_exposure(neo4j_session):
+    neo4j_session.run(
+        """
+        MERGE (aws:AWSAccount{id: $aws_account_id})<-[:OWNER]-(:CloudanixWorkspace{id: $workspace_id})
+        ON CREATE SET aws.firstseen = timestamp()
+        SET aws.lastupdated = $aws_update_tag
+        """,
+        aws_account_id=TEST_ACCOUNT_ID,
+        aws_update_tag=TEST_UPDATE_TAG,
+        workspace_id=TEST_WORKSPACE_ID
+    )
+
+    neo4j_session.run(
+        """
+        MERGE (:AWSVpc{id : 'vpc-025873e026b9e8ee6'})
+        """
+    )
+    data_instances = tests.data.aws.ec2.instances.DESCRIBE_INSTANCES['Reservations']
+    cartography.intel.aws.ec2.instances.load_ec2_instances(
+        neo4j_session, data_instances, TEST_ACCOUNT_ID, TEST_UPDATE_TAG,
+    )
+
+    data = tests.data.aws.ec2.route_tables.DESCRIBE_ROUTE_TABLES
+    cartography.intel.aws.ec2.route_tables.load_route_tables(
+        neo4j_session,
+        data,
+        TEST_ACCOUNT_ID,
+        TEST_UPDATE_TAG
+    )
+    data = tests.data.aws.ec2.subnets.DESCRIBE_SUBNETS
+    cartography.intel.aws.ec2.subnets.load_subnets(
+        neo4j_session,
+        data,
+        TEST_ACCOUNT_ID,
+        TEST_UPDATE_TAG,
+    )
+    common_job_parameters = {
+        "UPDATE_TAG": TEST_UPDATE_TAG + 1,
+        "WORKSPACE_ID": TEST_WORKSPACE_ID,
+        "AWS_ID": TEST_ACCOUNT_ID,
+        "PUBLIC_PORTS": ['20', '21', '22', '3306', '3389', '4333'],
+    }
+
+    run_analysis_job(
+        'implicit_relationship_creation.json',
+        neo4j_session,
+        common_job_parameters
+    )
+
+    run_analysis_job(
+        'aws_ec2_subnet_asset_exposure.json',
+        neo4j_session,
+        common_job_parameters,
+    )
+
+    run_analysis_job(
+        'aws_ec2_security_group_asset_exposure.json',
+        neo4j_session,
+        common_job_parameters
+    )
+
+    run_analysis_job(
+        'aws_ec2_instance_asset_exposure.json',
+        neo4j_session,
+        common_job_parameters,
+    )
+
+    expected_nodes = {
+        ('i-03', 'public_ip, public_subnet_ipv4'),
+        ('i-04', 'public_ip, public_subnet_ipv6'),
+        ('i-02', 'public_ip, public_subnet_ipv4'),
+        ('i-01', 'public_ip, public_subnet_ipv6'),
+    }
+
+    nodes = neo4j_session.run(
+        """
+        MATCH (instance:EC2Instance{exposed_internet: true}) return instance.id, instance.exposed_internet_type
+        """,
+    )
+
+    actual_nodes = {
+        (
+            n['instance.id'],
+            ", ".join(n['instance.exposed_internet_type'])
+        )
+        for n in nodes
+    }
 
     assert actual_nodes == expected_nodes