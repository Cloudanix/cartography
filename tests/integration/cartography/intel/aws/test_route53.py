--- conflicted
+++ resolved
@@ -143,18 +143,12 @@
     )
     # Imagine it's a new sync run so we set a new update tag
     new_update_tag = 1337
-<<<<<<< HEAD
     new_job_parameters = {
         "UPDATE_TAG": new_update_tag,
         "AWS_ID": TEST_AWS_ACCOUNTID,
     }
     # Run all cleanup jobs where DNS_POINTS_TO is mentioned in the AWS sync.
     cartography.intel.aws.route53.cleanup_route53(neo4j_session, new_job_parameters)
-=======
-
-    # Act: Run all cleanup jobs where DNS_POINTS_TO is mentioned in the AWS sync.
-    cartography.intel.aws.route53.cleanup_route53(neo4j_session, TEST_AWS_ACCOUNTID, new_update_tag)
->>>>>>> 7f3b7f7b
     cartography.intel.aws.elasticsearch.cleanup(
         neo4j_session, new_job_parameters
     )
