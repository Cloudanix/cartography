from cartography.intel.azure import compute
from cartography.intel.azure import network
from tests.data.azure.compute import DESCRIBE_DISKS
from tests.data.azure.compute import DESCRIBE_SNAPSHOTS
from tests.data.azure.compute import DESCRIBE_VM_DATA_DISKS
from tests.data.azure.compute import DESCRIBE_VMAVAILABLESIZES
from tests.data.azure.compute import DESCRIBE_VMEXTENSIONS
from tests.data.azure.compute import DESCRIBE_VMS
from tests.data.azure.compute import DESCRIBE_VMSCALESETEXTENSIONS
from tests.data.azure.compute import DESCRIBE_VMSCALESETS
from tests.data.azure.network import DESCRIBE_NETWORKSECURITYGROUPS
from tests.data.azure.network import DESCRIBE_NETWORKSECURITYRULES
from tests.data.azure.network import DESCRIBE_NETWORKINTERFACES
from tests.data.azure.network import DESCRIBE_PUBLICIPADDRESSES
from tests.data.azure.network import DESCRIBE_PUBLICIPADDRESSES_REFERENCE
from tests.data.azure.network import DESCRIBE_NETWORKSUBNETS
from tests.data.azure.network import DESCRIBE_ROUTETABLE
from tests.data.azure.network import DESCRIBE_NETWORKROUTE
from tests.data.azure.network import DESCRIBE_NETWORKS
from cartography.util import run_analysis_job

TEST_SUBSCRIPTION_ID = '00-00-00-00'
TEST_RESOURCE_GROUP = 'TestRG'
TEST_UPDATE_TAG = 123456789
TEST_WORKSPACE_ID = '123'
TEST_TENANT_ID = '123'


def test_load_vms(neo4j_session):
    compute.load_vms(
        neo4j_session,
        TEST_SUBSCRIPTION_ID,
        DESCRIBE_VMS,
        TEST_UPDATE_TAG,
    )

    expected_nodes = {
        "/subscriptions/00-00-00-00/resourceGroups/TestRG/providers/Microsoft.Compute/virtualMachines/TestVM",
        "/subscriptions/00-00-00-00/resourceGroups/TestRG/providers/Microsoft.Compute/virtualMachines/TestVM1",
    }

    nodes = neo4j_session.run(
        """
        MATCH (r:AzureVirtualMachine) RETURN r.id;
        """,
    )
    actual_nodes = {n['r.id'] for n in nodes}

    assert actual_nodes == expected_nodes


def test_load_vms_relationships(neo4j_session):
    # Create Test Azure Subscription
    neo4j_session.run(
        """
        MERGE (as:AzureSubscription{id: $subscription_id})
        ON CREATE SET as.firstseen = timestamp()
        SET as.lastupdated = $update_tag
        """,
        subscription_id=TEST_SUBSCRIPTION_ID,
        update_tag=TEST_UPDATE_TAG,
    )

    compute.load_vms(
        neo4j_session,
        TEST_SUBSCRIPTION_ID,
        DESCRIBE_VMS,
        TEST_UPDATE_TAG,
    )

    expected = {
        (
            TEST_SUBSCRIPTION_ID,
            "/subscriptions/00-00-00-00/resourceGroups/TestRG/providers/Microsoft.Compute/virtualMachines/TestVM",
        ),
        (
            TEST_SUBSCRIPTION_ID,
            "/subscriptions/00-00-00-00/resourceGroups/TestRG/providers/Microsoft.Compute/virtualMachines/TestVM1",
        ),
    }

    # Fetch relationships
    result = neo4j_session.run(
        """
        MATCH (n1:AzureSubscription)-[:RESOURCE]->(n2:AzureVirtualMachine) RETURN n1.id, n2.id;
        """,
    )

    actual = {
        (r['n1.id'], r['n2.id']) for r in result
    }

    assert actual == expected


def test_load_vm_data_disks(neo4j_session):
    compute.load_vm_data_disks(
        neo4j_session,
        "/subscriptions/00-00-00-00/resourceGroups/TestRG/providers/Microsoft.Compute/virtualMachines/TestVM",
        DESCRIBE_VM_DATA_DISKS,
        TEST_UPDATE_TAG,
    )

    expected_nodes = {
        "/subscriptions/00-00-00-00/resourceGroups/TestRG/providers/Microsoft.Compute/disks/dd0",
        "/subscriptions/00-00-00-00/resourceGroups/TestRG/providers/Microsoft.Compute/disks/dd1",
    }

    nodes = neo4j_session.run(
        """
        MATCH (r:AzureDataDisk) RETURN r.id;
        """,
    )

    actual_nodes = {n['r.id'] for n in nodes}

    assert actual_nodes == expected_nodes


def test_load_vm_data_disk_relationships(neo4j_session):
    # Create Test Virtual Machines
    compute.load_vms(
        neo4j_session,
        TEST_SUBSCRIPTION_ID,
        [DESCRIBE_VMS[0]],
        TEST_UPDATE_TAG,
    )

    compute.load_vm_data_disks(
        neo4j_session,
        "/subscriptions/00-00-00-00/resourceGroups/TestRG/providers/Microsoft.Compute/virtualMachines/TestVM",
        DESCRIBE_VM_DATA_DISKS,
        TEST_UPDATE_TAG,
    )

    expected = {
        (
            "/subscriptions/00-00-00-00/resourceGroups/TestRG/providers/Microsoft.Compute/virtualMachines/TestVM",
            "/subscriptions/00-00-00-00/resourceGroups/TestRG/providers/Microsoft.Compute/disks/dd0",
        ),
        (
            "/subscriptions/00-00-00-00/resourceGroups/TestRG/providers/Microsoft.Compute/virtualMachines/TestVM",
            "/subscriptions/00-00-00-00/resourceGroups/TestRG/providers/Microsoft.Compute/disks/dd1",
        ),
    }

    # Fetch relationships
    result = neo4j_session.run(
        """
        MATCH (n1:AzureVirtualMachine)-[:ATTACHED_TO]->(n2:AzureDataDisk) RETURN n1.id, n2.id;
        """,
    )

    actual = {
        (r['n1.id'], r['n2.id']) for r in result
    }

    assert actual == expected


def test_load_disks(neo4j_session):
    compute.load_disks(
        neo4j_session,
        TEST_SUBSCRIPTION_ID,
        DESCRIBE_DISKS,
        TEST_UPDATE_TAG,
    )

    expected_nodes = {
        "/subscriptions/00-00-00-00/resourceGroups/TestRG/providers/Microsoft.Compute/disks/dd0",
        "/subscriptions/00-00-00-00/resourceGroups/TestRG/providers/Microsoft.Compute/disks/dd1",
    }

    nodes = neo4j_session.run(
        """
        MATCH (r:AzureDisk) RETURN r.id;
        """,
    )

    actual_nodes = {n['r.id'] for n in nodes}

    assert actual_nodes == expected_nodes


def test_load_disk_relationships(neo4j_session):
    # Create Test Azure Subscription
    neo4j_session.run(
        """
        MERGE (as:AzureSubscription{id: $subscription_id})
        ON CREATE SET as.firstseen = timestamp()
        SET as.lastupdated = $update_tag
        """,
        subscription_id=TEST_SUBSCRIPTION_ID,
        update_tag=TEST_UPDATE_TAG,
    )

    compute.load_disks(
        neo4j_session,
        TEST_SUBSCRIPTION_ID,
        DESCRIBE_DISKS,
        TEST_UPDATE_TAG,
    )

    expected = {
        (
            TEST_SUBSCRIPTION_ID,
            "/subscriptions/00-00-00-00/resourceGroups/TestRG/providers/Microsoft.Compute/disks/dd0",
        ),
        (
            TEST_SUBSCRIPTION_ID,
            "/subscriptions/00-00-00-00/resourceGroups/TestRG/providers/Microsoft.Compute/disks/dd1",
        ),
    }

    # Fetch relationships
    result = neo4j_session.run(
        """
        MATCH (n1:AzureSubscription)-[:RESOURCE]->(n2:AzureDisk) RETURN n1.id, n2.id;
        """,
    )

    actual = {
        (r['n1.id'], r['n2.id']) for r in result
    }

    assert actual == expected


def test_load_snapshots(neo4j_session):
    compute.load_snapshots(
        neo4j_session,
        TEST_SUBSCRIPTION_ID,
        DESCRIBE_SNAPSHOTS,
        TEST_UPDATE_TAG,
    )

    expected_nodes = {
        "/subscriptions/00-00-00-00/resourceGroups/TestRG/providers/Microsoft.Compute/snapshots/ss0",
        "/subscriptions/00-00-00-00/resourceGroups/TestRG/providers/Microsoft.Compute/snapshots/ss1",
    }

    nodes = neo4j_session.run(
        """
        MATCH (r:AzureSnapshot) RETURN r.id;
        """,
    )

    actual_nodes = {n['r.id'] for n in nodes}

    assert actual_nodes == expected_nodes


def test_load_snapshot_relationships(neo4j_session):
    # Create Test Azure Subscription
    neo4j_session.run(
        """
        MERGE (as:AzureSubscription{id: $subscription_id})
        ON CREATE SET as.firstseen = timestamp()
        SET as.lastupdated = $update_tag
        """,
        subscription_id=TEST_SUBSCRIPTION_ID,
        update_tag=TEST_UPDATE_TAG,
    )

    compute.load_snapshots(
        neo4j_session,
        TEST_SUBSCRIPTION_ID,
        DESCRIBE_SNAPSHOTS,
        TEST_UPDATE_TAG,
    )

    expected = {
        (
            TEST_SUBSCRIPTION_ID,
            "/subscriptions/00-00-00-00/resourceGroups/TestRG/providers/Microsoft.Compute/snapshots/ss0",
        ),
        (
            TEST_SUBSCRIPTION_ID,
            "/subscriptions/00-00-00-00/resourceGroups/TestRG/providers/Microsoft.Compute/snapshots/ss1",
        ),
    }

    # Fetch relationships
    result = neo4j_session.run(
        """
        MATCH (n1:AzureSubscription)-[:RESOURCE]->(n2:AzureSnapshot) RETURN n1.id, n2.id;
        """,
    )

    actual = {
        (r['n1.id'], r['n2.id']) for r in result
    }

    assert actual == expected


def test_load_vm_extensions(neo4j_session):
    compute.load_vm_extensions(
        neo4j_session,
        DESCRIBE_VMEXTENSIONS,
        TEST_UPDATE_TAG,
    )

    expected_nodes = {
        "/subscriptions/00-00-00-00/resourceGroups/TestRG/providers/Microsoft.Compute/\
            virtualMachines/TestVM/extensions/extensions1",
        "/subscriptions/00-00-00-00/resourceGroups/TestRG/providers/Microsoft.Compute/\
            virtualMachines/TestVM1/extensions/extensions2",
    }

    nodes = neo4j_session.run(
        """
        MATCH (r:AzureVirtualMachineExtension) RETURN r.id;
        """, )
    actual_nodes = {n['r.id'] for n in nodes}

    assert actual_nodes == expected_nodes


def test_load_vm_extensions_relationships(neo4j_session):
    compute.load_vms(
        neo4j_session,
        TEST_SUBSCRIPTION_ID,
        DESCRIBE_VMS,
        TEST_UPDATE_TAG,
    )

    compute.load_vm_extensions(
        neo4j_session,
        DESCRIBE_VMEXTENSIONS,
        TEST_UPDATE_TAG,
    )

    expected = {
        (
            "/subscriptions/00-00-00-00/resourceGroups/TestRG/providers/Microsoft.Compute/virtualMachines/TestVM",
            "/subscriptions/00-00-00-00/resourceGroups/TestRG/providers/Microsoft.Compute/\
            virtualMachines/TestVM/extensions/extensions1",
        ),
        (
            "/subscriptions/00-00-00-00/resourceGroups/TestRG/providers/Microsoft.Compute/virtualMachines/TestVM1",
            "/subscriptions/00-00-00-00/resourceGroups/TestRG/providers/Microsoft.Compute/\
            virtualMachines/TestVM1/extensions/extensions2",
        ),
    }

    result = neo4j_session.run(
        """
        MATCH (n1:AzureVirtualMachine)-[:CONTAIN]->(n2:AzureVirtualMachineExtension) RETURN n1.id, n2.id;
        """, )

    actual = {(r['n1.id'], r['n2.id']) for r in result}

    assert actual == expected


def test_load_vm_available_sizes(neo4j_session):
    compute.load_vm_available_sizes(
        neo4j_session,
        DESCRIBE_VMAVAILABLESIZES,
        TEST_UPDATE_TAG,
    )

    expected_nodes = {
        "size1",
        "size2",
    }

    nodes = neo4j_session.run(
        """
        MATCH (r:AzureVirtualMachineAvailableSize) RETURN r.name;
        """, )
    actual_nodes = {n['r.name'] for n in nodes}

    assert actual_nodes == expected_nodes


def test_load_vm_available_sizes_relationships(neo4j_session):
    compute.load_vms(
        neo4j_session,
        TEST_SUBSCRIPTION_ID,
        DESCRIBE_VMS,
        TEST_UPDATE_TAG,
    )

    compute.load_vm_available_sizes(
        neo4j_session,
        DESCRIBE_VMAVAILABLESIZES,
        TEST_UPDATE_TAG,
    )

    expected = {
        (
            "/subscriptions/00-00-00-00/resourceGroups/TestRG/providers/Microsoft.Compute/virtualMachines/TestVM",
            "size1",
        ),
        (
            "/subscriptions/00-00-00-00/resourceGroups/TestRG/providers/Microsoft.Compute/virtualMachines/TestVM1",
            "size2",
        ),
    }

    result = neo4j_session.run(
        """
        MATCH (n1:AzureVirtualMachine)-[:CONTAIN]->(n2:AzureVirtualMachineAvailableSize) RETURN n1.id, n2.name;
        """, )

    actual = {(r['n1.id'], r['n2.name']) for r in result}

    assert actual == expected


def test_load_vm_scale_sets(neo4j_session):
    compute.load_vm_scale_sets(
        neo4j_session,
        TEST_SUBSCRIPTION_ID,
        DESCRIBE_VMSCALESETS,
        TEST_UPDATE_TAG,
    )

    expected_nodes = {
        "/subscriptions/00-00-00-00/resourceGroups/TestRG/providers/Microsoft.Compute/\
            virtualMachineScaleSets/set1",
        "/subscriptions/00-00-00-00/resourceGroups/TestRG/providers/Microsoft.Compute/\
            virtualMachineScaleSets/set2",
    }

    nodes = neo4j_session.run(
        """
        MATCH (r:AzureVirtualMachineScaleSet) RETURN r.id;
        """,
    )
    actual_nodes = {n['r.id'] for n in nodes}

    assert actual_nodes == expected_nodes


def test_load_vms_scale_sets_relationships(neo4j_session):
    neo4j_session.run(
        """
        MERGE (as:AzureSubscription{id: $subscription_id})
        ON CREATE SET as.firstseen = timestamp()
        SET as.lastupdated = $update_tag
        """,
        subscription_id=TEST_SUBSCRIPTION_ID,
        update_tag=TEST_UPDATE_TAG,
    )

    compute.load_vm_scale_sets(
        neo4j_session,
        TEST_SUBSCRIPTION_ID,
        DESCRIBE_VMSCALESETS,
        TEST_UPDATE_TAG,
    )

    expected = {
        (
            TEST_SUBSCRIPTION_ID,
            "/subscriptions/00-00-00-00/resourceGroups/TestRG/providers/Microsoft.Compute/\
            virtualMachineScaleSets/set1",
        ),
        (
            TEST_SUBSCRIPTION_ID,
            "/subscriptions/00-00-00-00/resourceGroups/TestRG/providers/Microsoft.Compute/\
            virtualMachineScaleSets/set2",
        ),
    }

    result = neo4j_session.run(
        """
        MATCH (n1:AzureSubscription)-[:RESOURCE]->(n2:AzureVirtualMachineScaleSet) RETURN n1.id, n2.id;
        """,
    )

    actual = {
        (r['n1.id'], r['n2.id']) for r in result
    }

    assert actual == expected


def test_load_vm_scale_set_extensions(neo4j_session):
    compute.load_vm_scale_sets_extensions(
        neo4j_session,
        DESCRIBE_VMSCALESETEXTENSIONS,
        TEST_UPDATE_TAG,
    )

    expected_nodes = {
        "/subscriptions/00-00-00-00/resourceGroups/TestRG/providers/Microsoft.Compute/\
            virtualMachineScaleSets/set1/extensions/extension1",
        "/subscriptions/00-00-00-00/resourceGroups/TestRG/providers/Microsoft.Compute/\
            virtualMachineScaleSets/set2/extensions/extension2",
    }

    nodes = neo4j_session.run(
        """
        MATCH (r:AzureVirtualMachineScaleSetExtension) RETURN r.id;
        """, )
    actual_nodes = {n['r.id'] for n in nodes}

    assert actual_nodes == expected_nodes


def test_load_vm_scale_set_extensions_relationships(neo4j_session):
    compute.load_vm_scale_sets(
        neo4j_session,
        TEST_SUBSCRIPTION_ID,
        DESCRIBE_VMSCALESETS,
        TEST_UPDATE_TAG,
    )

    compute.load_vm_scale_sets_extensions(
        neo4j_session,
        DESCRIBE_VMSCALESETEXTENSIONS,
        TEST_UPDATE_TAG,
    )

    expected = {
        (
            "/subscriptions/00-00-00-00/resourceGroups/TestRG/providers/Microsoft.Compute/\
            virtualMachineScaleSets/set1",
            "/subscriptions/00-00-00-00/resourceGroups/TestRG/providers/Microsoft.Compute/\
            virtualMachineScaleSets/set1/extensions/extension1",
        ),
        (
            "/subscriptions/00-00-00-00/resourceGroups/TestRG/providers/Microsoft.Compute/\
            virtualMachineScaleSets/set2",
            "/subscriptions/00-00-00-00/resourceGroups/TestRG/providers/Microsoft.Compute/\
            virtualMachineScaleSets/set2/extensions/extension2",
        ),
    }

    result = neo4j_session.run(
        """
        MATCH (n1:AzureVirtualMachineScaleSet)-[:CONTAIN]->(n2:AzureVirtualMachineScaleSetExtension)
         RETURN n1.id, n2.id;
        """, )

    actual = {(r['n1.id'], r['n2.id']) for r in result}

    assert actual == expected


def test_vm_public_exposure_analysis(neo4j_session):
    neo4j_session.run(
        """
        MERGE (as:AzureSubscription{id: $subscription_id})<-[:RESOURCE]-(:AzureTenant{id: $AZURE_TENANT_ID})<-[:OWNER]-(:CloudanixWorkspace{id: $WORKSPACE_ID})
        ON CREATE SET as.firstseen = timestamp()
        SET as.lastupdated = $update_tag
        """,
        subscription_id=TEST_SUBSCRIPTION_ID,
        AZURE_TENANT_ID=TEST_TENANT_ID,
        WORKSPACE_ID=TEST_WORKSPACE_ID,
        update_tag=TEST_UPDATE_TAG,
    )

    network.load_network_security_groups(
        neo4j_session,
        TEST_SUBSCRIPTION_ID,
        DESCRIBE_NETWORKSECURITYGROUPS,
        TEST_UPDATE_TAG,
    )

    network.load_network_security_rules(
        neo4j_session,
        DESCRIBE_NETWORKSECURITYRULES,
        TEST_UPDATE_TAG,
    )

    network.load_network_interfaces(
        neo4j_session,
        TEST_SUBSCRIPTION_ID,
        DESCRIBE_NETWORKINTERFACES,
        TEST_UPDATE_TAG
    )

    network.load_public_ip_addresses(
        neo4j_session,
        TEST_SUBSCRIPTION_ID,
        DESCRIBE_PUBLICIPADDRESSES,
        TEST_UPDATE_TAG
    )

    network.load_public_ip_network_interfaces_relationship(
        neo4j_session,
        "/subscriptions/subid/resourceGroups/rg1/providers/Microsoft.Network/networkInterfaces/test-nic",
        DESCRIBE_PUBLICIPADDRESSES_REFERENCE,
        TEST_UPDATE_TAG
    )

    network.load_networks(
        neo4j_session,
        TEST_SUBSCRIPTION_ID,
        DESCRIBE_NETWORKS,
        TEST_UPDATE_TAG,
    )

    network.load_networks_subnets(
        neo4j_session,
        DESCRIBE_NETWORKSUBNETS,
<<<<<<< HEAD
        TEST_SUBSCRIPTION_ID,
=======
>>>>>>> 87e735de
        TEST_UPDATE_TAG
    )

    network.load_network_routetables(
        neo4j_session,
        TEST_SUBSCRIPTION_ID,
        DESCRIBE_ROUTETABLE,
        TEST_UPDATE_TAG
    )

    network.attach_network_routetables_to_subnet(
        neo4j_session,
        DESCRIBE_ROUTETABLE,
        TEST_UPDATE_TAG
    )

    network.load_network_routes(
        neo4j_session,
        DESCRIBE_NETWORKROUTE,
        TEST_UPDATE_TAG
    )

    compute.load_vms(
        neo4j_session,
        TEST_SUBSCRIPTION_ID,
        DESCRIBE_VMS,
        TEST_UPDATE_TAG,
    )

    common_job_parameters = {
        "UPDATE_TAG": TEST_UPDATE_TAG + 1,
        "WORKSPACE_ID": TEST_WORKSPACE_ID,
        "AZURE_SUBSCRIPTION_ID": TEST_SUBSCRIPTION_ID,
        "AZURE_TENANT_ID": TEST_TENANT_ID
    }

    run_analysis_job(
        'azure_vm_asset_exposure.json',
        neo4j_session,
        common_job_parameters
    )

<<<<<<< HEAD
    expected_nodes = {('/subscriptions/00-00-00-00/resourceGroups/TestRG/providers/Microsoft.Compute/virtualMachines/TestVM',
        'direct_ipv4,public_ip,inbound_public_ports,public_icmp'),
       ('/subscriptions/00-00-00-00/resourceGroups/TestRG/providers/Microsoft.Compute/virtualMachines/TestVM1',
        'direct_ipv4,inbound_public_ports,public_icmp')}
    
=======
    expected_nodes = {
        ('/subscriptions/00-00-00-00/resourceGroups/TestRG/providers/Microsoft.Compute/virtualMachines/TestVM',
         'direct_ipv4,public_ip,inbound_public_ports,public_icmp,public_subnet'),
        ('/subscriptions/00-00-00-00/resourceGroups/TestRG/providers/Microsoft.Compute/virtualMachines/TestVM1',
            'direct_ipv4,inbound_public_ports,public_icmp,public_subnet'),
    }

>>>>>>> 87e735de
    nodes = neo4j_session.run(
        """
        MATCH (r:AzureVirtualMachine{exposed_internet: true}) RETURN r.id, r.exposed_internet_type;
        """,
    )
    actual_nodes = {(n['r.id'], ",".join(n['r.exposed_internet_type'])) for n in nodes}
<<<<<<< HEAD
=======

>>>>>>> 87e735de
    assert actual_nodes == expected_nodes<|MERGE_RESOLUTION|>--- conflicted
+++ resolved
@@ -599,10 +599,7 @@
     network.load_networks_subnets(
         neo4j_session,
         DESCRIBE_NETWORKSUBNETS,
-<<<<<<< HEAD
-        TEST_SUBSCRIPTION_ID,
-=======
->>>>>>> 87e735de
+        TEST_SUBSCRIPTION_ID,
         TEST_UPDATE_TAG
     )
 
@@ -645,13 +642,6 @@
         common_job_parameters
     )
 
-<<<<<<< HEAD
-    expected_nodes = {('/subscriptions/00-00-00-00/resourceGroups/TestRG/providers/Microsoft.Compute/virtualMachines/TestVM',
-        'direct_ipv4,public_ip,inbound_public_ports,public_icmp'),
-       ('/subscriptions/00-00-00-00/resourceGroups/TestRG/providers/Microsoft.Compute/virtualMachines/TestVM1',
-        'direct_ipv4,inbound_public_ports,public_icmp')}
-    
-=======
     expected_nodes = {
         ('/subscriptions/00-00-00-00/resourceGroups/TestRG/providers/Microsoft.Compute/virtualMachines/TestVM',
          'direct_ipv4,public_ip,inbound_public_ports,public_icmp,public_subnet'),
@@ -659,15 +649,10 @@
             'direct_ipv4,inbound_public_ports,public_icmp,public_subnet'),
     }
 
->>>>>>> 87e735de
     nodes = neo4j_session.run(
         """
         MATCH (r:AzureVirtualMachine{exposed_internet: true}) RETURN r.id, r.exposed_internet_type;
         """,
     )
     actual_nodes = {(n['r.id'], ",".join(n['r.exposed_internet_type'])) for n in nodes}
-<<<<<<< HEAD
-=======
-
->>>>>>> 87e735de
     assert actual_nodes == expected_nodes