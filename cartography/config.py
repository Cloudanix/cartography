--- conflicted
+++ resolved
@@ -22,12 +22,6 @@
         False (default), AWS sync will run using the default credentials only. Optional.
     :type azure_sync_all_subscriptions: bool
     :param azure_sync_all_subscriptions: If True, Azure sync will run for all profiles in azureProfile.json. If
-<<<<<<< HEAD
-        False (default), Azure sync will run using the default credentials only. Optional.
-    :type azure_sp_auth: bool
-    :param azure_sp_auth: If True, Azure sync will run using Service Principal Authentication. If
-        False (default), Azure sync will run using current user session via CLI credentials. Optional.
-=======
         False (default), Azure sync will run using current user session via CLI credentials. Optional.
     :type azure_sp_auth: bool
     :param azure_sp_auth: If True, Azure sync will run using Service Principal Authentication. If
@@ -38,7 +32,6 @@
     :param azure_client_id: Client Id for connecting in a Service Principal Authentication approach. Optional.
     :type azure_client_secret: str
     :param azure_client_secret: Client Secret for connecting in a Service Principal Authentication approach. Optional.
->>>>>>> 45958986
     :type aws_requested_syncs: str
     :param aws_requested_syncs: Comma-separated list of AWS resources to sync. Optional.
     :type crxcavator_api_base_uri: str
@@ -83,19 +76,14 @@
         aws_sync_all_profiles=False,
         azure_sync_all_subscriptions=False,
         azure_sp_auth=None,
-<<<<<<< HEAD
-        client_id=None,
-        client_secret=None,
+        azure_tenant_id=None,
+        azure_client_id=None,
+        azure_client_secret=None,
         redirect_uri=None,
         subscription_id=None,
         refresh_token=None,
         graph_scope=None,
         azure_scope=None,
-=======
-        azure_tenant_id=None,
-        azure_client_id=None,
-        azure_client_secret=None,
->>>>>>> 45958986
         aws_requested_syncs=None,
         analysis_job_directory=None,
         crxcavator_api_base_uri=None,
@@ -124,19 +112,14 @@
         self.aws_sync_all_profiles = aws_sync_all_profiles
         self.azure_sync_all_subscriptions = azure_sync_all_subscriptions
         self.azure_sp_auth = azure_sp_auth
-<<<<<<< HEAD
-        self.client_id = client_id
-        self.client_secret = client_secret
+        self.azure_tenant_id = azure_tenant_id
+        self.azure_client_id = azure_client_id
+        self.azure_client_secret = azure_client_secret
         self.redirect_uri = redirect_uri
         self.subscription_id = subscription_id
         self.refresh_token = refresh_token
         self.graph_scope = graph_scope
         self.azure_scope = azure_scope
-=======
-        self.azure_tenant_id = azure_tenant_id
-        self.azure_client_id = azure_client_id
-        self.azure_client_secret = azure_client_secret
->>>>>>> 45958986
         self.aws_requested_syncs = aws_requested_syncs
         self.analysis_job_directory = analysis_job_directory
         self.crxcavator_api_base_uri = crxcavator_api_base_uri
