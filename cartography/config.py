--- conflicted
+++ resolved
@@ -84,11 +84,8 @@
         azure_client_id=None,
         azure_client_secret=None,
         aws_requested_syncs=None,
-<<<<<<< HEAD
         azure_requested_syncs=None,
-=======
         gcp_requested_syncs=None,
->>>>>>> 962f3be6
         analysis_job_directory=None,
         crxcavator_api_base_uri=None,
         crxcavator_api_key=None,
@@ -120,11 +117,8 @@
         self.azure_client_id = azure_client_id
         self.azure_client_secret = azure_client_secret
         self.aws_requested_syncs = aws_requested_syncs
-<<<<<<< HEAD
         self.azure_requested_syncs = azure_requested_syncs
-=======
         self.gcp_requested_syncs = gcp_requested_syncs
->>>>>>> 962f3be6
         self.analysis_job_directory = analysis_job_directory
         self.crxcavator_api_base_uri = crxcavator_api_base_uri
         self.crxcavator_api_key = crxcavator_api_key
