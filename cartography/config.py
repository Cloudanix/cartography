--- conflicted
+++ resolved
@@ -169,16 +169,12 @@
         self.statsd_prefix = statsd_prefix
         self.statsd_host = statsd_host
         self.statsd_port = statsd_port
-<<<<<<< HEAD
         self.credentials = credentials
         self.params = params
-        self.pagerduty_api_key = pagerduty_api_key
-=======
         self.pagerduty_api_key = pagerduty_api_key
         self.pagerduty_request_timeout = pagerduty_request_timeout
         self.nist_cve_url = nist_cve_url
         self.cve_enabled = cve_enabled
         self.crowdstrike_client_id = crowdstrike_client_id
         self.crowdstrike_client_secret = crowdstrike_client_secret
-        self.crowdstrike_api_url = crowdstrike_api_url
->>>>>>> 7f3b7f7b
+        self.crowdstrike_api_url = crowdstrike_api_url