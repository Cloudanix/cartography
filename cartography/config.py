class Config:
    """
    A common interface for cartography configuration.

    All fields defined on this class must be present on a configuration object. Fields documented as required must
    contain valid values. Fields documented as optional may contain None, in which case cartography will choose a
    sensible default value for that piece of configuration.

    :type neo4j_uri: string
    :param neo4j_uri: URI for a Neo4j graph database service. Required.
    :type neo4j_user: string
    :param neo4j_user: User name for a Neo4j graph database service. Optional.
    :type neo4j_password: string
    :param neo4j_password: Password for a Neo4j graph database service. Optional.
    :type neo4j_max_connection_lifetime: int
    :param neo4j_max_connection_lifetime: Time in seconds for Neo4j driver to consider a TCP connection alive.
        See https://neo4j.com/docs/driver-manual/1.7/client-applications/. Optional.
    :type neo4j_database: string
    :param neo4j_database: The name of the database in Neo4j to connect to. If not specified, uses your Neo4j database
    settings to infer which database is set to default.
    See https://neo4j.com/docs/api/python-driver/4.4/api.html#database. Optional.
    :type update_tag: int
    :param update_tag: Update tag for a cartography sync run. Optional.
    :type aws_sync_all_profiles: bool
    :param aws_sync_all_profiles: If True, AWS sync will run for all non-default profiles in the AWS_CONFIG_FILE. If
        False (default), AWS sync will run using the default credentials only. Optional.
    :type aws_best_effort_mode: bool
    :param aws_best_effort_mode: If True, AWS sync will not raise any exceptions, just log. If False (default),
        exceptions will be raised.
    :type azure_sync_all_subscriptions: bool
    :param azure_sync_all_subscriptions: If True, Azure sync will run for all profiles in azureProfile.json. If
        False (default), Azure sync will run using current user session via CLI credentials. Optional.
    :type azure_sp_auth: bool
    :param azure_sp_auth: If True, Azure sync will run using Service Principal Authentication. If
        False (default), Azure sync will run using current user session via CLI credentials. Optional.
    :type azure_tenant_id: str
    :param azure_tenant_id: Tenant Id for connecting in a Service Principal Authentication approach. Optional.
    :type azure_client_id: str
    :param azure_client_id: Client Id for connecting in a Service Principal Authentication approach. Optional.
    :type azure_client_secret: str
    :param azure_client_secret: Client Secret for connecting in a Service Principal Authentication approach. Optional.
    :type aws_requested_syncs: str
    :param aws_requested_syncs: Comma-separated list of AWS resources to sync. Optional.
    :type crxcavator_api_base_uri: str
    :param crxcavator_api_base_uri: URI for CRXcavator API. Optional.
    :type crxcavator_api_key: str
    :param crxcavator_api_key: Auth key for CRXcavator API. Optional.
    :type analysis_job_directory: str
    :param analysis_job_directory: Path to a directory tree containing analysis jobs to run. Optional.
    :type oci_sync_all_profiles: bool
    :param oci_sync_all_profiles: whether OCI will sync non-default profiles in OCI_CONFIG_FILE. Optional.
    :type okta_org_id: str
    :param okta_org_id: Okta organization id. Optional.
    :type okta_api_key: str
    :param okta_api_key: Okta API key. Optional.
    :type okta_saml_role_regex: str
    :param okta_saml_role_regex: The regex used to map okta groups to AWS roles. Optional.
    :type github_config: str
    :param github_config: Base64 encoded config object for GitHub ingestion. Optional.
    :type digitalocean_token: str
    :param digitalocean_token: DigitalOcean access token. Optional.
    :type permission_relationships_file: str
    :param permission_relationships_file: File path for the resource permission relationships file. Optional.
    :type jamf_base_uri: string
    :param jamf_base_uri: Jamf data provider base URI, e.g. https://example.com/JSSResource. Optional.
    :type jamf_user: string
    :param jamf_user: User name used to authenticate to the Jamf data provider. Optional.
    :type jamf_password: string
    :param jamf_password: Password used to authenticate to the Jamf data provider. Optional.
    :type statsd_enabled: bool
    :param statsd_enabled: Whether to collect statsd metrics such as sync execution times. Optional.
    :type statsd_host: str
    :param statsd_host: If statsd_enabled is True, send metrics to this host. Optional.
    :type: statsd_port: int
    :param statsd_port: If statsd_enabled is True, send metrics to this port on statsd_host. Optional.
    :type: k8s_kubeconfig: str
    :param k8s_kubeconfig: Path to kubeconfig file for kubernetes cluster(s). Optional
    :type: pagerduty_api_key: str
    :param pagerduty_api_key: API authentication key for pagerduty. Optional.
    :type: pagerduty_request_timeout: int
    :param pagerduty_request_timeout: Seconds to timeout for pagerduty session requests. Optional
    :type: nist_cve_url: str
    :param nist_cve_url: NIST CVE data provider base URI, e.g. https://nvd.nist.gov/feeds/json/cve/1.1. Optional.
    :type: gsuite_auth_method: str
    :param gsuite_auth_method: Auth method (delegated, oauth) used for Google Workspace. Optional.
    :type gsuite_config: str
    :param gsuite_config: Base64 encoded config object or config file path for Google Workspace. Optional.
    """

    def __init__(
        self,
        neo4j_uri,
        neo4j_user=None,
        neo4j_password=None,
        neo4j_max_connection_lifetime=None,
        neo4j_database=None,
        update_tag=None,
        aws_sync_all_profiles=False,
        aws_best_effort_mode=False,
        azure_sync_all_subscriptions=False,
        azure_sp_auth=None,
        azure_tenant_id=None,
        azure_client_id=None,
        azure_client_secret=None,
        azure_redirect_uri=None,
        azure_subscription_id=None,
        azure_refresh_token=None,
        azure_graph_scope=None,
        azure_vault_scope=None,
        azure_azure_scope=None,
        aws_requested_syncs=None,
        azure_requested_syncs=None,
        gcp_requested_syncs=None,
        analysis_job_directory=None,
        crxcavator_api_base_uri=None,
        crxcavator_api_key=None,
        oci_sync_all_profiles=None,
        okta_org_id=None,
        okta_api_key=None,
        okta_saml_role_regex=None,
        github_config=None,
        digitalocean_token=None,
        permission_relationships_file=None,
        jamf_base_uri=None,
        jamf_user=None,
        jamf_password=None,
        k8s_kubeconfig=None,
        statsd_enabled=False,
        statsd_prefix=None,
        statsd_host=None,
        statsd_port=None,
        credentials=None,
        params=None,
        pagerduty_api_key=None,
        pagerduty_request_timeout=None,
        nist_cve_url=None,
        cve_enabled=False,
        crowdstrike_client_id=None,
        crowdstrike_client_secret=None,
        crowdstrike_api_url=None,
        gsuite_auth_method=None,
        gsuite_config=None,
        refresh_entitlements=False,
<<<<<<< HEAD
        identity_store_region=None,
        aws_internal_accounts=None
=======
        bitbucket_access_token=None,
        aws_internal_accounts=None,
>>>>>>> 9340522e
    ):
        self.neo4j_uri = neo4j_uri
        self.neo4j_user = neo4j_user
        self.neo4j_password = neo4j_password
        self.neo4j_max_connection_lifetime = neo4j_max_connection_lifetime
        self.neo4j_database = neo4j_database
        self.update_tag = update_tag
        self.aws_sync_all_profiles = aws_sync_all_profiles
        self.aws_best_effort_mode = aws_best_effort_mode
        self.azure_sync_all_subscriptions = azure_sync_all_subscriptions
        self.azure_sp_auth = azure_sp_auth
        self.azure_tenant_id = azure_tenant_id
        self.azure_client_id = azure_client_id
        self.azure_client_secret = azure_client_secret
        self.azure_redirect_uri = azure_redirect_uri
        self.azure_subscription_id = azure_subscription_id
        self.azure_refresh_token = azure_refresh_token
        self.azure_graph_scope = azure_graph_scope
        self.azure_vault_scope = azure_vault_scope
        self.azure_azure_scope = azure_azure_scope
        self.aws_requested_syncs = aws_requested_syncs
        self.azure_requested_syncs = azure_requested_syncs
        self.gcp_requested_syncs = gcp_requested_syncs
        self.analysis_job_directory = analysis_job_directory
        self.crxcavator_api_base_uri = crxcavator_api_base_uri
        self.crxcavator_api_key = crxcavator_api_key
        self.oci_sync_all_profiles = oci_sync_all_profiles
        self.okta_org_id = okta_org_id
        self.okta_api_key = okta_api_key
        self.okta_saml_role_regex = okta_saml_role_regex
        self.github_config = github_config
        self.bitbucket_access_token=bitbucket_access_token
        self.digitalocean_token = digitalocean_token
        self.permission_relationships_file = permission_relationships_file
        self.jamf_base_uri = jamf_base_uri
        self.jamf_user = jamf_user
        self.jamf_password = jamf_password
        self.k8s_kubeconfig = k8s_kubeconfig
        self.statsd_enabled = statsd_enabled
        self.statsd_prefix = statsd_prefix
        self.statsd_host = statsd_host
        self.statsd_port = statsd_port
        self.credentials = credentials
        self.params = params
        self.pagerduty_api_key = pagerduty_api_key
        self.pagerduty_request_timeout = pagerduty_request_timeout
        self.nist_cve_url = nist_cve_url
        self.cve_enabled = cve_enabled
        self.crowdstrike_client_id = crowdstrike_client_id
        self.crowdstrike_client_secret = crowdstrike_client_secret
        self.crowdstrike_api_url = crowdstrike_api_url
        self.gsuite_auth_method = gsuite_auth_method
        self.gsuite_config = gsuite_config
        self.refresh_entitlements = refresh_entitlements
        self.identity_store_region = identity_store_region
        self.aws_internal_accounts = aws_internal_accounts<|MERGE_RESOLUTION|>--- conflicted
+++ resolved
@@ -141,13 +141,9 @@
         gsuite_auth_method=None,
         gsuite_config=None,
         refresh_entitlements=False,
-<<<<<<< HEAD
         identity_store_region=None,
+        bitbucket_access_token=None,
         aws_internal_accounts=None
-=======
-        bitbucket_access_token=None,
-        aws_internal_accounts=None,
->>>>>>> 9340522e
     ):
         self.neo4j_uri = neo4j_uri
         self.neo4j_user = neo4j_user
