import argparse
import logging
import time
import traceback
from collections import OrderedDict
from typing import Callable
from typing import List
from typing import Tuple
from typing import Union

import neo4j.exceptions
from neo4j import GraphDatabase
from statsd import StatsClient

import cartography.intel.analysis
import cartography.intel.aws
import cartography.intel.azure
import cartography.intel.create_indexes
# import cartography.intel.crowdstrike
# import cartography.intel.crxcavator.crxcavator
# import cartography.intel.cve
# import cartography.intel.digitalocean
import cartography.intel.gcp
<<<<<<< HEAD
import cartography.intel.github
import cartography.intel.bitbucket
=======
# import cartography.intel.github
>>>>>>> 87e735de
# import cartography.intel.gsuite
# import cartography.intel.kubernetes
# import cartography.intel.okta
# import cartography.intel.oci
from cartography.config import Config
# from cartography.scoped_stats_client import ScopedStatsClient
from cartography.stats import set_stats_client
from cartography.util import STATUS_FAILURE, STATUS_SUCCESS

import cloudanix

logger = logging.getLogger(__name__)


TOP_LEVEL_MODULES = OrderedDict({  # preserve order so that the default sync always runs `analysis` at the very end
    'create-indexes': cartography.intel.create_indexes.run,
    'aws': cartography.intel.aws.start_aws_ingestion,
    'azure': cartography.intel.azure.start_azure_ingestion,
    # 'crowdstrike': cartography.intel.crowdstrike.start_crowdstrike_ingestion,
    'gcp': cartography.intel.gcp.start_gcp_ingestion,
    # 'gsuite': cartography.intel.gsuite.start_gsuite_ingestion,
    # 'crxcavator': cartography.intel.crxcavator.start_extension_ingestion,
    # 'cve': cartography.intel.cve.start_cve_ingestion,
    # 'oci': cartography.intel.oci.start_oci_ingestion,
    # 'okta': cartography.intel.okta.start_okta_ingestion,
    'github': cartography.intel.github.start_github_ingestion,
    'bitbucket':cartography.intel.bitbucket.start_bitbucket_ingestion,
    # 'digitalocean': cartography.intel.digitalocean.start_digitalocean_ingestion,
    # 'kubernetes': cartography.intel.kubernetes.start_k8s_ingestion,
    # 'lastpass': cartography.intel.lastpass.start_lastpass_ingestion,
    # 'bigfix': cartography.intel.bigfix.start_bigfix_ingestion,
    # 'duo': cartography.intel.duo.start_duo_ingestion,
    # 'semgrep': cartography.intel.semgrep.start_semgrep_ingestion,
    'analysis': cartography.intel.analysis.run,
})


class Sync:
    """
    A cartography sync task.

    The role of the sync task is to ensure the data in the graph database represents reality. It does this by executing
    a sequence of sync "stages" which are responsible for retrieving data from various sources (APIs, files, etc.),
    pushing that data to Neo4j, and removing now-invalid nodes and relationships from the graph. An instance of this
    class can be configured to run any number of stages in a specific order.
    """

    def __init__(self):
        # NOTE we may need meta-stages at some point to allow hooking into pre-sync, sync, and post-sync
        self._stages = OrderedDict()

    def add_stage(self, name: str, func: Callable) -> None:
        """
        Add one stage to the sync task.

        :type name: string
        :param name: The name of the stage.
        :type func: Callable
        :param func: The object to call when the stage is executed.
        """
        self._stages[name] = func

    def add_stages(self, stages: List[Tuple[str, Callable]]) -> None:
        """
        Add multiple stages to the sync task.

        :type stages: List[Tuple[string, Callable]]
        :param stages: A list of stage names and stage callable pairs.
        """
        for name, func in stages:
            self.add_stage(name, func)

    def run(self, neo4j_driver: neo4j.Driver, config: Union[Config, argparse.Namespace]) -> int:
        """
        Execute all stages in the sync task in sequence.

        :type neo4j_driver: neo4j.Driver
        :param neo4j_driver: Neo4j driver object.
        :type config: cartography.config.Config
        :param config: Configuration for the sync run.
        """
        logger.info("Starting sync with update tag '%d'", config.update_tag)
        with neo4j_driver.session(database=config.neo4j_database) as neo4j_session:
            for stage_name, stage_func in self._stages.items():
                logger.info("Starting sync stage '%s'", stage_name)
                try:
<<<<<<< HEAD
                    if stage_name in ['aws', 'azure', 'gcp','github','bitbucket']:
                        
=======
                    if stage_name in ['aws', 'azure', 'gcp']:
>>>>>>> 87e735de
                        response = stage_func(neo4j_session, config)
                    else:
                        stage_func(neo4j_session, config)
                except (KeyboardInterrupt, SystemExit) as ex:
                    logger.warning("Sync interrupted during stage '%s'.", stage_name)

                    traceback.print_exception(type(ex), ex, ex.__traceback__)
                    raise

                except Exception as ex:
                    logger.exception("Unhandled exception during sync stage '%s'", stage_name)

                    traceback.print_exception(type(ex), ex, ex.__traceback__)
                    raise  # TODO this should be configurable

                logger.info("Finishing sync stage '%s'", stage_name)
        logger.info("Finishing sync with update tag '%d'", config.update_tag)
        return response


def run_with_config(sync: Sync, config: Union[Config, argparse.Namespace]) -> int:
    """
    Execute the cartography.sync.Sync.run method with parameters built from the given configuration object.

    This function will create a Neo4j driver object from the given Neo4j configuration options (URI, auth, etc.) and
    will choose a sensible update tag if one is not specified in the given configuration.

    :type sync: cartography.sync.Sync
    :param sync: A sync task to run.
    :type config: cartography.config.Config
    :param config: The configuration to use to run the sync task.
    """
    # Initialize statsd client if enabled
    if config.statsd_enabled:
        set_stats_client(
            StatsClient(
                host=config.statsd_host,
                port=config.statsd_port,
                prefix=config.statsd_prefix,
            ),
        )

    neo4j_auth = None
    if config.neo4j_user or config.neo4j_password:
        neo4j_auth = (config.neo4j_user, config.neo4j_password)
    try:
        neo4j_driver = GraphDatabase.driver(
            config.neo4j_uri,
            auth=neo4j_auth,
            max_connection_lifetime=config.neo4j_max_connection_lifetime,
        )
    except neo4j.exceptions.ServiceUnavailable as e:
        logger.debug("Error occurred during Neo4j connect.", exc_info=True)
        logger.error(
            (
                "Unable to connect to Neo4j using the provided URI '%s', an error occurred: '%s'. Make sure the Neo4j "
                "server is running and accessible from your network."
            ),
            config.neo4j_uri,
            e,
        )
        return 1
    except neo4j.exceptions.AuthError as e:
        logger.debug("Error occurred during Neo4j auth.", exc_info=True)
        if not neo4j_auth:
            logger.error(
                (
                    "Unable to auth to Neo4j, an error occurred: '%s'. cartography attempted to connect to Neo4j "
                    "without any auth. Check your Neo4j server settings to see if auth is required and, if it is, "
                    "provide cartography with a valid username and password."
                ),
                e,
            )
        else:
            logger.error(
                (
                    "Unable to auth to Neo4j, an error occurred: '%s'. cartography attempted to connect to Neo4j with "
                    "a username and password. Check your Neo4j server settings to see if the username and password "
                    "provided to cartography are valid credentials."
                ),
                e,
            )
        return STATUS_FAILURE
    default_update_tag = int(time.time())
    if not config.update_tag:
        config.update_tag = default_update_tag
    return sync.run(neo4j_driver, config)


def build_default_sync() -> Sync:
    """
    Build the default cartography sync, which runs all intelligence modules shipped with the cartography package.

    :rtype: cartography.sync.Sync
    :return: The default cartography sync object.
    """
    sync = Sync()
    sync.add_stages([
<<<<<<< HEAD
        (stage_name, stage_func) for stage_name, stage_func in TOP_LEVEL_MODULES.items()
    ])
    return sync


def parse_and_validate_selected_modules(selected_modules: str) -> List[str]:
    """
    Ensures that user-selected modules passed through the CLI are valid and parses them to a list of str.
    :param selected_modules: comma separated string of module names provided by user
    :return: A validated list of module names that we will run
    """
    validated_modules: List[str] = []
    for module in selected_modules.split(','):
        module = module.strip()

        if module in TOP_LEVEL_MODULES.keys():
            validated_modules.append(module)
        else:
            valid_modules = ', '.join(TOP_LEVEL_MODULES.keys())
            raise ValueError(
                f'Error parsing `selected_modules`. You specified "{selected_modules}". '
                f'Please check that your string is formatted properly. '
                f'Example valid input looks like "aws,gcp,analysis" or "azure, oci, crowdstrike". '
                f'Our full list of valid values is: {valid_modules}.',
            )
    return validated_modules


def build_sync(selected_modules_as_str: str) -> Sync:
    """
    Returns a cartography sync object where all the sync stages are from the user-specified comma separated list of
    modules to run.
    """
    selected_modules = parse_and_validate_selected_modules(selected_modules_as_str)
    sync = Sync()
    sync.add_stages(
        [(sync_name, TOP_LEVEL_MODULES[sync_name]) for sync_name in selected_modules],
    )
    return sync
=======
        ('create-indexes', cartography.intel.create_indexes.run),
        # ('aws', cartography.intel.aws.start_aws_ingestion),
        # ('azure', cartography.intel.azure.start_azure_ingestion),
        # ('gcp', cartography.intel.gcp.start_gcp_ingestion),
        # ('gsuite', cartography.intel.gsuite.start_gsuite_ingestion),
        # ('crxcavator', cartography.intel.crxcavator.start_extension_ingestion),
        # ('okta', cartography.intel.okta.start_okta_ingestion),
        # ('github', cartography.intel.github.start_github_ingestion),
        # ('digitalocean', cartography.intel.digitalocean.start_digitalocean_ingestion),
        ('analysis', cartography.intel.analysis.run),
    ])

    return sync


>>>>>>> 87e735de
def build_aws_sync():
    """
    Build the aws cartography sync, which runs all intelligence modules shipped with the cartography package.

    :rtype: cartography.sync.Sync
    :return: The aws cartography sync object.
    """
    sync = Sync()

    stages = []
    stages.append(('cloudanix-workspace', cloudanix.run))
    stages.append(('aws', cartography.intel.aws.start_aws_ingestion))
    stages.append(('analysis', cartography.intel.analysis.run))

    sync.add_stages(stages)

    return sync


def build_azure_sync():
    """
    Build the azure cartography sync, which runs all intelligence modules shipped with the cartography package.

    :rtype: cartography.sync.Sync
    :return: The azure cartography sync object.
    """
    sync = Sync()

    stages = []
    stages.append(('cloudanix-workspace', cloudanix.run))
    stages.append(('azure', cartography.intel.azure.start_azure_ingestion))
    stages.append(('analysis', cartography.intel.analysis.run))
<<<<<<< HEAD
    sync.add_stages(stages)             
    return sync


def build_gcp_sync():
    """
    Build the default cartography sync, which runs all intelligence modules shipped with the cartography package.

    :rtype: cartography.sync.Sync
    :return: The default cartography sync object.
    """
    sync = Sync()

    stages = []
    stages.append(('cloudanix-workspace', cloudanix.run))
    stages.append(('gcp', cartography.intel.gcp.start_gcp_ingestion))
    stages.append(('analysis', cartography.intel.analysis.run))
=======
>>>>>>> 87e735de

    sync.add_stages(stages)

    return sync

<<<<<<< HEAD
def build_github_sync():
    """
    Build the default cartography sync, which runs all intelligence modules shipped with the cartography package.
    :rtype: cartography.sync.Sync
    :return: The default cartography sync object.
    """
    sync = Sync()

    stages = []
    stages.append(('cloudanix-workspace', cloudanix.run))
    stages.append(('github', cartography.intel.github.start_github_ingestion))
    stages.append(('analysis', cartography.intel.analysis.run))

    sync.add_stages(stages)

    return sync

def build_bitbucket_sync():
    """
    Build the default cartography sync, which runs all intelligence modules shipped with the cartography package.
=======

def build_gcp_sync():
    """
    Build the default cartography sync, which runs all intelligence modules shipped with the cartography package.

>>>>>>> 87e735de
    :rtype: cartography.sync.Sync
    :return: The default cartography sync object.
    """
    sync = Sync()

    stages = []
    stages.append(('cloudanix-workspace', cloudanix.run))
<<<<<<< HEAD
    stages.append(('bitbucket', cartography.intel.bitbucket.start_bitbucket_ingestion))
=======
    stages.append(('gcp', cartography.intel.gcp.start_gcp_ingestion))
>>>>>>> 87e735de
    stages.append(('analysis', cartography.intel.analysis.run))

    sync.add_stages(stages)

    return sync<|MERGE_RESOLUTION|>--- conflicted
+++ resolved
@@ -21,12 +21,8 @@
 # import cartography.intel.cve
 # import cartography.intel.digitalocean
 import cartography.intel.gcp
-<<<<<<< HEAD
 import cartography.intel.github
 import cartography.intel.bitbucket
-=======
-# import cartography.intel.github
->>>>>>> 87e735de
 # import cartography.intel.gsuite
 # import cartography.intel.kubernetes
 # import cartography.intel.okta
@@ -113,12 +109,8 @@
             for stage_name, stage_func in self._stages.items():
                 logger.info("Starting sync stage '%s'", stage_name)
                 try:
-<<<<<<< HEAD
                     if stage_name in ['aws', 'azure', 'gcp','github','bitbucket']:
                         
-=======
-                    if stage_name in ['aws', 'azure', 'gcp']:
->>>>>>> 87e735de
                         response = stage_func(neo4j_session, config)
                     else:
                         stage_func(neo4j_session, config)
@@ -217,9 +209,66 @@
     """
     sync = Sync()
     sync.add_stages([
-<<<<<<< HEAD
         (stage_name, stage_func) for stage_name, stage_func in TOP_LEVEL_MODULES.items()
     ])
+
+    return sync
+
+
+def build_aws_sync():
+    """
+    Build the aws cartography sync, which runs all intelligence modules shipped with the cartography package.
+
+    :rtype: cartography.sync.Sync
+    :return: The aws cartography sync object.
+    """
+    sync = Sync()
+
+    stages = []
+    stages.append(('cloudanix-workspace', cloudanix.run))
+    stages.append(('aws', cartography.intel.aws.start_aws_ingestion))
+    stages.append(('analysis', cartography.intel.analysis.run))
+
+    sync.add_stages(stages)
+
+    return sync
+
+
+def build_azure_sync():
+    """
+    Build the azure cartography sync, which runs all intelligence modules shipped with the cartography package.
+
+    :rtype: cartography.sync.Sync
+    :return: The azure cartography sync object.
+    """
+    sync = Sync()
+
+    stages = []
+    stages.append(('cloudanix-workspace', cloudanix.run))
+    stages.append(('azure', cartography.intel.azure.start_azure_ingestion))
+    stages.append(('analysis', cartography.intel.analysis.run))
+
+    sync.add_stages(stages)
+
+    return sync
+
+
+def build_gcp_sync():
+    """
+    Build the default cartography sync, which runs all intelligence modules shipped with the cartography package.
+
+    :rtype: cartography.sync.Sync
+    :return: The default cartography sync object.
+    """
+    sync = Sync()
+
+    stages = []
+    stages.append(('cloudanix-workspace', cloudanix.run))
+    stages.append(('gcp', cartography.intel.gcp.start_gcp_ingestion))
+    stages.append(('analysis', cartography.intel.analysis.run))
+
+    sync.add_stages(stages)
+
     return sync
 
 
@@ -257,23 +306,6 @@
         [(sync_name, TOP_LEVEL_MODULES[sync_name]) for sync_name in selected_modules],
     )
     return sync
-=======
-        ('create-indexes', cartography.intel.create_indexes.run),
-        # ('aws', cartography.intel.aws.start_aws_ingestion),
-        # ('azure', cartography.intel.azure.start_azure_ingestion),
-        # ('gcp', cartography.intel.gcp.start_gcp_ingestion),
-        # ('gsuite', cartography.intel.gsuite.start_gsuite_ingestion),
-        # ('crxcavator', cartography.intel.crxcavator.start_extension_ingestion),
-        # ('okta', cartography.intel.okta.start_okta_ingestion),
-        # ('github', cartography.intel.github.start_github_ingestion),
-        # ('digitalocean', cartography.intel.digitalocean.start_digitalocean_ingestion),
-        ('analysis', cartography.intel.analysis.run),
-    ])
-
-    return sync
-
-
->>>>>>> 87e735de
 def build_aws_sync():
     """
     Build the aws cartography sync, which runs all intelligence modules shipped with the cartography package.
@@ -306,7 +338,6 @@
     stages.append(('cloudanix-workspace', cloudanix.run))
     stages.append(('azure', cartography.intel.azure.start_azure_ingestion))
     stages.append(('analysis', cartography.intel.analysis.run))
-<<<<<<< HEAD
     sync.add_stages(stages)             
     return sync
 
@@ -324,14 +355,11 @@
     stages.append(('cloudanix-workspace', cloudanix.run))
     stages.append(('gcp', cartography.intel.gcp.start_gcp_ingestion))
     stages.append(('analysis', cartography.intel.analysis.run))
-=======
->>>>>>> 87e735de
-
-    sync.add_stages(stages)
-
-    return sync
-
-<<<<<<< HEAD
+
+    sync.add_stages(stages)
+
+    return sync
+
 def build_github_sync():
     """
     Build the default cartography sync, which runs all intelligence modules shipped with the cartography package.
@@ -352,25 +380,14 @@
 def build_bitbucket_sync():
     """
     Build the default cartography sync, which runs all intelligence modules shipped with the cartography package.
-=======
-
-def build_gcp_sync():
-    """
-    Build the default cartography sync, which runs all intelligence modules shipped with the cartography package.
-
->>>>>>> 87e735de
-    :rtype: cartography.sync.Sync
-    :return: The default cartography sync object.
-    """
-    sync = Sync()
-
-    stages = []
-    stages.append(('cloudanix-workspace', cloudanix.run))
-<<<<<<< HEAD
+    :rtype: cartography.sync.Sync
+    :return: The default cartography sync object.
+    """
+    sync = Sync()
+
+    stages = []
+    stages.append(('cloudanix-workspace', cloudanix.run))
     stages.append(('bitbucket', cartography.intel.bitbucket.start_bitbucket_ingestion))
-=======
-    stages.append(('gcp', cartography.intel.gcp.start_gcp_ingestion))
->>>>>>> 87e735de
     stages.append(('analysis', cartography.intel.analysis.run))
 
     sync.add_stages(stages)
