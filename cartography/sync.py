--- conflicted
+++ resolved
@@ -7,11 +7,7 @@
 from statsd import StatsClient
 
 import cartography.intel.analysis
-<<<<<<< HEAD
-# import cartography.intel.aws
-=======
 import cartography.intel.aws
->>>>>>> dcc99478
 import cartography.intel.azure
 import cartography.intel.create_indexes
 # import cartography.intel.crxcavator.crxcavator
@@ -187,16 +183,6 @@
         ('create-indexes', cartography.intel.create_indexes.run),
         ('cloudanix-workspace', cloudanix.run),
         ('aws', cartography.intel.aws.start_aws_ingestion),
-<<<<<<< HEAD
-=======
-        ('azure', cartography.intel.azure.start_azure_ingestion),
-        ('gcp', cartography.intel.gcp.start_gcp_ingestion),
-        ('gsuite', cartography.intel.gsuite.start_gsuite_ingestion),
-        ('crxcavator', cartography.intel.crxcavator.start_extension_ingestion),
-        ('okta', cartography.intel.okta.start_okta_ingestion),
-        ('github', cartography.intel.github.start_github_ingestion),
-        ('digitalocean', cartography.intel.digitalocean.start_digitalocean_ingestion),
->>>>>>> dcc99478
         ('analysis', cartography.intel.analysis.run),
     ])
 
