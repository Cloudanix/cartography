--- conflicted
+++ resolved
@@ -87,28 +87,6 @@
             retry = 0
         except requests.exceptions.Timeout:
             retry += 1
-<<<<<<< HEAD
-            if retry >= retries:
-                logger.error(
-                    f"GitHub: Could not retrieve page of resource {resource_type} due to API timeout.",
-                    exc_info=True,
-                )
-                raise
-            else:
-                time.sleep(1 * retry)
-                continue
-        except requests.exceptions.HTTPError:
-            retry += 1
-            if retry >= retries:
-                logger.error(
-                    f"GitHub: Could not retrieve page of resource `{resource_type}` due to HTTP error.",
-                    exc_info=True,
-                )
-                raise
-            else:
-                time.sleep(1 * retry)
-                continue
-=======
         except requests.exceptions.HTTPError:
             retry += 1
         except requests.exceptions.ChunkedEncodingError:
@@ -124,7 +102,6 @@
             time.sleep(1 * retry)
             continue
 
->>>>>>> 7491b7d4
         resource = resp['data']['organization'][resource_type]
         data.extend(resource[field_name])
         cursor = resource['pageInfo']['endCursor']
