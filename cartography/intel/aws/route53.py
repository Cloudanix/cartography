import time
import logging
from typing import Dict
from typing import List
from typing import Optional
from typing import Tuple

import boto3
import botocore
import neo4j
from cloudconsolelink.clouds.aws import AWSLinker
from botocore.exceptions import ClientError

from cartography.util import run_cleanup_job
from cartography.util import timeit

logger = logging.getLogger(__name__)
aws_console_link = AWSLinker()


@timeit
def get_domains(boto3_session: boto3.session.Session, region: str) -> List[Dict]:
    domains = []
    try:
        client = boto3_session.client('route53domains', region_name=region)
        paginator = client.get_paginator('list_domains')

        page_iterator = paginator.paginate()
        for page in page_iterator:
            domains.extend(page.get('Domains', []))

        return domains

    except ClientError as e:
        logger.error(f'Failed to call Route53Domains list_domains: {region} - {e}')
        return domains

@timeit
def transform_domains(boto3_session: boto3.session.Session, dms: List[Dict], region: str, account_id: str) -> List[Dict]:
    domains = []
    try:
        client = boto3_session.client('route53domains', region_name=region)
        for domain in dms:
            domain['arn'] = domain['DomainName']
            console_arn = f"arn:aws:route53:{region}:{account_id}:domains/{domain['DomainName']}"
            domain['consolelink'] = aws_console_link.get_console_link(arn=console_arn)
            domain['region'] = region
            domain['details'] = client.get_domain_detail(DomainName=domain['DomainName'])
            domains.append(domain)
    except ClientError as e:
        logger.error(f'Failed to call Route53Domains list_domains: {region} - {e}')

    return domains

def load_domains(session: neo4j.Session, domains: List[Dict], current_aws_account_id: str, aws_update_tag: int) -> None:
    session.write_transaction(_load_domains_tx, domains, current_aws_account_id, aws_update_tag)


@timeit
def _load_domains_tx(tx: neo4j.Transaction, domains: List[Dict], current_aws_account_id: str, aws_update_tag: int) -> None:
    query: str = """
    UNWIND $Records as record
    MERGE (domain:AWSRoute53Domain{id: record.DomainName})
    ON CREATE SET domain.firstseen = timestamp(),
        domain.arn = record.DomainName
    SET domain.lastupdated = $aws_update_tag,
        domain.name = record.DomainName,
        domain.region = record.region,
        domain.auto_renew = record.AutoRenew,
        domain.transfer_lock = record.TransferLock,
        domain.expiry = record.Expiry,
        domain.consolelink = record.consolelink,
        domain.admin_privacy = record.details.AdminPrivacy,
        domain.registrant_privacy = record.details.RegistrantPrivacy,
        domain.tech_privacy = record.details.TechPrivacy,
        domain.registrar_name = record.details.RegistrarName,
        domain.who_is_server = record.details.WhoIsServer,
        domain.registrar_url = record.details.RegistrarUrl,
        domain.abuse_contact_email = record.details.AbuseContactEmail,
        domain.abuse_contact_phone = record.details.AbuseContactPhone,
        domain.creation_date = record.details.CreationDate,
        domain.expiration_date = record.details.ExpirationDate
    WITH domain
    MATCH (owner:AWSAccount{id: $AWS_ACCOUNT_ID})
    MERGE (owner)-[r:RESOURCE]->(domain)
    ON CREATE SET r.firstseen = timestamp()
    SET r.lastupdated = $aws_update_tag
    """
    tx.run(
        query,
        Records=domains,
        AWS_ACCOUNT_ID=current_aws_account_id,
        aws_update_tag=aws_update_tag,
    )


@timeit
def cleanup_domains(neo4j_session: neo4j.Session, common_job_parameters: Dict) -> None:
    run_cleanup_job('aws_import_route53_domains_cleanup.json', neo4j_session, common_job_parameters)


@timeit
def link_aws_resources(neo4j_session: neo4j.Session, update_tag: int) -> None:
    # find records that point to other records
    link_records = """
    MATCH (n:AWSDNSRecord) WITH n MATCH (v:AWSDNSRecord{value: n.name})
    WHERE NOT n = v
    MERGE (v)-[p:DNS_POINTS_TO]->(n)
    ON CREATE SET p.firstseen = timestamp()
    SET p.lastupdated = $update_tag
    """
    neo4j_session.run(link_records, update_tag=update_tag)

    # find records that point to AWS LoadBalancers
    link_elb = """
    MATCH (n:AWSDNSRecord) WITH n MATCH (l:LoadBalancer{dnsname: n.value})
    MERGE (n)-[p:DNS_POINTS_TO]->(l)
    ON CREATE SET p.firstseen = timestamp()
    SET p.lastupdated = $update_tag
    """
    neo4j_session.run(link_elb, update_tag=update_tag)

    # find records that point to AWS LoadBalancersV2
    link_elbv2 = """
    MATCH (n:AWSDNSRecord) WITH n MATCH (l:LoadBalancerV2{dnsname: n.value})
    MERGE (n)-[p:DNS_POINTS_TO]->(l)
    ON CREATE SET p.firstseen = timestamp()
    SET p.lastupdated = $update_tag
    """
    neo4j_session.run(link_elbv2, update_tag=update_tag)

    # find records that point to AWS EC2 Instances
    link_ec2 = """
    MATCH (n:AWSDNSRecord) WITH n MATCH (e:EC2Instance{publicdnsname: n.value})
    MERGE (n)-[p:DNS_POINTS_TO]->(e)
    ON CREATE SET p.firstseen = timestamp()
    SET p.lastupdated = $update_tag
    """
    neo4j_session.run(link_ec2, update_tag=update_tag)


@timeit
def load_a_records(neo4j_session: neo4j.Session, records: List[Dict], update_tag: int) -> None:
    ingest_records = """
    UNWIND $records as record
<<<<<<< HEAD
    MERGE (a:DNSRecord:AWSDNSRecord{id: record.id})
    ON CREATE SET a.firstseen = timestamp(), a.name = record.name,
    a.region = record.Region,
    a.arn = record.arn,
    a.type = record.type
    SET a.lastupdated = $update_tag, a.value = record.value
    WITH a,record
    MATCH (zone:AWSDNSZone{zoneid: record.zoneid})
    MERGE (a)-[r:MEMBER_OF_DNS_ZONE]->(zone)
    ON CREATE SET r.firstseen = timestamp()
    SET r.lastupdated = $update_tag
=======
        MERGE (a:DNSRecord:AWSDNSRecord{id: record.id})
        ON CREATE SET
            a.firstseen = timestamp(),
            a.name = record.name,
            a.type = record.type
        SET
            a.lastupdated = $update_tag,
            a.value = record.value
        WITH a,record
        MATCH (zone:AWSDNSZone{zoneid: record.zoneid})
        MERGE (a)-[r:MEMBER_OF_DNS_ZONE]->(zone)
        ON CREATE SET r.firstseen = timestamp()
        SET r.lastupdated = $update_tag
>>>>>>> 7f3b7f7b
    """
    neo4j_session.run(
        ingest_records,
        records=records,
        update_tag=update_tag,
    )


@timeit
def load_alias_records(neo4j_session: neo4j.Session, records: List[Dict], update_tag: int) -> None:
    # create the DNSRecord nodes and link them to matching DNSZone and S3Bucket nodes
    ingest_records = """
    UNWIND $records as record
<<<<<<< HEAD
    MERGE (a:DNSRecord:AWSDNSRecord{id: record.id})
    ON CREATE SET a.firstseen = timestamp(), a.name = record.name,
    a.region = record.Region,
    a.arn = record.arn,
    a.type = record.type
    SET a.lastupdated = $update_tag, a.value = record.value
    WITH a,record
    MATCH (zone:AWSDNSZone{zoneid: record.zoneid})
    MERGE (a)-[r:MEMBER_OF_DNS_ZONE]->(zone)
    ON CREATE SET r.firstseen = timestamp()
    SET r.lastupdated = $update_tag
=======
        MERGE (a:DNSRecord:AWSDNSRecord{id: record.id})
        ON CREATE SET
            a.firstseen = timestamp(),
            a.name = record.name,
            a.type = record.type
        SET
            a.lastupdated = $update_tag,
            a.value = record.value
        WITH a,record
        MATCH (zone:AWSDNSZone{zoneid: record.zoneid})
        MERGE (a)-[r:MEMBER_OF_DNS_ZONE]->(zone)
        ON CREATE SET r.firstseen = timestamp()
        SET r.lastupdated = $update_tag
>>>>>>> 7f3b7f7b
    """
    neo4j_session.run(
        ingest_records,
        records=records,
        update_tag=update_tag,
    )


@timeit
def load_cname_records(neo4j_session: neo4j.Session, records: List[Dict], update_tag: int) -> None:
    ingest_records = """
    UNWIND $records as record
<<<<<<< HEAD
    MERGE (a:DNSRecord:AWSDNSRecord{id: record.id})
    ON CREATE SET a.firstseen = timestamp(), a.name = record.name,
    a.region = record.Region,
    a.arn = record.arn,
    a.type = record.type
    SET a.lastupdated = $update_tag, a.value = record.value
    WITH a,record
    MATCH (zone:AWSDNSZone{zoneid: record.zoneid})
    MERGE (a)-[r:MEMBER_OF_DNS_ZONE]->(zone)
    ON CREATE SET r.firstseen = timestamp()
    SET r.lastupdated = $update_tag
=======
        MERGE (a:DNSRecord:AWSDNSRecord{id: record.id})
        ON CREATE SET
            a.firstseen = timestamp(),
            a.name = record.name,
            a.type = record.type
        SET
            a.lastupdated = $update_tag,
            a.value = record.value
        WITH a,record
        MATCH (zone:AWSDNSZone{zoneid: record.zoneid})
        MERGE (a)-[r:MEMBER_OF_DNS_ZONE]->(zone)
        ON CREATE SET r.firstseen = timestamp()
        SET r.lastupdated = $update_tag
>>>>>>> 7f3b7f7b
    """
    neo4j_session.run(
        ingest_records,
        records=records,
        update_tag=update_tag,
    )


@timeit
def load_zone(neo4j_session: neo4j.Session, zone: Dict, current_aws_id: str, update_tag: int) -> None:
    ingest_z = """
<<<<<<< HEAD
    MERGE (zone:DNSZone:AWSDNSZone{zoneid:{ZoneId}})
    ON CREATE SET zone.firstseen = timestamp(),
    zone.region = $region,
    zone.name = $ZoneName
    SET zone.lastupdated = $update_tag, zone.comment = $Comment, zone.privatezone = $PrivateZone,
    zone.arn = $Arn,
    zone.consolelink = $consolelink
=======
    MERGE (zone:DNSZone:AWSDNSZone{zoneid:$ZoneId})
    ON CREATE SET
        zone.firstseen = timestamp(),
        zone.name = $ZoneName
    SET
        zone.lastupdated = $update_tag,
        zone.comment = $Comment,
        zone.privatezone = $PrivateZone
>>>>>>> 7f3b7f7b
    WITH zone
    MATCH (aa:AWSAccount{id: $AWS_ACCOUNT_ID})
    MERGE (aa)-[r:RESOURCE]->(zone)
    ON CREATE SET r.firstseen = timestamp()
    SET r.lastupdated = $update_tag
    """
    neo4j_session.run(
        ingest_z,
        ZoneName=zone['name'][:-1],
        ZoneId=zone['zoneid'],
        consolelink=zone['consolelink'],
        Comment=zone['comment'],
        region="global",
        PrivateZone=zone['privatezone'],
        Arn=zone.get('arn'),
        AWS_ACCOUNT_ID=current_aws_id,
        update_tag=update_tag,
    )


@timeit
def load_ns_records(neo4j_session: neo4j.Session, records: List[Dict], zone_name: str, update_tag: int, consolelink: str) -> None:
    ingest_records = """
    UNWIND $records as record
<<<<<<< HEAD
    MERGE (a:DNSRecord:AWSDNSRecord{id: record.id})
    ON CREATE SET a.firstseen = timestamp(), a.name = record.name,
    a.region = record.Region,
    a.consolelink = {consolelink},
    a.type = record.type
    SET a.lastupdated = $update_tag, a.value = record.name
    WITH a,record
    MATCH (zone:AWSDNSZone{zoneid: record.zoneid})
    MERGE (a)-[r:MEMBER_OF_DNS_ZONE]->(zone)
    ON CREATE SET r.firstseen = timestamp()
    SET r.lastupdated = $update_tag
    WITH a,record
    UNWIND record.servers as server
    MERGE (ns:NameServer{id:server})
    ON CREATE SET ns.firstseen = timestamp()
    SET ns.lastupdated = $update_tag, ns.name = server, ns.consolelink = $consolelink
    MERGE (a)-[pt:DNS_POINTS_TO]->(ns)
    SET pt.lastupdated = $update_tag

=======
        MERGE (a:DNSRecord:AWSDNSRecord{id: record.id})
        ON CREATE SET
            a.firstseen = timestamp(),
            a.name = record.name,
            a.type = record.type
        SET
            a.lastupdated = $update_tag,
            a.value = record.name
        WITH a,record
        MATCH (zone:AWSDNSZone{zoneid: record.zoneid})
        MERGE (a)-[r:MEMBER_OF_DNS_ZONE]->(zone)
        ON CREATE SET r.firstseen = timestamp()
        SET r.lastupdated = $update_tag
        WITH a,record
        UNWIND record.servers as server
            MERGE (ns:NameServer{id:server})
            ON CREATE SET ns.firstseen = timestamp()
            SET
                ns.lastupdated = $update_tag,
                ns.name = server
            MERGE (a)-[pt:DNS_POINTS_TO]->(ns)
            SET pt.lastupdated = $update_tag
>>>>>>> 7f3b7f7b
    """
    neo4j_session.run(
        ingest_records,
        records=records,
        consolelink = consolelink,
        update_tag=update_tag,
    )

    # Map the official name servers for a domain.
    map_ns_records = """
    UNWIND $servers as server
<<<<<<< HEAD
    MATCH (ns:NameServer{id:server})
    MATCH (zone:AWSDNSZone{zoneid:{zoneid}})
    MERGE (ns)<-[r:NAMESERVER]-(zone)
    SET r.lastupdated = $update_tag
=======
        MATCH (ns:NameServer{id:server})
        MATCH (zone:AWSDNSZone{zoneid:$zoneid})
        MERGE (ns)<-[r:NAMESERVER]-(zone)
        SET r.lastupdated = $update_tag
>>>>>>> 7f3b7f7b
    """
    for record in records:
        if zone_name == record["name"]:
            neo4j_session.run(
                map_ns_records,
                servers=record["servers"],
                zoneid=record["zoneid"],
                update_tag=update_tag,
            )


@timeit
def link_sub_zones(neo4j_session: neo4j.Session, update_tag: int) -> None:
    query = """
    match (z:AWSDNSZone)
    <-[:MEMBER_OF_DNS_ZONE]-
    (record:DNSRecord{type:"NS"})
    -[:DNS_POINTS_TO]->
    (ns:NameServer)
    <-[:NAMESERVER]-
    (z2)
    WHERE record.name=z2.name AND NOT z=z2
    MERGE (z2)<-[r:SUBZONE]-(z)
    ON CREATE SET r.firstseen = timestamp()
    SET r.lastupdated = $update_tag
    """
    neo4j_session.run(
        query,
        update_tag=update_tag,
    )


@timeit
def transform_record_set(record_set: Dict, zone_id: str, name: str) -> Optional[Dict]:
    # process CNAME, ALIAS and A records
    if record_set['Type'] == 'CNAME':
        if 'AliasTarget' in record_set:
            # this is a weighted CNAME record
            value = record_set['AliasTarget']['DNSName']
            if value.endswith('.'):
                value = value[:-1]
            return {
                "name": name,
                "type": 'CNAME',
                "zoneid": zone_id,
                "value": value,
                "id": _create_dns_record_id(zone_id, name, 'WEIGHTED_CNAME'),
            }
        else:
            # This is a normal CNAME record
            value = record_set['ResourceRecords'][0]['Value']
            if value.endswith('.'):
                value = value[:-1]
            return {
                "name": name,
                "type": 'CNAME',
                "zoneid": zone_id,
                "value": value,
                "id": _create_dns_record_id(zone_id, name, 'CNAME'),
            }

    elif record_set['Type'] == 'A':
        if 'AliasTarget' in record_set:
            # this is an ALIAS record
            # ALIAS records are a special AWS-only type of A record
            return {
                "name": name,
                "type": 'ALIAS',
                "zoneid": zone_id,
                "value": record_set['AliasTarget']['DNSName'][:-1],
                "id": _create_dns_record_id(zone_id, name, 'ALIAS'),
            }
        else:
            # this is a real A record
            # loop and add each value (IP address) to a comma separated string
            # don't forget to trim that trailing comma!
            # TODO can this be replaced with a string join?
            value = ''
            for a_value in record_set['ResourceRecords']:
                value = value + a_value['Value'] + ','

            return {
                "name": name,
                "type": 'A',
                "zoneid": zone_id,
                "value": value[:-1],
                "id": _create_dns_record_id(zone_id, name, 'A'),
            }

    else:
        return None


@timeit
def transform_ns_record_set(record_set: Dict, zone_id: str) -> Optional[Dict]:

    if "ResourceRecords" in record_set:
        # Sometimes the value records have a trailing period, sometimes they dont.
        servers = [_normalize_dns_address(record["Value"]) for record in record_set["ResourceRecords"]]
        return {
            "zoneid": zone_id,
            "type": "NS",
            # looks like "name.some.fqdn.net.", so this removes the trailing comma.
            "name": _normalize_dns_address(record_set["Name"]),
            "servers": servers,
            "id": _create_dns_record_id(zone_id, record_set['Name'][:-1], 'NS'),
        }
    else:
        return None


@timeit
def transform_zone(zone: Dict) -> Dict:
    # TODO simplify this
    if 'Comment' in zone['Config']:
        comment = zone['Config']['Comment']
    else:
        comment = ''

    return {
        "zoneid": zone['Id'],
        "name": zone['Name'],
        "privatezone": zone['Config']['PrivateZone'],
        "comment": comment,
        "count": zone['ResourceRecordSetCount'],
        "arn": zone['arn'],
        "consolelink": zone['consolelink'],
    }


@timeit
def load_dns_details(
    neo4j_session: neo4j.Session, dns_details: List[Tuple[Dict, List[Dict]]], current_aws_id: str,
    update_tag: int,
) -> None:
    """
    Create the paths
    (:AWSAccount)--(:AWSDNSZone)--(:AWSDNSRecord),
    (:AWSDNSZone)--(:NameServer),
    (:AWSDNSRecord{type:"NS"})-[:DNS_POINTS_TO]->(:NameServer),
    (:AWSDNSRecord)-[:DNS_POINTS_TO]->(:AWSDNSRecord).
    """
    for zone, zone_record_sets in dns_details:
        zone_a_records = []
        zone_alias_records = []
        zone_cname_records = []
        zone_ns_records = []
        parsed_zone = transform_zone(zone)

        load_zone(neo4j_session, parsed_zone, current_aws_id, update_tag)

        for record_set in zone_record_sets:
            if record_set['Type'] == 'A' or record_set['Type'] == 'CNAME':
                record = transform_record_set(record_set, zone['Id'], record_set['Name'][:-1])
                record['arn'] = f"arn:aws:route53:::recordset/{record['id']}"

                if record is not None:
                    record["Region"] = record_set.get("Region", "global")

                if record['type'] == 'A':
                    zone_a_records.append(record)
                elif record['type'] == 'ALIAS':
                    zone_alias_records.append(record)
                elif record['type'] == 'CNAME':
                    zone_cname_records.append(record)

            if record_set['Type'] == 'NS':
                record = transform_ns_record_set(record_set, zone['Id'])
                record['arn'] = f"arn:aws:route53:::recordset/{record['id']}"
                if record is not None:
                    record["Region"] = record_set.get("Region", "global")
                zone_ns_records.append(record)
        if zone_a_records:
            load_a_records(neo4j_session, zone_a_records, update_tag)

        if zone_alias_records:
            load_alias_records(neo4j_session, zone_alias_records, update_tag)

        if zone_cname_records:
            load_cname_records(neo4j_session, zone_cname_records, update_tag)
        if zone_ns_records:
            load_ns_records(neo4j_session, zone_ns_records, parsed_zone['name'][:-1], update_tag, zone['consolelink'])
    link_aws_resources(neo4j_session, update_tag)


@timeit
def get_zone_record_sets(client: botocore.client.BaseClient, zone_id: str) -> List[Dict]:
    resource_record_sets: List[Dict] = []
    paginator = client.get_paginator('list_resource_record_sets')
    pages = paginator.paginate(HostedZoneId=zone_id)
    for page in pages:
        resource_record_sets.extend(page['ResourceRecordSets'])
    return resource_record_sets


@timeit
def get_zones(client: botocore.client.BaseClient) -> List[Dict]:
    paginator = client.get_paginator('list_hosted_zones')
    hosted_zones: List[Dict] = []
    for page in paginator.paginate():
        hosted_zones.extend(page['HostedZones'])
    return hosted_zones

@timeit
def transform_zones(client: botocore, zns: List[Dict]) -> List[Tuple[Dict, List[Dict]]]:
    results: List[Tuple[Dict, List[Dict]]] = []
    for hosted_zone in zns:
        hosted_zone['arn'] = f"arn:aws:route53:::hostedzone/{hosted_zone['Id']}"
        hosted_zone['consolelink'] = aws_console_link.get_console_link(arn=hosted_zone['arn'])
        record_sets = get_zone_record_sets(client, hosted_zone['Id'])
        results.append((hosted_zone, record_sets))
    return results

def _create_dns_record_id(zoneid: str, name: str, record_type: str) -> str:
    return "/".join([zoneid, name, record_type])


def _normalize_dns_address(address: str) -> str:
    return address.rstrip('.')


@timeit
def cleanup_route53(neo4j_session: neo4j.Session, common_job_parameters: Dict) -> None:
    run_cleanup_job(
        'aws_dns_cleanup.json',
        neo4j_session,
        common_job_parameters,
    )


@timeit
def sync(
    neo4j_session: neo4j.Session, boto3_session: boto3.session.Session, regions: List[str], current_aws_account_id: str,
    update_tag: int, common_job_parameters: Dict,
) -> None:
    tic = time.perf_counter()

    logger.info("Syncing Route53 for account '%s', at %s.", current_aws_account_id, tic)
    client = boto3_session.client('route53')
    zns = get_zones(client)
    zones = transform_zones(client, zns)

    logger.info(f"Total Route53 Zones: {len(zones)}")

    if common_job_parameters.get('pagination', {}).get('route53', None):
        pageNo = common_job_parameters.get("pagination", {}).get("route53", None)["pageNo"]
        pageSize = common_job_parameters.get("pagination", {}).get("route53", None)["pageSize"]
        totalPages = len(zones) / pageSize
        if int(totalPages) != totalPages:
            totalPages = totalPages + 1
        totalPages = int(totalPages)
        if pageNo < totalPages or pageNo == totalPages:
            logger.info(f'pages process for route53 zones {pageNo}/{totalPages} pageSize is {pageSize}')
        page_start = (common_job_parameters.get('pagination', {}).get('route53', {})[
                      'pageNo'] - 1) * common_job_parameters.get('pagination', {}).get('route53', {})['pageSize']
        page_end = page_start + common_job_parameters.get('pagination', {}).get('route53', {})['pageSize']
        if page_end > len(zones) or page_end == len(zones):
            zones = zones[page_start:]
        else:
            has_next_page = True
            zones = zones[page_start:page_end]
            common_job_parameters['pagination']['route53']['hasNextPage'] = has_next_page

    load_dns_details(neo4j_session, zones, current_aws_account_id, update_tag)
    link_sub_zones(neo4j_session, update_tag)
    cleanup_route53(neo4j_session, common_job_parameters)

    # Route53 has only 1 region. us-east-1
    # https://github.com/aws/aws-cli/issues/1354
    regions = ['us-east-1']

    domains = []
    for region in regions:
        logger.info("Syncing Route53 Domains for region '%s' in account '%s'.", region, current_aws_account_id)

        dms = get_domains(boto3_session, region)
        domains = transform_domains(boto3_session, dms, region, current_aws_account_id)

    logger.info(f"Total Route Domains: {len(domains)}")

    if common_job_parameters.get('pagination', {}).get('route53', None):
        pageNo = common_job_parameters.get("pagination", {}).get("route53", None)["pageNo"]
        pageSize = common_job_parameters.get("pagination", {}).get("route53", None)["pageSize"]
        totalPages = len(domains) / pageSize
        if int(totalPages) != totalPages:
            totalPages = totalPages + 1

        totalPages = int(totalPages)
        if pageNo < totalPages or pageNo == totalPages:
            logger.info(f'pages process for Route53 Domains {pageNo}/{totalPages} pageSize is {pageSize}')

        page_start = (common_job_parameters.get('pagination', {}).get('route53', {})[
                      'pageNo'] - 1) * common_job_parameters.get('pagination', {}).get('route53', {})['pageSize']
        page_end = page_start + common_job_parameters.get('pagination', {}).get('route53', {})['pageSize']
        if page_end > len(domains) or page_end == len(domains):
            domains = domains[page_start:]

        else:
            has_next_page = True
            domains = domains[page_start:page_end]
            common_job_parameters['pagination']['route53']['hasNextPage'] = has_next_page

    load_domains(neo4j_session, domains, current_aws_account_id, update_tag)

    cleanup_domains(neo4j_session, common_job_parameters)

    toc = time.perf_counter()
    logger.info(f"Time to process Route53: {toc - tic:0.4f} seconds")<|MERGE_RESOLUTION|>--- conflicted
+++ resolved
@@ -34,6 +34,7 @@
     except ClientError as e:
         logger.error(f'Failed to call Route53Domains list_domains: {region} - {e}')
         return domains
+
 
 @timeit
 def transform_domains(boto3_session: boto3.session.Session, dms: List[Dict], region: str, account_id: str) -> List[Dict]:
@@ -51,6 +52,7 @@
         logger.error(f'Failed to call Route53Domains list_domains: {region} - {e}')
 
     return domains
+
 
 def load_domains(session: neo4j.Session, domains: List[Dict], current_aws_account_id: str, aws_update_tag: int) -> None:
     session.write_transaction(_load_domains_tx, domains, current_aws_account_id, aws_update_tag)
@@ -143,7 +145,6 @@
 def load_a_records(neo4j_session: neo4j.Session, records: List[Dict], update_tag: int) -> None:
     ingest_records = """
     UNWIND $records as record
-<<<<<<< HEAD
     MERGE (a:DNSRecord:AWSDNSRecord{id: record.id})
     ON CREATE SET a.firstseen = timestamp(), a.name = record.name,
     a.region = record.Region,
@@ -155,21 +156,6 @@
     MERGE (a)-[r:MEMBER_OF_DNS_ZONE]->(zone)
     ON CREATE SET r.firstseen = timestamp()
     SET r.lastupdated = $update_tag
-=======
-        MERGE (a:DNSRecord:AWSDNSRecord{id: record.id})
-        ON CREATE SET
-            a.firstseen = timestamp(),
-            a.name = record.name,
-            a.type = record.type
-        SET
-            a.lastupdated = $update_tag,
-            a.value = record.value
-        WITH a,record
-        MATCH (zone:AWSDNSZone{zoneid: record.zoneid})
-        MERGE (a)-[r:MEMBER_OF_DNS_ZONE]->(zone)
-        ON CREATE SET r.firstseen = timestamp()
-        SET r.lastupdated = $update_tag
->>>>>>> 7f3b7f7b
     """
     neo4j_session.run(
         ingest_records,
@@ -183,7 +169,6 @@
     # create the DNSRecord nodes and link them to matching DNSZone and S3Bucket nodes
     ingest_records = """
     UNWIND $records as record
-<<<<<<< HEAD
     MERGE (a:DNSRecord:AWSDNSRecord{id: record.id})
     ON CREATE SET a.firstseen = timestamp(), a.name = record.name,
     a.region = record.Region,
@@ -195,21 +180,6 @@
     MERGE (a)-[r:MEMBER_OF_DNS_ZONE]->(zone)
     ON CREATE SET r.firstseen = timestamp()
     SET r.lastupdated = $update_tag
-=======
-        MERGE (a:DNSRecord:AWSDNSRecord{id: record.id})
-        ON CREATE SET
-            a.firstseen = timestamp(),
-            a.name = record.name,
-            a.type = record.type
-        SET
-            a.lastupdated = $update_tag,
-            a.value = record.value
-        WITH a,record
-        MATCH (zone:AWSDNSZone{zoneid: record.zoneid})
-        MERGE (a)-[r:MEMBER_OF_DNS_ZONE]->(zone)
-        ON CREATE SET r.firstseen = timestamp()
-        SET r.lastupdated = $update_tag
->>>>>>> 7f3b7f7b
     """
     neo4j_session.run(
         ingest_records,
@@ -222,7 +192,6 @@
 def load_cname_records(neo4j_session: neo4j.Session, records: List[Dict], update_tag: int) -> None:
     ingest_records = """
     UNWIND $records as record
-<<<<<<< HEAD
     MERGE (a:DNSRecord:AWSDNSRecord{id: record.id})
     ON CREATE SET a.firstseen = timestamp(), a.name = record.name,
     a.region = record.Region,
@@ -234,21 +203,6 @@
     MERGE (a)-[r:MEMBER_OF_DNS_ZONE]->(zone)
     ON CREATE SET r.firstseen = timestamp()
     SET r.lastupdated = $update_tag
-=======
-        MERGE (a:DNSRecord:AWSDNSRecord{id: record.id})
-        ON CREATE SET
-            a.firstseen = timestamp(),
-            a.name = record.name,
-            a.type = record.type
-        SET
-            a.lastupdated = $update_tag,
-            a.value = record.value
-        WITH a,record
-        MATCH (zone:AWSDNSZone{zoneid: record.zoneid})
-        MERGE (a)-[r:MEMBER_OF_DNS_ZONE]->(zone)
-        ON CREATE SET r.firstseen = timestamp()
-        SET r.lastupdated = $update_tag
->>>>>>> 7f3b7f7b
     """
     neo4j_session.run(
         ingest_records,
@@ -260,7 +214,6 @@
 @timeit
 def load_zone(neo4j_session: neo4j.Session, zone: Dict, current_aws_id: str, update_tag: int) -> None:
     ingest_z = """
-<<<<<<< HEAD
     MERGE (zone:DNSZone:AWSDNSZone{zoneid:{ZoneId}})
     ON CREATE SET zone.firstseen = timestamp(),
     zone.region = $region,
@@ -268,16 +221,6 @@
     SET zone.lastupdated = $update_tag, zone.comment = $Comment, zone.privatezone = $PrivateZone,
     zone.arn = $Arn,
     zone.consolelink = $consolelink
-=======
-    MERGE (zone:DNSZone:AWSDNSZone{zoneid:$ZoneId})
-    ON CREATE SET
-        zone.firstseen = timestamp(),
-        zone.name = $ZoneName
-    SET
-        zone.lastupdated = $update_tag,
-        zone.comment = $Comment,
-        zone.privatezone = $PrivateZone
->>>>>>> 7f3b7f7b
     WITH zone
     MATCH (aa:AWSAccount{id: $AWS_ACCOUNT_ID})
     MERGE (aa)-[r:RESOURCE]->(zone)
@@ -302,11 +245,10 @@
 def load_ns_records(neo4j_session: neo4j.Session, records: List[Dict], zone_name: str, update_tag: int, consolelink: str) -> None:
     ingest_records = """
     UNWIND $records as record
-<<<<<<< HEAD
     MERGE (a:DNSRecord:AWSDNSRecord{id: record.id})
     ON CREATE SET a.firstseen = timestamp(), a.name = record.name,
     a.region = record.Region,
-    a.consolelink = {consolelink},
+    a.consolelink = $consolelink,
     a.type = record.type
     SET a.lastupdated = $update_tag, a.value = record.name
     WITH a,record
@@ -322,52 +264,21 @@
     MERGE (a)-[pt:DNS_POINTS_TO]->(ns)
     SET pt.lastupdated = $update_tag
 
-=======
-        MERGE (a:DNSRecord:AWSDNSRecord{id: record.id})
-        ON CREATE SET
-            a.firstseen = timestamp(),
-            a.name = record.name,
-            a.type = record.type
-        SET
-            a.lastupdated = $update_tag,
-            a.value = record.name
-        WITH a,record
-        MATCH (zone:AWSDNSZone{zoneid: record.zoneid})
-        MERGE (a)-[r:MEMBER_OF_DNS_ZONE]->(zone)
-        ON CREATE SET r.firstseen = timestamp()
-        SET r.lastupdated = $update_tag
-        WITH a,record
-        UNWIND record.servers as server
-            MERGE (ns:NameServer{id:server})
-            ON CREATE SET ns.firstseen = timestamp()
-            SET
-                ns.lastupdated = $update_tag,
-                ns.name = server
-            MERGE (a)-[pt:DNS_POINTS_TO]->(ns)
-            SET pt.lastupdated = $update_tag
->>>>>>> 7f3b7f7b
     """
     neo4j_session.run(
         ingest_records,
         records=records,
-        consolelink = consolelink,
+        consolelink=consolelink,
         update_tag=update_tag,
     )
 
     # Map the official name servers for a domain.
     map_ns_records = """
     UNWIND $servers as server
-<<<<<<< HEAD
     MATCH (ns:NameServer{id:server})
     MATCH (zone:AWSDNSZone{zoneid:{zoneid}})
     MERGE (ns)<-[r:NAMESERVER]-(zone)
     SET r.lastupdated = $update_tag
-=======
-        MATCH (ns:NameServer{id:server})
-        MATCH (zone:AWSDNSZone{zoneid:$zoneid})
-        MERGE (ns)<-[r:NAMESERVER]-(zone)
-        SET r.lastupdated = $update_tag
->>>>>>> 7f3b7f7b
     """
     for record in records:
         if zone_name == record["name"]:
@@ -571,6 +482,7 @@
         hosted_zones.extend(page['HostedZones'])
     return hosted_zones
 
+
 @timeit
 def transform_zones(client: botocore, zns: List[Dict]) -> List[Tuple[Dict, List[Dict]]]:
     results: List[Tuple[Dict, List[Dict]]] = []
@@ -580,6 +492,7 @@
         record_sets = get_zone_record_sets(client, hosted_zone['Id'])
         results.append((hosted_zone, record_sets))
     return results
+
 
 def _create_dns_record_id(zoneid: str, name: str, record_type: str) -> str:
     return "/".join([zoneid, name, record_type])
