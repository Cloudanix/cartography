import time
import logging
from typing import Dict
from typing import List
from typing import Optional
from typing import Tuple

import boto3
import botocore
import neo4j
from cloudconsolelink.clouds.aws import AWSLinker
from botocore.exceptions import ClientError

from cartography.util import run_cleanup_job
from cartography.util import timeit

logger = logging.getLogger(__name__)
aws_console_link = AWSLinker()


@timeit
def get_domains(boto3_session: boto3.session.Session, region: str) -> List[Dict]:
    domains = []
    try:
        client = boto3_session.client('route53domains', region_name=region)
        paginator = client.get_paginator('list_domains')

        page_iterator = paginator.paginate()
        for page in page_iterator:
            domains.extend(page.get('Domains', []))

        return domains

    except ClientError as e:
        logger.error(f'Failed to call Route53Domains list_domains: {region} - {e}')
        return domains

@timeit
def transform_domains(boto3_session: boto3.session.Session, dms: List[Dict], region: str, account_id: str) -> List[Dict]:
    domains = []
    try:
        client = boto3_session.client('route53domains', region_name=region)
        for domain in dms:
            domain['arn'] = domain['DomainName']
            console_arn = f"arn:aws:route53:{region}:{account_id}:domains/{domain['DomainName']}"
            domain['consolelink'] = aws_console_link.get_console_link(arn=console_arn)
            domain['region'] = region
            domain['details'] = client.get_domain_detail(DomainName=domain['DomainName'])
            domains.append(domain)
    except ClientError as e:
        logger.error(f'Failed to call Route53Domains list_domains: {region} - {e}')

    return domains

def load_domains(session: neo4j.Session, domains: List[Dict], current_aws_account_id: str, aws_update_tag: int) -> None:
    session.write_transaction(_load_domains_tx, domains, current_aws_account_id, aws_update_tag)


@timeit
def _load_domains_tx(tx: neo4j.Transaction, domains: List[Dict], current_aws_account_id: str, aws_update_tag: int) -> None:
    query: str = """
    UNWIND $Records as record
    MERGE (domain:AWSRoute53Domain{id: record.DomainName})
    ON CREATE SET domain.firstseen = timestamp(),
        domain.arn = record.DomainName
    SET domain.lastupdated = $aws_update_tag,
        domain.name = record.DomainName,
        domain.region = record.region,
        domain.auto_renew = record.AutoRenew,
        domain.transfer_lock = record.TransferLock,
        domain.expiry = record.Expiry,
        domain.consolelink = record.consolelink,
        domain.admin_privacy = record.details.AdminPrivacy,
        domain.registrant_privacy = record.details.RegistrantPrivacy,
        domain.tech_privacy = record.details.TechPrivacy,
        domain.registrar_name = record.details.RegistrarName,
        domain.who_is_server = record.details.WhoIsServer,
        domain.registrar_url = record.details.RegistrarUrl,
        domain.abuse_contact_email = record.details.AbuseContactEmail,
        domain.abuse_contact_phone = record.details.AbuseContactPhone,
        domain.creation_date = record.details.CreationDate,
        domain.expiration_date = record.details.ExpirationDate
    WITH domain
    MATCH (owner:AWSAccount{id: $AWS_ACCOUNT_ID})
    MERGE (owner)-[r:RESOURCE]->(domain)
    ON CREATE SET r.firstseen = timestamp()
    SET r.lastupdated = $aws_update_tag
    """
    tx.run(
        query,
        Records=domains,
        AWS_ACCOUNT_ID=current_aws_account_id,
        aws_update_tag=aws_update_tag,
    )


@timeit
def cleanup_domains(neo4j_session: neo4j.Session, common_job_parameters: Dict) -> None:
    run_cleanup_job('aws_import_route53_domains_cleanup.json', neo4j_session, common_job_parameters)


@timeit
def link_aws_resources(neo4j_session: neo4j.Session, update_tag: int) -> None:
    # find records that point to other records
    link_records = """
    MATCH (n:AWSDNSRecord) WITH n MATCH (v:AWSDNSRecord{value: n.name})
    WHERE NOT n = v
    MERGE (v)-[p:DNS_POINTS_TO]->(n)
    ON CREATE SET p.firstseen = timestamp()
    SET p.lastupdated = $update_tag
    """
    neo4j_session.run(link_records, update_tag=update_tag)

    # find records that point to AWS LoadBalancers
    link_elb = """
    MATCH (n:AWSDNSRecord) WITH n MATCH (l:LoadBalancer{dnsname: n.value})
    MERGE (n)-[p:DNS_POINTS_TO]->(l)
    ON CREATE SET p.firstseen = timestamp()
    SET p.lastupdated = $update_tag
    """
    neo4j_session.run(link_elb, update_tag=update_tag)

    # find records that point to AWS LoadBalancersV2
    link_elbv2 = """
    MATCH (n:AWSDNSRecord) WITH n MATCH (l:LoadBalancerV2{dnsname: n.value})
    MERGE (n)-[p:DNS_POINTS_TO]->(l)
    ON CREATE SET p.firstseen = timestamp()
    SET p.lastupdated = $update_tag
    """
    neo4j_session.run(link_elbv2, update_tag=update_tag)

    # find records that point to AWS EC2 Instances
    link_ec2 = """
    MATCH (n:AWSDNSRecord) WITH n MATCH (e:EC2Instance{publicdnsname: n.value})
    MERGE (n)-[p:DNS_POINTS_TO]->(e)
    ON CREATE SET p.firstseen = timestamp()
    SET p.lastupdated = $update_tag
    """
    neo4j_session.run(link_ec2, update_tag=update_tag)


@timeit
def load_a_records(neo4j_session: neo4j.Session, records: List[Dict], update_tag: int) -> None:
    ingest_records = """
    UNWIND $records as record
    MERGE (a:DNSRecord:AWSDNSRecord{id: record.id})
    ON CREATE SET a.firstseen = timestamp(), a.name = record.name,
    a.region = record.Region,
    a.arn = record.arn,
    a.type = record.type
    SET a.lastupdated = $update_tag, a.value = record.value
    WITH a,record
    MATCH (zone:AWSDNSZone{zoneid: record.zoneid})
    MERGE (a)-[r:MEMBER_OF_DNS_ZONE]->(zone)
    ON CREATE SET r.firstseen = timestamp()
    SET r.lastupdated = $update_tag
    """
    neo4j_session.run(
        ingest_records,
        records=records,
        update_tag=update_tag,
    )


@timeit
def load_alias_records(neo4j_session: neo4j.Session, records: List[Dict], update_tag: int) -> None:
    # create the DNSRecord nodes and link them to matching DNSZone and S3Bucket nodes
    ingest_records = """
    UNWIND $records as record
    MERGE (a:DNSRecord:AWSDNSRecord{id: record.id})
    ON CREATE SET a.firstseen = timestamp(), a.name = record.name,
    a.region = record.Region,
    a.arn = record.arn,
    a.type = record.type
    SET a.lastupdated = $update_tag, a.value = record.value
    WITH a,record
    MATCH (zone:AWSDNSZone{zoneid: record.zoneid})
    MERGE (a)-[r:MEMBER_OF_DNS_ZONE]->(zone)
    ON CREATE SET r.firstseen = timestamp()
    SET r.lastupdated = $update_tag
    """
    neo4j_session.run(
        ingest_records,
        records=records,
        update_tag=update_tag,
    )


@timeit
def load_cname_records(neo4j_session: neo4j.Session, records: List[Dict], update_tag: int) -> None:
    ingest_records = """
    UNWIND $records as record
    MERGE (a:DNSRecord:AWSDNSRecord{id: record.id})
    ON CREATE SET a.firstseen = timestamp(), a.name = record.name,
    a.region = record.Region,
    a.arn = record.arn,
    a.type = record.type
    SET a.lastupdated = $update_tag, a.value = record.value
    WITH a,record
    MATCH (zone:AWSDNSZone{zoneid: record.zoneid})
    MERGE (a)-[r:MEMBER_OF_DNS_ZONE]->(zone)
    ON CREATE SET r.firstseen = timestamp()
    SET r.lastupdated = $update_tag
    """
    neo4j_session.run(
        ingest_records,
        records=records,
        update_tag=update_tag,
    )


@timeit
def load_zone(neo4j_session: neo4j.Session, zone: Dict, current_aws_id: str, update_tag: int) -> None:
    ingest_z = """
    MERGE (zone:DNSZone:AWSDNSZone{zoneid:{ZoneId}})
    ON CREATE SET zone.firstseen = timestamp(),
    zone.region = $region,
    zone.name = $ZoneName
    SET zone.lastupdated = $update_tag, zone.comment = $Comment, zone.privatezone = $PrivateZone,
    zone.arn = $Arn,
    zone.consolelink = $consolelink
    WITH zone
    MATCH (aa:AWSAccount{id: $AWS_ACCOUNT_ID})
    MERGE (aa)-[r:RESOURCE]->(zone)
    ON CREATE SET r.firstseen = timestamp()
    SET r.lastupdated = $update_tag
    """
    neo4j_session.run(
        ingest_z,
        ZoneName=zone['name'][:-1],
        ZoneId=zone['zoneid'],
        consolelink=zone['consolelink'],
        Comment=zone['comment'],
        region="global",
        PrivateZone=zone['privatezone'],
        Arn=zone.get('arn'),
        AWS_ACCOUNT_ID=current_aws_id,
        update_tag=update_tag,
    )


@timeit
def load_ns_records(neo4j_session: neo4j.Session, records: List[Dict], zone_name: str, update_tag: int, consolelink: str) -> None:
    ingest_records = """
    UNWIND $records as record
    MERGE (a:DNSRecord:AWSDNSRecord{id: record.id})
    ON CREATE SET a.firstseen = timestamp(), a.name = record.name,
    a.region = record.Region,
    a.consolelink = {consolelink},
    a.type = record.type
    SET a.lastupdated = $update_tag, a.value = record.name
    WITH a,record
    MATCH (zone:AWSDNSZone{zoneid: record.zoneid})
    MERGE (a)-[r:MEMBER_OF_DNS_ZONE]->(zone)
    ON CREATE SET r.firstseen = timestamp()
    SET r.lastupdated = $update_tag
    WITH a,record
    UNWIND record.servers as server
    MERGE (ns:NameServer{id:server})
<<<<<<< HEAD
    ON CREATE SET ns.firstseen = timestamp(), ns.consolelink = {consolelink}
    SET ns.lastupdated = {update_tag}, ns.name = server
=======
    ON CREATE SET ns.firstseen = timestamp()
    SET ns.lastupdated = $update_tag, ns.name = server
>>>>>>> 54e2418b
    MERGE (a)-[pt:DNS_POINTS_TO]->(ns)
    SET pt.lastupdated = $update_tag

    """
    neo4j_session.run(
        ingest_records,
        records=records,
        consolelink = consolelink,
        update_tag=update_tag,
    )

    # Map the official name servers for a domain.
    map_ns_records = """
    UNWIND $servers as server
    MATCH (ns:NameServer{id:server})
    MATCH (zone:AWSDNSZone{zoneid:{zoneid}})
    MERGE (ns)<-[r:NAMESERVER]-(zone)
    SET r.lastupdated = $update_tag
    """
    for record in records:
        if zone_name == record["name"]:
            neo4j_session.run(
                map_ns_records,
                servers=record["servers"],
                zoneid=record["zoneid"],
                update_tag=update_tag,
            )


@timeit
def link_sub_zones(neo4j_session: neo4j.Session, update_tag: int) -> None:
    query = """
    match (z:AWSDNSZone)
    <-[:MEMBER_OF_DNS_ZONE]-
    (record:DNSRecord{type:"NS"})
    -[:DNS_POINTS_TO]->
    (ns:NameServer)
    <-[:NAMESERVER]-
    (z2)
    WHERE record.name=z2.name AND NOT z=z2
    MERGE (z2)<-[r:SUBZONE]-(z)
    ON CREATE SET r.firstseen = timestamp()
    SET r.lastupdated = $update_tag
    """
    neo4j_session.run(
        query,
        update_tag=update_tag,
    )


@timeit
def transform_record_set(record_set: Dict, zone_id: str, name: str) -> Optional[Dict]:
    # process CNAME, ALIAS and A records
    if record_set['Type'] == 'CNAME':
        if 'AliasTarget' in record_set:
            # this is a weighted CNAME record
            value = record_set['AliasTarget']['DNSName']
            if value.endswith('.'):
                value = value[:-1]
            return {
                "name": name,
                "type": 'CNAME',
                "zoneid": zone_id,
                "value": value,
                "id": _create_dns_record_id(zone_id, name, 'WEIGHTED_CNAME'),
            }
        else:
            # This is a normal CNAME record
            value = record_set['ResourceRecords'][0]['Value']
            if value.endswith('.'):
                value = value[:-1]
            return {
                "name": name,
                "type": 'CNAME',
                "zoneid": zone_id,
                "value": value,
                "id": _create_dns_record_id(zone_id, name, 'CNAME'),
            }

    elif record_set['Type'] == 'A':
        if 'AliasTarget' in record_set:
            # this is an ALIAS record
            # ALIAS records are a special AWS-only type of A record
            return {
                "name": name,
                "type": 'ALIAS',
                "zoneid": zone_id,
                "value": record_set['AliasTarget']['DNSName'][:-1],
                "id": _create_dns_record_id(zone_id, name, 'ALIAS'),
            }
        else:
            # this is a real A record
            # loop and add each value (IP address) to a comma separated string
            # don't forget to trim that trailing comma!
            # TODO can this be replaced with a string join?
            value = ''
            for a_value in record_set['ResourceRecords']:
                value = value + a_value['Value'] + ','

            return {
                "name": name,
                "type": 'A',
                "zoneid": zone_id,
                "value": value[:-1],
                "id": _create_dns_record_id(zone_id, name, 'A'),
            }

    else:
        return None


@timeit
def transform_ns_record_set(record_set: Dict, zone_id: str) -> Optional[Dict]:

    if "ResourceRecords" in record_set:
        # Sometimes the value records have a trailing period, sometimes they dont.
        servers = [_normalize_dns_address(record["Value"]) for record in record_set["ResourceRecords"]]
        return {
            "zoneid": zone_id,
            "type": "NS",
            # looks like "name.some.fqdn.net.", so this removes the trailing comma.
            "name": _normalize_dns_address(record_set["Name"]),
            "servers": servers,
            "id": _create_dns_record_id(zone_id, record_set['Name'][:-1], 'NS'),
        }
    else:
        return None


@timeit
def transform_zone(zone: Dict) -> Dict:
    # TODO simplify this
    if 'Comment' in zone['Config']:
        comment = zone['Config']['Comment']
    else:
        comment = ''

    return {
        "zoneid": zone['Id'],
        "name": zone['Name'],
        "privatezone": zone['Config']['PrivateZone'],
        "comment": comment,
        "count": zone['ResourceRecordSetCount'],
        "arn": zone['arn'],
        "consolelink": zone['consolelink'],
    }


@timeit
def load_dns_details(
    neo4j_session: neo4j.Session, dns_details: List[Tuple[Dict, List[Dict]]], current_aws_id: str,
    update_tag: int,
) -> None:
    for zone, zone_record_sets in dns_details:
        zone_a_records = []
        zone_alias_records = []
        zone_cname_records = []
        zone_ns_records = []
        parsed_zone = transform_zone(zone)

        load_zone(neo4j_session, parsed_zone, current_aws_id, update_tag)

        for record_set in zone_record_sets:
            if record_set['Type'] == 'A' or record_set['Type'] == 'CNAME':
                record = transform_record_set(record_set, zone['Id'], record_set['Name'][:-1])
                record['arn'] = f"arn:aws:route53:::recordset/{record['id']}"

                if record is not None:
                    record["Region"] = record_set.get("Region", "global")

                if record['type'] == 'A':
                    zone_a_records.append(record)
                elif record['type'] == 'ALIAS':
                    zone_alias_records.append(record)
                elif record['type'] == 'CNAME':
                    zone_cname_records.append(record)

            if record_set['Type'] == 'NS':
                record = transform_ns_record_set(record_set, zone['Id'])
                record['arn'] = f"arn:aws:route53:::recordset/{record['id']}"
                if record is not None:
                    record["Region"] = record_set.get("Region", "global")
                zone_ns_records.append(record)
        if zone_a_records:
            load_a_records(neo4j_session, zone_a_records, update_tag)

        if zone_alias_records:
            load_alias_records(neo4j_session, zone_alias_records, update_tag)

        if zone_cname_records:
            load_cname_records(neo4j_session, zone_cname_records, update_tag)
        if zone_ns_records:
            load_ns_records(neo4j_session, zone_ns_records, parsed_zone['name'][:-1], update_tag, zone['consolelink'])
    link_aws_resources(neo4j_session, update_tag)


@timeit
def get_zone_record_sets(client: botocore.client.BaseClient, zone_id: str) -> List[Dict]:
    resource_record_sets: List[Dict] = []
    paginator = client.get_paginator('list_resource_record_sets')
    pages = paginator.paginate(HostedZoneId=zone_id)
    for page in pages:
        resource_record_sets.extend(page['ResourceRecordSets'])
    return resource_record_sets


@timeit
def get_zones(client: botocore.client.BaseClient) -> List[Dict]:
    paginator = client.get_paginator('list_hosted_zones')
    hosted_zones: List[Dict] = []
    for page in paginator.paginate():
        hosted_zones.extend(page['HostedZones'])
    return hosted_zones

@timeit
def transform_zones(client: botocore, zns: List[Dict]) -> List[Tuple[Dict, List[Dict]]]:
    results: List[Tuple[Dict, List[Dict]]] = []
    for hosted_zone in zns:
        hosted_zone['arn'] = f"arn:aws:route53:::hostedzone/{hosted_zone['Id']}"
        hosted_zone['consolelink'] = aws_console_link.get_console_link(arn=hosted_zone['arn'])
        record_sets = get_zone_record_sets(client, hosted_zone['Id'])
        results.append((hosted_zone, record_sets))
    return results

def _create_dns_record_id(zoneid: str, name: str, record_type: str) -> str:
    return "/".join([zoneid, name, record_type])


def _normalize_dns_address(address: str) -> str:
    return address.rstrip('.')


@timeit
def cleanup_route53(neo4j_session: neo4j.Session, common_job_parameters: Dict) -> None:
    run_cleanup_job(
        'aws_dns_cleanup.json',
        neo4j_session,
        common_job_parameters,
    )


@timeit
def sync(
    neo4j_session: neo4j.Session, boto3_session: boto3.session.Session, regions: List[str], current_aws_account_id: str,
    update_tag: int, common_job_parameters: Dict,
) -> None:
    tic = time.perf_counter()

    logger.info("Syncing Route53 for account '%s', at %s.", current_aws_account_id, tic)
    client = boto3_session.client('route53')
    zns = get_zones(client)
    zones = transform_zones(client, zns)

    logger.info(f"Total Route53 Zones: {len(zones)}")

    if common_job_parameters.get('pagination', {}).get('route53', None):
        pageNo = common_job_parameters.get("pagination", {}).get("route53", None)["pageNo"]
        pageSize = common_job_parameters.get("pagination", {}).get("route53", None)["pageSize"]
        totalPages = len(zones) / pageSize
        if int(totalPages) != totalPages:
            totalPages = totalPages + 1
        totalPages = int(totalPages)
        if pageNo < totalPages or pageNo == totalPages:
            logger.info(f'pages process for route53 zones {pageNo}/{totalPages} pageSize is {pageSize}')
        page_start = (common_job_parameters.get('pagination', {}).get('route53', {})[
                      'pageNo'] - 1) * common_job_parameters.get('pagination', {}).get('route53', {})['pageSize']
        page_end = page_start + common_job_parameters.get('pagination', {}).get('route53', {})['pageSize']
        if page_end > len(zones) or page_end == len(zones):
            zones = zones[page_start:]
        else:
            has_next_page = True
            zones = zones[page_start:page_end]
            common_job_parameters['pagination']['route53']['hasNextPage'] = has_next_page

    load_dns_details(neo4j_session, zones, current_aws_account_id, update_tag)
    link_sub_zones(neo4j_session, update_tag)
    cleanup_route53(neo4j_session, common_job_parameters)

    # Route53 has only 1 region. us-east-1
    # https://github.com/aws/aws-cli/issues/1354
    regions = ['us-east-1']

    domains = []
    for region in regions:
        logger.info("Syncing Route53 Domains for region '%s' in account '%s'.", region, current_aws_account_id)

        dms = get_domains(boto3_session, region)
        domains = transform_domains(boto3_session, dms, region, current_aws_account_id)

    logger.info(f"Total Route Domains: {len(domains)}")

    if common_job_parameters.get('pagination', {}).get('route53', None):
        pageNo = common_job_parameters.get("pagination", {}).get("route53", None)["pageNo"]
        pageSize = common_job_parameters.get("pagination", {}).get("route53", None)["pageSize"]
        totalPages = len(domains) / pageSize
        if int(totalPages) != totalPages:
            totalPages = totalPages + 1

        totalPages = int(totalPages)
        if pageNo < totalPages or pageNo == totalPages:
            logger.info(f'pages process for Route53 Domains {pageNo}/{totalPages} pageSize is {pageSize}')

        page_start = (common_job_parameters.get('pagination', {}).get('route53', {})[
                      'pageNo'] - 1) * common_job_parameters.get('pagination', {}).get('route53', {})['pageSize']
        page_end = page_start + common_job_parameters.get('pagination', {}).get('route53', {})['pageSize']
        if page_end > len(domains) or page_end == len(domains):
            domains = domains[page_start:]

        else:
            has_next_page = True
            domains = domains[page_start:page_end]
            common_job_parameters['pagination']['route53']['hasNextPage'] = has_next_page

    load_domains(neo4j_session, domains, current_aws_account_id, update_tag)

    cleanup_domains(neo4j_session, common_job_parameters)

    toc = time.perf_counter()
    logger.info(f"Time to process Route53: {toc - tic:0.4f} seconds")<|MERGE_RESOLUTION|>--- conflicted
+++ resolved
@@ -257,13 +257,8 @@
     WITH a,record
     UNWIND record.servers as server
     MERGE (ns:NameServer{id:server})
-<<<<<<< HEAD
-    ON CREATE SET ns.firstseen = timestamp(), ns.consolelink = {consolelink}
-    SET ns.lastupdated = {update_tag}, ns.name = server
-=======
     ON CREATE SET ns.firstseen = timestamp()
-    SET ns.lastupdated = $update_tag, ns.name = server
->>>>>>> 54e2418b
+    SET ns.lastupdated = $update_tag, ns.name = server, ns.consolelink = $consolelink
     MERGE (a)-[pt:DNS_POINTS_TO]->(ns)
     SET pt.lastupdated = $update_tag
 
