--- conflicted
+++ resolved
@@ -154,20 +154,16 @@
     neo4j_session: neo4j.Session, boto3_session: boto3.session.Session, regions: List[str], current_aws_account_id: str,
     update_tag: int, common_job_parameters: Dict,
 ) -> None:
-<<<<<<< HEAD
-    data = []
-=======
     tic = time.perf_counter()
 
     logger.info("Syncing SQS for account '%s', at %s.", current_aws_account_id, tic)
 
->>>>>>> 93b1c60a
+    data = []
     for region in regions:
         logger.info("Syncing SQS for region '%s' in account '%s'.", region, current_aws_account_id)
         queue_urls = get_sqs_queue_list(boto3_session, region)
         if len(queue_urls) == 0:
             continue
-<<<<<<< HEAD
         data.extend(queue_urls)
 
     if common_job_parameters.get('pagination', {}).get('sqs', None):
@@ -184,11 +180,6 @@
     queue_attributes = get_sqs_queue_attributes(boto3_session, queue_urls)
     load_sqs_queues(neo4j_session, queue_attributes, current_aws_account_id, update_tag)
     cleanup_sqs_queues(neo4j_session, common_job_parameters)
-=======
-        queue_attributes = get_sqs_queue_attributes(boto3_session, queue_urls)
-        load_sqs_queues(neo4j_session, queue_attributes, region, current_aws_account_id, update_tag)
-    cleanup_sqs_queues(neo4j_session, common_job_parameters)
 
     toc = time.perf_counter()
-    print(f"Total Time to process SQS: {toc - tic:0.4f} seconds")
->>>>>>> 93b1c60a
+    print(f"Total Time to process SQS: {toc - tic:0.4f} seconds")