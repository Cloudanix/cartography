import time
import logging
from typing import Dict
from typing import List

import boto3
import neo4j

from cartography.util import aws_handle_regions
from cartography.util import run_cleanup_job
from cartography.util import timeit
from cloudconsolelink.clouds.aws import AWSLinker
from botocore.exceptions import ClientError

logger = logging.getLogger(__name__)
aws_console_link = AWSLinker()


@timeit
@aws_handle_regions
def get_redshift_reserved_node(boto3_session: boto3.session.Session, region: str) -> List[Dict]:
    try:
        client = boto3_session.client('redshift', region_name=region)
        paginator = client.get_paginator('describe_reserved_nodes')
        reserved_nodes: List = []
        for page in paginator.paginate():
            reserved_nodes.extend(page['ReservedNodes'])
        return reserved_nodes

    except ClientError as e:
        logger.error(f'Failed to call redshift describe_reserved_nodes: {region} - {e}')
        return reserved_nodes

@timeit
def transform_reserved_nodes(nds: List[Dict], region: str, current_aws_account_id: str) -> List[Dict]:
    reserved_nodes = []
    for reserved_node in nds:
        reserved_node['region'] = region
        reserved_node['arn'] = f"arn:aws:redshift:{region}:{current_aws_account_id}:reserved-node/{reserved_node['ReservedNodeId']}"
        reserved_node['consolelink'] = aws_console_link.get_console_link(arn=reserved_node['arn'])
        reserved_nodes.append(reserved_node)

    return reserved_nodes

def load_redshift_reserved_node(session: neo4j.Session, reserved_nodes: List[Dict], current_aws_account_id: str, aws_update_tag: int) -> None:
    session.write_transaction(_load_redshift_reserved_node_tx, reserved_nodes, current_aws_account_id, aws_update_tag)


@timeit
def _load_redshift_reserved_node_tx(
    tx: neo4j.Transaction, data: List[Dict], current_aws_account_id: str,
    aws_update_tag: int,
) -> None:
    ingest_rds_secgroup = """
    UNWIND $reserved_nodes as reserved_node
        MERGE (node:RedshiftReservedNode{id: reserved_node.arn})
        ON CREATE SET node.firstseen = timestamp(),
            node.arn = reserved_node.arn
        SET node.reserved_node_offering_id = reserved_node.ReservedNodeOfferingId,
            node.name = reserved_node.ReservedNodeId,
            node.reserved_node_id = reserved_node.ReservedNodeId,
            node.node_type = reserved_node.NodeType,
            node.start_time = reserved_node.StartTime,
            node.duration = reserved_node.Duration,
            node.fixed_price = reserved_node.FixedPrice,
            node.usage_price = reserved_node.UsagePrice,
            node.currency_code = reserved_node.CurrencyCode,
            node.node_count = reserved_node.NodeCount,
            node.state = reserved_node.State,
            node.offering_type = reserved_node.OfferingType,
            node.reserved_node_offering_type = reserved_node.ReservedNodeOfferingType,
            node.lastupdated = $aws_update_tag
        WITH node
        MATCH (aa:AWSAccount{id: $AWS_ACCOUNT_ID})
        MERGE (aa)-[r:RESOURCE]->(node)
        ON CREATE SET r.firstseen = timestamp()
        SET r.lastupdated = $aws_update_tag
    """

    tx.run(
        ingest_rds_secgroup,
        reserved_nodes=data,
        AWS_ACCOUNT_ID=current_aws_account_id,
        aws_update_tag=aws_update_tag,
    )


def cleanup_redshift_reserved_node(neo4j_session: neo4j.Session, common_job_parameters: Dict) -> None:
    run_cleanup_job('aws_import_redshift_reserved_nodes_cleanup.json', neo4j_session, common_job_parameters)


@timeit
def sync_redshift_reserved_node(
    neo4j_session: neo4j.Session, boto3_session: boto3.session.Session, regions: List[str], current_aws_account_id: str,
    update_tag: int, common_job_parameters: Dict,
) -> None:
    data = []
    for region in regions:
        logger.info("Syncing redshift_reserved_node for region '%s' in account '%s'.", region, current_aws_account_id)
        rnodes = get_redshift_reserved_node(boto3_session, region)
        data = transform_reserved_nodes(rnodes, region, current_aws_account_id)

    logger.info(f"Total Redshift Reserved Nodes: {len(data)}")

    if common_job_parameters.get('pagination', {}).get('redshift', None):
        pageNo = common_job_parameters.get("pagination", {}).get("redshift", None)["pageNo"]
        pageSize = common_job_parameters.get("pagination", {}).get("redshift", None)["pageSize"]
        totalPages = len(data) / pageSize
        if int(totalPages) != totalPages:
            totalPages = totalPages + 1
        totalPages = int(totalPages)
        if pageNo < totalPages or pageNo == totalPages:
            logger.info(f'pages process for redshift_reserved_node {pageNo}/{totalPages} pageSize is {pageSize}')
        page_start = (common_job_parameters.get('pagination', {}).get('redshift', {})[
                      'pageNo'] - 1) * common_job_parameters.get('pagination', {}).get('redshift', {})['pageSize']
        page_end = page_start + common_job_parameters.get('pagination', {}).get('redshift', {})['pageSize']
        if page_end > len(data) or page_end == len(data):
            data = data[page_start:]
        else:
            has_next_page = True
            data = data[page_start:page_end]
            common_job_parameters['pagination']['redshift']['hasNextPage'] = has_next_page

    load_redshift_reserved_node(neo4j_session, data, current_aws_account_id, update_tag)
    cleanup_redshift_reserved_node(neo4j_session, common_job_parameters)


@timeit
@aws_handle_regions
def get_redshift_cluster_data(boto3_session: boto3.session.Session, region: str) -> List[Dict]:
    client = boto3_session.client('redshift', region_name=region)
    paginator = client.get_paginator('describe_clusters')
    clusters: List[Dict] = []
    for page in paginator.paginate():
        clusters.extend(page['Clusters'])
    for cluster in clusters:
        cluster['region'] = region
    return clusters


def _make_redshift_cluster_arn(region: str, aws_account_id: str, cluster_identifier: str) -> str:
    """Cluster ARN format: https://docs.aws.amazon.com/redshift/latest/mgmt/redshift-iam-access-control-overview.html"""
    return f'arn:aws:redshift:{region}:{aws_account_id}:cluster:{cluster_identifier}'


def transform_redshift_cluster_data(clusters: List[Dict], current_aws_account_id: str) -> None:
    for cluster in clusters:
        cluster['arn'] = _make_redshift_cluster_arn(
            cluster['region'], current_aws_account_id, cluster["ClusterIdentifier"])
        cluster['ClusterCreateTime'] = str(cluster['ClusterCreateTime']) if 'ClusterCreateTime' in cluster else None


@timeit
def load_redshift_cluster_data(
    neo4j_session: neo4j.Session, clusters: List[Dict],
    current_aws_account_id: str, aws_update_tag: int,
) -> None:
    ingest_cluster = """
    MERGE (cluster:RedshiftCluster{id: $Arn})
    ON CREATE SET cluster.firstseen = timestamp(),
    cluster.arn = $Arn
    SET cluster.availability_zone = $AZ,
    cluster.cluster_create_time = $ClusterCreateTime,
    cluster.cluster_identifier = $ClusterIdentifier,
    cluster.cluster_revision_number = $ClusterRevisionNumber,
    cluster.db_name = $DBName,
    cluster.consolelink = $consolelink,
    cluster.encrypted = $Encrypted,
    cluster.cluster_status = $ClusterStatus,
    cluster.endpoint_address = $EndpointAddress,
    cluster.endpoint_port = $EndpointPort,
    cluster.master_username = $MasterUsername,
    cluster.node_type = $NodeType,
    cluster.number_of_nodes = $NumberOfNodes,
    cluster.publicly_accessible = $PubliclyAccessible,
    cluster.vpc_id = $VpcId,
    cluster.lastupdated = $aws_update_tag,
    cluster.region = $Region
    WITH cluster
    MATCH (aa:AWSAccount{id: $AWS_ACCOUNT_ID})
    MERGE (aa)-[r:RESOURCE]->(cluster)
    ON CREATE SET r.firstseen = timestamp()
    SET r.lastupdated = $aws_update_tag
    """
    # consolelink=aws_console_link.get_console_link(arn=cluster['arn']),

    for cluster in clusters:
        neo4j_session.run(
            ingest_cluster,
            Arn=cluster['arn'],
            consolelink='',
            AZ=cluster['AvailabilityZone'],
            ClusterCreateTime=cluster['ClusterCreateTime'],
            ClusterIdentifier=cluster['ClusterIdentifier'],
            ClusterRevisionNumber=cluster['ClusterRevisionNumber'],
            ClusterStatus=cluster['ClusterStatus'],
            DBName=cluster['DBName'],
            Encrypted=cluster['Encrypted'],
            EndpointAddress=cluster.get('Endpoint').get('Address'),    # type: ignore
            EndpointPort=cluster.get('Endpoint').get('Port'),   # type: ignore
            MasterUsername=cluster['MasterUsername'],
            NodeType=cluster['NodeType'],
            NumberOfNodes=cluster['NumberOfNodes'],
            PubliclyAccessible=cluster['PubliclyAccessible'],
            VpcId=cluster.get('VpcId'),
            Region=cluster['region'],
            AWS_ACCOUNT_ID=current_aws_account_id,
            aws_update_tag=aws_update_tag,
        )
        _attach_ec2_security_groups(neo4j_session, cluster, aws_update_tag, current_aws_account_id)
        _attach_iam_roles(neo4j_session, cluster, aws_update_tag)
        _attach_aws_vpc(neo4j_session, cluster, aws_update_tag)


@timeit
def _attach_ec2_security_groups(neo4j_session: neo4j.Session, cluster: Dict, aws_update_tag: int, account_id: str) -> None:
    attach_cluster_to_group = """
<<<<<<< HEAD
    MATCH (c:RedshiftCluster{id:{ClusterArn}})
    MERGE (sg:EC2SecurityGroup{id:{GroupId}})
    SET sg.consolelink = {consolelink}
=======
    MATCH (c:RedshiftCluster{id:$ClusterArn})
    MERGE (sg:EC2SecurityGroup{id:$GroupId})
>>>>>>> 54e2418b
    MERGE (c)-[m:MEMBER_OF_EC2_SECURITY_GROUP]->(sg)
    ON CREATE SET m.firstseen = timestamp()
    SET m.lastupdated = $aws_update_tag
    """
    for group in cluster.get('VpcSecurityGroups', []):
        region = group.get('region', '')
        group_id = group["GroupId"]
        group_arn = f"arn:aws:ec2:{region}:{account_id}:security-group/{group_id}"
        consolelink = aws_console_link.get_console_link(arn=group_arn)
        neo4j_session.run(
            attach_cluster_to_group,
            ClusterArn=cluster['arn'],
            consolelink = consolelink,
            GroupId=group['VpcSecurityGroupId'],
            aws_update_tag=aws_update_tag,
        )


@timeit
def _attach_iam_roles(neo4j_session: neo4j.Session, cluster: Dict, aws_update_tag: int) -> None:
    attach_cluster_to_role = """
    MATCH (c:RedshiftCluster{id:$ClusterArn})
    MERGE (p:AWSPrincipal{arn:$RoleArn})
    MERGE (c)-[s:STS_ASSUMEROLE_ALLOW]->(p)
    ON CREATE SET s.firstseen = timestamp()
    SET s.lastupdated = $aws_update_tag
    """
    for role in cluster.get('IamRoles', []):
        neo4j_session.run(
            attach_cluster_to_role,
            ClusterArn=cluster['arn'],
            RoleArn=role['IamRoleArn'],
            aws_update_tag=aws_update_tag,
        )


@timeit
def _attach_aws_vpc(neo4j_session: neo4j.Session, cluster: Dict, aws_update_tag: int) -> None:
    attach_cluster_to_vpc = """
    MATCH (c:RedshiftCluster{id:$ClusterArn})
    MERGE (v:AWSVpc{id:$VpcId})
    MERGE (c)-[m:MEMBER_OF_AWS_VPC]->(v)
    ON CREATE SET m.firstseen = timestamp()
    SET m.lastupdated = $aws_update_tag
    """
    if cluster.get('VpcId'):
        neo4j_session.run(
            attach_cluster_to_vpc,
            ClusterArn=cluster['arn'],
            VpcId=cluster['VpcId'],
            aws_update_tag=aws_update_tag,
        )


@timeit
def cleanup(neo4j_session: neo4j.Session, common_job_parameters: Dict) -> None:
    run_cleanup_job('aws_import_redshift_clusters_cleanup.json', neo4j_session, common_job_parameters)


@timeit
def sync_redshift_clusters(
    neo4j_session: neo4j.Session, boto3_session: boto3.session.Session, regions: str,
    current_aws_account_id: str, aws_update_tag: int, common_job_parameters: Dict,
) -> None:
    data = []
    for region in regions:
        data.extend(get_redshift_cluster_data(boto3_session, region))

    logger.info(f"Total Redshift Clusters: {len(data)}")

    if common_job_parameters.get('pagination', {}).get('redshift', None):
        pageNo = common_job_parameters.get("pagination", {}).get("redshift", None)["pageNo"]
        pageSize = common_job_parameters.get("pagination", {}).get("redshift", None)["pageSize"]
        totalPages = len(data) / pageSize
        if int(totalPages) != totalPages:
            totalPages = totalPages + 1
        totalPages = int(totalPages)
        if pageNo < totalPages or pageNo == totalPages:
            logger.info(f'pages process for redshift cluster {pageNo}/{totalPages} pageSize is {pageSize}')
        page_start = (common_job_parameters.get('pagination', {}).get('redshift', {})[
                      'pageNo'] - 1) * common_job_parameters.get('pagination', {}).get('redshift', {})['pageSize']
        page_end = page_start + common_job_parameters.get('pagination', {}).get('redshift', {})['pageSize']
        if page_end > len(data) or page_end == len(data):
            data = data[page_start:]
        else:
            has_next_page = True
            data = data[page_start:page_end]
            common_job_parameters['pagination']['redshift']['hasNextPage'] = has_next_page

    transform_redshift_cluster_data(data, current_aws_account_id)
    load_redshift_cluster_data(neo4j_session, data, current_aws_account_id, aws_update_tag)


@timeit
def sync(
    neo4j_session: neo4j.Session, boto3_session: boto3.session.Session, regions: List[str], current_aws_account_id: str,
    update_tag: int, common_job_parameters: Dict,
) -> None:
    tic = time.perf_counter()

    logger.info("Syncing Redshift clusters for account '%s', at %s.", current_aws_account_id, tic)
    sync_redshift_clusters(neo4j_session, boto3_session, regions,
                           current_aws_account_id, update_tag, common_job_parameters)
    sync_redshift_reserved_node(neo4j_session, boto3_session, regions,
                                current_aws_account_id, update_tag, common_job_parameters)
    cleanup(neo4j_session, common_job_parameters)

    toc = time.perf_counter()
    logger.info(f"Time to process Redshift clusters: {toc - tic:0.4f} seconds")<|MERGE_RESOLUTION|>--- conflicted
+++ resolved
@@ -215,14 +215,9 @@
 @timeit
 def _attach_ec2_security_groups(neo4j_session: neo4j.Session, cluster: Dict, aws_update_tag: int, account_id: str) -> None:
     attach_cluster_to_group = """
-<<<<<<< HEAD
-    MATCH (c:RedshiftCluster{id:{ClusterArn}})
-    MERGE (sg:EC2SecurityGroup{id:{GroupId}})
-    SET sg.consolelink = {consolelink}
-=======
     MATCH (c:RedshiftCluster{id:$ClusterArn})
     MERGE (sg:EC2SecurityGroup{id:$GroupId})
->>>>>>> 54e2418b
+    SET sg.consolelink = $consolelink
     MERGE (c)-[m:MEMBER_OF_EC2_SECURITY_GROUP]->(sg)
     ON CREATE SET m.firstseen = timestamp()
     SET m.lastupdated = $aws_update_tag
