--- conflicted
+++ resolved
@@ -25,11 +25,7 @@
 from cartography.util import timeit
 
 logger = logging.getLogger(__name__)
-<<<<<<< HEAD
 aws_console_link = AWSLinker()
-=======
-stat_handler = get_stats_client(__name__)
->>>>>>> 7f3b7f7b
 
 
 @timeit
@@ -727,10 +723,7 @@
     MERGE (bucket:S3Bucket{id:$BucketName})
     ON CREATE SET bucket.firstseen = timestamp(), bucket.creationdate = $CreationDate
     SET bucket.name = $BucketName, bucket.region = $BucketRegion, bucket.arn = $Arn,
-<<<<<<< HEAD
     bucket.consolelink = $consolelink,
-=======
->>>>>>> 7f3b7f7b
     bucket.lastupdated = $aws_update_tag
     WITH bucket
     MATCH (owner:AWSAccount{id: $AWS_ACCOUNT_ID})
@@ -784,22 +777,8 @@
     cleanup_s3_buckets(neo4j_session, common_job_parameters)
 
     acl_and_policy_data_iter = get_s3_bucket_details(boto3_session, bucket_data)
-<<<<<<< HEAD
     load_s3_details(neo4j_session, acl_and_policy_data_iter, current_aws_account_id, update_tag, common_job_parameters)
     cleanup_s3_bucket_acl_and_policy(neo4j_session, common_job_parameters)
 
     toc = time.perf_counter()
-    logger.info(f"Time to process S3: {toc - tic:0.4f} seconds")
-=======
-    load_s3_details(neo4j_session, acl_and_policy_data_iter, current_aws_account_id, update_tag)
-    cleanup_s3_bucket_acl_and_policy(neo4j_session, common_job_parameters)
-
-    merge_module_sync_metadata(
-        neo4j_session,
-        group_type='AWSAccount',
-        group_id=current_aws_account_id,
-        synced_type='S3Bucket',
-        update_tag=update_tag,
-        stat_handler=stat_handler,
-    )
->>>>>>> 7f3b7f7b
+    logger.info(f"Time to process S3: {toc - tic:0.4f} seconds")