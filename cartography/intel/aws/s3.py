import hashlib
import json
import logging
from typing import Any
from typing import Dict
from typing import Generator
from typing import List
from typing import Optional
from typing import Tuple

import time

import boto3
import botocore
import neo4j
from botocore.exceptions import ClientError
from botocore.exceptions import EndpointConnectionError
from policyuniverse.policy import Policy

from cartography.util import merge_module_sync_metadata
from cartography.util import run_analysis_job
from cartography.util import run_cleanup_job
from cartography.util import timeit

logger = logging.getLogger(__name__)


@timeit
def get_s3_bucket_list(boto3_session: boto3.session.Session, common_job_parameters) -> List[Dict]:
    client = boto3_session.client('s3')
<<<<<<< HEAD
    # NOTE no paginator available for this operation
    buckets = client.list_buckets()
    for bucket in buckets['Buckets']:
        try:
            bucket['Region'] = client.get_bucket_location(Bucket=bucket['Name'])['LocationConstraint']
        except ClientError as e:
            if _is_common_exception(e, bucket):
                bucket['Region'] = None
                logger.warning("skipping bucket='{}' due to exception.".format(bucket['Name']))
                continue
            else:
                raise
    if common_job_parameters.get('pagination', {}).get('s3', None):
        has_next_page = False
        page_start = (common_job_parameters.get('pagination', {}).get('s3', {})['pageNo'] - 1) * common_job_parameters.get('pagination', {}).get('s3', {})['pageSize']
        page_end = page_start + common_job_parameters.get('pagination', {}).get('s3', {})['pageSize']
        if page_end > len(buckets['Buckets']) or page_end == len(buckets['Buckets']):
            buckets['Buckets'] = buckets['Buckets'][page_start:]
        else:
            has_next_page = True
            buckets['Buckets'] = buckets['Buckets'][page_start:page_end]
        common_job_parameters['pagination']['s3']['hasNextPage'] = has_next_page
=======
    buckets = {}
    
    try:
        # NOTE no paginator available for this operation
        buckets = client.list_buckets()
        for bucket in buckets['Buckets']:
            try:
                bucket['Region'] = client.get_bucket_location(Bucket=bucket['Name'])['LocationConstraint']

            except ClientError as e:
                if _is_common_exception(e, bucket):
                    bucket['Region'] = None
                    logger.warning("skipping bucket='{}' due to exception.".format(bucket['Name']))
                    continue
                else:
                    raise
        
    except ClientError as e:
        if "AccessDenied" in e.args[0]:
            logger.warning(
                f's3:list_buckets failed with AccessDeniedException; continuing sync.',
                exc_info=True,
            )
        elif e.response['Error']['Code'] == 'AccessDeniedException':
            logger.warning(
                f's3:list_buckets failed with AccessDeniedException; continuing sync.',
                exc_info=True,
            )
        else:
            raise
>>>>>>> 93b1c60a

    return buckets


@timeit
def get_s3_bucket_details(
        boto3_session: boto3.session.Session,
        bucket_data: Dict,
) -> Generator[Tuple[str, Dict, Dict, Dict, Dict, Dict], None, None]:
    """
    Iterates over all S3 buckets. Yields bucket name (string), S3 bucket policies (JSON), ACLs (JSON),
    default encryption policy (JSON), Versioning (JSON), and Public Access Block (JSON)
    """
    # a local store for s3 clients so that we may re-use clients for an AWS region
    s3_regional_clients: Dict[Any, Any] = {}

    for bucket in bucket_data.get('Buckets',[]):
        # Note: bucket['Region'] is sometimes None because
        # client.get_bucket_location() does not return a location constraint for buckets
        # in us-east-1 region
        client = s3_regional_clients.get(bucket['Region'])
        if not client:
            client = boto3_session.client('s3', bucket['Region'])
            s3_regional_clients[bucket['Region']] = client
        acl = get_acl(bucket, client)
        policy = get_policy(bucket, client)
        encryption = get_encryption(bucket, client)
        versioning = get_versioning(bucket, client)
        public_access_block = get_public_access_block(bucket, client)
        yield bucket['Name'], acl, policy, encryption, versioning, public_access_block


@timeit
def get_policy(bucket: Dict, client: botocore.client.BaseClient) -> Optional[Dict]:
    """
    Gets the S3 bucket policy.
    """
    policy = None
    try:
        policy = client.get_bucket_policy(Bucket=bucket['Name'])
    except ClientError as e:
        if _is_common_exception(e, bucket):
            pass
        else:
            raise
    except EndpointConnectionError:
        logger.warning(
            f"Failed to retrieve S3 bucket policy for {bucket['Name']} - Could not connect to the endpoint URL",
        )
    return policy


@timeit
def get_acl(bucket: Dict, client: botocore.client.BaseClient) -> Optional[Dict]:
    """
    Gets the S3 bucket ACL.
    """
    acl = None
    try:
        acl = client.get_bucket_acl(Bucket=bucket['Name'])
        acl["Region"] = bucket.get('Region', 'global')
    except ClientError as e:
        if _is_common_exception(e, bucket):
            pass
        else:
            raise
    except EndpointConnectionError:
        logger.warning(
            f"Failed to retrieve S3 bucket ACL for {bucket['Name']} - Could not connect to the endpoint URL",
        )
    return acl


@timeit
def get_encryption(bucket: Dict, client: botocore.client.BaseClient) -> Optional[Dict]:
    """
    Gets the S3 bucket default encryption configuration.
    """
    encryption = None
    try:
        encryption = client.get_bucket_encryption(Bucket=bucket['Name'])
    except ClientError as e:
        if _is_common_exception(e, bucket):
            pass
        else:
            raise
    except EndpointConnectionError:
        logger.warning(
            f"Failed to retrieve S3 bucket encryption for {bucket['Name']} - Could not connect to the endpoint URL",
        )
    return encryption


@timeit
def get_versioning(bucket: Dict, client: botocore.client.BaseClient) -> Optional[Dict]:
    """
    Gets the S3 bucket versioning configuration.
    """
    versioning = None
    try:
        versioning = client.get_bucket_versioning(Bucket=bucket['Name'])
    except ClientError as e:
        if _is_common_exception(e, bucket):
            pass
        else:
            raise
    except EndpointConnectionError:
        logger.warning(
            f"Failed to retrieve S3 bucket versioning for {bucket['Name']} - Could not connect to the endpoint URL",
        )
    return versioning


@timeit
def get_public_access_block(bucket: Dict, client: botocore.client.BaseClient) -> Optional[Dict]:
    """
    Gets the S3 bucket public access block configuration.
    """
    public_access_block = None
    try:
        public_access_block = client.get_public_access_block(Bucket=bucket['Name'])
    except ClientError as e:
        if _is_common_exception(e, bucket):
            pass
        else:
            raise
    except EndpointConnectionError:
        logger.warning(
            f"Failed to retrieve S3 bucket public access block for {bucket['Name']}"
            " - Could not connect to the endpoint URL",
        )
    return public_access_block


@timeit
def _is_common_exception(e: Exception, bucket: Dict) -> bool:
    error_msg = "Failed to retrieve S3 bucket detail"
    if "AccessDenied" in e.args[0]:
        logger.warning(f"{error_msg} for {bucket['Name']} - Access Denied")
        return True
    elif "NoSuchBucket" in e.args[0]:
        logger.warning(f"{error_msg} for {bucket['Name']} - No Such Bucket")
        return True
    elif "AllAccessDisabled" in e.args[0]:
        logger.warning(f"{error_msg} for {bucket['Name']} - Bucket is disabled")
        return True
    elif "EndpointConnectionError" in e.args[0]:
        logger.warning(f"{error_msg} for {bucket['Name']} - EndpointConnectionError")
        return True
    elif "NoSuchBucketPolicy" in e.args[0]:
        logger.warning(f"{error_msg} for {bucket['Name']} - NoSuchBucketPolicy")
        return True
    elif "ServerSideEncryptionConfigurationNotFoundError" in e.args[0]:
        logger.warning(f"{error_msg} for {bucket['Name']} - ServerSideEncryptionConfigurationNotFoundError")
        return True
    elif "InvalidToken" in e.args[0]:
        logger.warning(f"{error_msg} for {bucket['Name']} - InvalidToken")
        return True
    elif "NoSuchPublicAccessBlockConfiguration" in e.args[0]:
        logger.warning(f"{error_msg} for {bucket['Name']} - NoSuchPublicAccessBlockConfiguration")
        return True
    return False


@timeit
def _load_s3_acls(neo4j_session: neo4j.Session, acls: Dict, aws_account_id: str, update_tag: int) -> None:
    """
    Ingest S3 ACL into neo4j.
    """
    ingest_acls = """
    UNWIND {acls} AS acl
    MERGE (a:S3Acl{id: acl.id})
    ON CREATE SET a.firstseen = timestamp(), a.owner = acl.owner,
    a.region = acl.Region,
    a.ownerid = acl.ownerid, a.type = acl.type,
    a.displayname = acl.displayname, a.granteeid = acl.granteeid, a.uri = acl.uri, a.permission = acl.permission
    SET a.lastupdated = {UpdateTag}
    WITH a,acl MATCH (s3:S3Bucket{id: acl.bucket})
    MERGE (a)-[r:APPLIES_TO]->(s3)
    ON CREATE SET r.firstseen = timestamp()
    SET r.lastupdated = {UpdateTag}
    """

    neo4j_session.run(
        ingest_acls,
        acls=acls,
        UpdateTag=update_tag,
    )

    # implement the acl permission
    # https://docs.aws.amazon.com/AmazonS3/latest/dev/acl-overview.html#permissions
    run_analysis_job(
        'aws_s3acl_analysis.json',
        neo4j_session,
        {'AWS_ID': aws_account_id},
    )


@timeit
def _load_s3_policies(neo4j_session: neo4j.Session, policies: List[Dict], update_tag: int) -> None:
    """
    Ingest S3 policy results into neo4j.
    """
    # NOTE we use the coalesce function so appending works when the value is null initially
    ingest_policies = """
    UNWIND {policies} AS policy
    MATCH (s:S3Bucket) where s.name = policy.bucket
    SET s.anonymous_access = (coalesce(s.anonymous_access, false) OR policy.internet_accessible),
    s.anonymous_actions = coalesce(s.anonymous_actions, []) + policy.accessible_actions,
    s.lastupdated = {UpdateTag}
    """

    neo4j_session.run(
        ingest_policies,
        policies=policies,
        UpdateTag=update_tag,
    )


@timeit
def _load_s3_encryption(neo4j_session: neo4j.Session, encryption_configs: List[Dict], update_tag: int) -> None:
    """
    Ingest S3 default encryption results into neo4j.
    """
    # NOTE we use the coalesce function so appending works when the value is null initially
    ingest_encryption = """
    UNWIND {encryption_configs} AS encryption
    MATCH (s:S3Bucket) where s.name = encryption.bucket
    SET s.default_encryption = (coalesce(s.default_encryption, false) OR encryption.default_encryption),
    s.encryption_algorithm = encryption.encryption_algorithm,
    s.encryption_key_id = encryption.encryption_key_id, s.bucket_key_enabled = encryption.bucket_key_enabled,
    s.lastupdated = {UpdateTag}
    """

    neo4j_session.run(
        ingest_encryption,
        encryption_configs=encryption_configs,
        UpdateTag=update_tag,
    )


@timeit
def _load_s3_versioning(neo4j_session: neo4j.Session, versioning_configs: List[Dict], update_tag: int) -> None:
    """
    Ingest S3 versioning results into neo4j.
    """
    ingest_versioning = """
    UNWIND {versioning_configs} AS versioning
    MATCH (s:S3Bucket) where s.name = versioning.bucket
    SET s.versioning_status = versioning.status,
        s.mfa_delete = versioning.mfa_delete,
        s.lastupdated = {UpdateTag}
    """

    neo4j_session.run(
        ingest_versioning,
        versioning_configs=versioning_configs,
        UpdateTag=update_tag,
    )


@timeit
def _load_s3_public_access_block(
    neo4j_session: neo4j.Session,
    public_access_block_configs: List[Dict],
    update_tag: int,
) -> None:
    """
    Ingest S3 public access block results into neo4j.
    """
    ingest_public_access_block = """
    UNWIND {public_access_block_configs} AS public_access_block
    MATCH (s:S3Bucket) where s.name = public_access_block.bucket
    SET s.block_public_acls = public_access_block.block_public_acls,
        s.ignore_public_acls = public_access_block.ignore_public_acls,
        s.block_public_acls = public_access_block.block_public_acls,
        s.restrict_public_buckets = public_access_block.restrict_public_buckets,
        s.lastupdated = {UpdateTag}
    """

    neo4j_session.run(
        ingest_public_access_block,
        public_access_block_configs=public_access_block_configs,
        UpdateTag=update_tag,
    )


def _set_default_values(neo4j_session: neo4j.Session, aws_account_id: str) -> None:
    set_defaults = """
    MATCH (:AWSAccount{id: {AWS_ID}})-[:RESOURCE]->(s:S3Bucket) where NOT EXISTS(s.anonymous_actions)
    SET s.anonymous_access = false, s.anonymous_actions = []
    """
    neo4j_session.run(
        set_defaults,
        AWS_ID=aws_account_id,
    )

    set_encryption_defaults = """
    MATCH (:AWSAccount{id: {AWS_ID}})-[:RESOURCE]->(s:S3Bucket) where NOT EXISTS(s.default_encryption)
    SET s.default_encryption = false
    """
    neo4j_session.run(
        set_encryption_defaults,
        AWS_ID=aws_account_id,
    )


@timeit
def load_s3_details(
    neo4j_session: neo4j.Session, s3_details_iter: Generator[Any, Any, Any], aws_account_id: str,
    update_tag: int, common_job_parameters: Dict,
) -> None:
    """
    Create dictionaries for all bucket ACLs and all bucket policies so we can import them in a single query for each
    """
    acls: List[Dict] = []
    policies: List[Dict] = []
    encryption_configs: List[Dict] = []
    versioning_configs: List[Dict] = []
    public_access_block_configs: List[Dict] = []
    for bucket, acl, policy, encryption, versioning, public_access_block in s3_details_iter:
        parsed_acls = parse_acl(acl, bucket, aws_account_id)
        if parsed_acls is not None:
            acls.extend(parsed_acls)
        parsed_policy = parse_policy(bucket, policy)
        if parsed_policy is not None:
            policies.append(parsed_policy)
        parsed_encryption = parse_encryption(bucket, encryption)
        if parsed_encryption is not None:
            encryption_configs.append(parsed_encryption)
        parsed_versioning = parse_versioning(bucket, versioning)
        if parsed_versioning is not None:
            versioning_configs.append(parsed_versioning)
        parsed_public_access_block = parse_public_access_block(bucket, public_access_block)
        if parsed_public_access_block is not None:
            public_access_block_configs.append(parsed_public_access_block)

    # cleanup existing policy properties set on S3 Buckets
    run_cleanup_job(
        'aws_s3_details.json',
        neo4j_session,
        common_job_parameters,
    )

    _load_s3_acls(neo4j_session, acls, aws_account_id, update_tag)
    _load_s3_policies(neo4j_session, policies, update_tag)
    _load_s3_encryption(neo4j_session, encryption_configs, update_tag)
    _load_s3_versioning(neo4j_session, versioning_configs, update_tag)
    _load_s3_public_access_block(neo4j_session, public_access_block_configs, update_tag)
    _set_default_values(neo4j_session, aws_account_id)


@timeit
def parse_policy(bucket: str, policyDict: Optional[Dict]) -> Optional[Dict]:
    """
    Uses PolicyUniverse to parse S3 policies and returns the internet accessibility results
    """
    # policy is not required, so may be None
    # policy JSON format. Note condition can be any JSON statement so will need to import as-is
    # policy is a very complex format, so the policyuniverse library will be used for parsing out important data
    # ...metadata...
    # "Policy" :
    # {
    #     "Version": "2012-10-17",
    #     {
    #         "Statement": [
    #             {
    #                 "Effect": "Allow",
    #                 "Principal": "*",
    #                 "Action": "s3:GetObject",
    #                 "Resource": "arn:aws:s3:::MyBucket/*"
    #             },
    #             {
    #                 "Effect": "Deny",
    #                 "Principal": "*",
    #                 "Action": "s3:GetObject",
    #                 "Resource": "arn:aws:s3:::MyBucket/MySecretFolder/*"
    #             },
    #             {
    #                 "Effect": "Allow",
    #                 "Principal": {
    #                     "AWS": "arn:aws:iam::123456789012:root"
    #                 },
    #                 "Action": [
    #                     "s3:DeleteObject",
    #                     "s3:PutObject"
    #                 ],
    #                 "Resource": "arn:aws:s3:::MyBucket/*"
    #             }
    #         ]
    #     }
    # }
    if policyDict is None:
        return None
    # get just the policy element and convert to JSON because boto3 returns this as string
    policy = Policy(json.loads(policyDict['Policy']))
    if policy.is_internet_accessible():
        return {
            "bucket": bucket,
            "internet_accessible": True,
            "accessible_actions": list(policy.internet_accessible_actions()),
        }
    else:
        return None


@timeit
def parse_acl(acl: Optional[Dict], bucket: str, aws_account_id: str) -> Optional[List[Dict]]:
    """ Parses the AWS ACL object and returns a dict of the relevant data """
    # ACL JSON looks like
    # ...metadata...
    # {
    #     "Grants": [
    #         {
    #             "Grantee": {
    #                 "DisplayName": "string",
    #                 "EmailAddress": "string",
    #                 "ID": "string",
    #                 "Type": "CanonicalUser" | "AmazonCustomerByEmail" | "Group",
    #                 "URI": "string"
    #             },
    #             "Permission": "FULL_CONTROL" | "WRITE" | "WRITE_ACP" | "READ" | "READ_ACP"
    #         }
    #              ...
    #     ],
    #     "Owner": {
    #         "DisplayName": "string",
    #         "ID": "string"
    #     }
    # }
    if acl is None:
        return None
    acl_list: List[Dict] = []
    for grant in acl['Grants']:
        parsed_acl = None
        if grant['Grantee']['Type'] == 'CanonicalUser':
            parsed_acl = {
                "bucket": bucket,
                "owner": acl['Owner'].get('DisplayName'),
                "ownerid": acl['Owner'].get('ID'),
                "type": grant['Grantee']['Type'],
                "displayname": grant['Grantee'].get('DisplayName'),
                "granteeid": grant['Grantee'].get('ID'),
                "uri": None,
                "permission": grant.get('Permission'),
            }
        elif grant['Grantee']['Type'] == 'Group':
            parsed_acl = {
                "bucket": bucket,
                "owner": acl['Owner'].get('DisplayName'),
                "ownerid": acl['Owner'].get('ID'),
                "type": grant['Grantee']['Type'],
                "displayname": None,
                "granteeid": None,
                "uri": grant['Grantee'].get('URI'),
                "permission": grant.get('Permission'),
            }
        else:
            logger.warning("Unexpected grant type: %s", grant['Grantee']['Type'])
            continue

        # TODO this can be replaced with a string join
        id_data = "{}:{}:{}:{}:{}:{}:{}:{}".format(
            aws_account_id,
            parsed_acl['owner'],
            parsed_acl['ownerid'],
            parsed_acl['type'],
            parsed_acl['displayname'],
            parsed_acl['granteeid'],
            parsed_acl['uri'],
            parsed_acl['permission'],
        )

        parsed_acl['id'] = hashlib.sha256(id_data.encode("utf8")).hexdigest()
        parsed_acl['Region'] = acl.get('Region', 'global')
        acl_list.append(parsed_acl)

    return acl_list


@timeit
def parse_encryption(bucket: str, encryption: Optional[Dict]) -> Optional[Dict]:
    """ Parses the S3 default encryption object and returns a dict of the relevant data """
    # Encryption object JSON looks like:
    # {
    #     'ServerSideEncryptionConfiguration': {
    #         'Rules': [
    #             {
    #                 'ApplyServerSideEncryptionByDefault': {
    #                     'SSEAlgorithm': 'AES256'|'aws:kms',
    #                     'KMSMasterKeyID': 'string'
    #                 },
    #                 'BucketKeyEnabled': True|False
    #             },
    #         ]
    #     }
    # }
    if encryption is None:
        return None
    _ssec = encryption.get('ServerSideEncryptionConfiguration', {})
    # Rules is a list, but only one rule ever exists
    try:
        rule = _ssec.get('Rules', []).pop()
    except IndexError:
        return None
    algorithm = rule.get('ApplyServerSideEncryptionByDefault', {}).get('SSEAlgorithm')
    if not algorithm:
        return None
    return {
        "bucket": bucket,
        "default_encryption": True,
        "encryption_algorithm": algorithm,
        "encryption_key_id": rule.get("ApplyServerSideEncryptionByDefault", {}).get('KMSMasterKeyID'),
        "bucket_key_enabled": rule.get('BucketKeyEnabled'),
    }


@timeit
def parse_versioning(bucket: str, versioning: Optional[Dict]) -> Optional[Dict]:
    """ Parses the S3 versioning object and returns a dict of the relevant data """
    # Versioning object JSON looks like:
    # {
    #     'Status': 'Enabled'|'Suspended',
    #     'MFADelete': 'Enabled'|'Disabled'
    # }
    if versioning is None:
        return None
    return {
        "bucket": bucket,
        "status": versioning.get("Status"),
        "mfa_delete": versioning.get("MFADelete"),
    }


@timeit
def parse_public_access_block(bucket: str, public_access_block: Optional[Dict]) -> Optional[Dict]:
    """ Parses the S3 public access block object and returns a dict of the relevant data """
    # Versioning object JSON looks like:
    # {
    #     'PublicAccessBlockConfiguration': {
    #         'BlockPublicAcls': True|False,
    #         'IgnorePublicAcls': True|False,
    #         'BlockPublicPolicy': True|False,
    #         'RestrictPublicBuckets': True|False
    #     }
    # }
    if public_access_block is None:
        return None
    pab = public_access_block["PublicAccessBlockConfiguration"]
    return {
        "bucket": bucket,
        "block_public_acls": pab.get("BlockPublicAcls"),
        "ignore_public_acls": pab.get("IgnorePublicAcls"),
        "block_public_policy": pab.get("BlockPublicPolicy"),
        "restrict_public_buckets": pab.get("RestrictPublicBuckets"),
    }


@timeit
def load_s3_buckets(neo4j_session: neo4j.Session, data: Dict, current_aws_account_id: str, aws_update_tag: int) -> None:
    ingest_bucket = """
    MERGE (bucket:S3Bucket{id:{BucketName}})
    ON CREATE SET bucket.firstseen = timestamp(), bucket.creationdate = {CreationDate}
    SET bucket.name = {BucketName}, bucket.region = {BucketRegion}, bucket.arn = {Arn},
    bucket.lastupdated = {aws_update_tag}
    WITH bucket
    MATCH (owner:AWSAccount{id: {AWS_ACCOUNT_ID}})
    MERGE (owner)-[r:RESOURCE]->(bucket)
    ON CREATE SET r.firstseen = timestamp()
    SET r.lastupdated = {aws_update_tag}
    """

    # The owner data returned by the API maps to the aws account nickname and not the IAM user
    # there doesn't seem to be a way to retreive the mapping but we can get the current context account
    # so we map to that directly

    for bucket in data.get("Buckets",[]):
        arn = "arn:aws:s3:::" + bucket["Name"]
        neo4j_session.run(
            ingest_bucket,
            BucketName=bucket["Name"],
            BucketRegion=bucket["Region"],
            Arn=arn,
            CreationDate=str(bucket["CreationDate"]),
            AWS_ACCOUNT_ID=current_aws_account_id,
            aws_update_tag=aws_update_tag,
        )
    merge_module_sync_metadata(
        neo4j_session,
        group_type='AWSAccount',
        group_id=current_aws_account_id,
        synced_type='S3Bucket',
        update_tag=aws_update_tag,
    )


@timeit
def cleanup_s3_buckets(neo4j_session: neo4j.Session, common_job_parameters: Dict) -> None:
    run_cleanup_job('aws_import_s3_buckets_cleanup.json', neo4j_session, common_job_parameters)


@timeit
def cleanup_s3_bucket_acl_and_policy(neo4j_session: neo4j.Session, common_job_parameters: Dict) -> None:
    run_cleanup_job('aws_import_s3_acl_cleanup.json', neo4j_session, common_job_parameters)


@timeit
def sync(
    neo4j_session: neo4j.Session, boto3_session: boto3.session.Session, regions: List[str], current_aws_account_id: str,
    update_tag: int, common_job_parameters: Dict,
) -> None:
<<<<<<< HEAD
    logger.info("Syncing S3 for account '%s'.", current_aws_account_id)
    bucket_data = get_s3_bucket_list(boto3_session, common_job_parameters)
=======
    tic = time.perf_counter()

    logger.info("Syncing S3 for account '%s', at %s.", current_aws_account_id, tic)
    bucket_data = get_s3_bucket_list(boto3_session)
>>>>>>> 93b1c60a

    load_s3_buckets(neo4j_session, bucket_data, current_aws_account_id, update_tag)
    cleanup_s3_buckets(neo4j_session, common_job_parameters)

    acl_and_policy_data_iter = get_s3_bucket_details(boto3_session, bucket_data)
    load_s3_details(neo4j_session, acl_and_policy_data_iter, current_aws_account_id, update_tag, common_job_parameters)
    cleanup_s3_bucket_acl_and_policy(neo4j_session, common_job_parameters)
    
    toc = time.perf_counter()
    print(f"Total Time to process S3: {toc - tic:0.4f} seconds")<|MERGE_RESOLUTION|>--- conflicted
+++ resolved
@@ -28,30 +28,6 @@
 @timeit
 def get_s3_bucket_list(boto3_session: boto3.session.Session, common_job_parameters) -> List[Dict]:
     client = boto3_session.client('s3')
-<<<<<<< HEAD
-    # NOTE no paginator available for this operation
-    buckets = client.list_buckets()
-    for bucket in buckets['Buckets']:
-        try:
-            bucket['Region'] = client.get_bucket_location(Bucket=bucket['Name'])['LocationConstraint']
-        except ClientError as e:
-            if _is_common_exception(e, bucket):
-                bucket['Region'] = None
-                logger.warning("skipping bucket='{}' due to exception.".format(bucket['Name']))
-                continue
-            else:
-                raise
-    if common_job_parameters.get('pagination', {}).get('s3', None):
-        has_next_page = False
-        page_start = (common_job_parameters.get('pagination', {}).get('s3', {})['pageNo'] - 1) * common_job_parameters.get('pagination', {}).get('s3', {})['pageSize']
-        page_end = page_start + common_job_parameters.get('pagination', {}).get('s3', {})['pageSize']
-        if page_end > len(buckets['Buckets']) or page_end == len(buckets['Buckets']):
-            buckets['Buckets'] = buckets['Buckets'][page_start:]
-        else:
-            has_next_page = True
-            buckets['Buckets'] = buckets['Buckets'][page_start:page_end]
-        common_job_parameters['pagination']['s3']['hasNextPage'] = has_next_page
-=======
     buckets = {}
     
     try:
@@ -68,6 +44,16 @@
                     continue
                 else:
                     raise
+        if common_job_parameters.get('pagination', {}).get('s3', None):
+            has_next_page = False
+            page_start = (common_job_parameters.get('pagination', {}).get('s3', {})['pageNo'] - 1) * common_job_parameters.get('pagination', {}).get('s3', {})['pageSize']
+            page_end = page_start + common_job_parameters.get('pagination', {}).get('s3', {})['pageSize']
+            if page_end > len(buckets['Buckets']) or page_end == len(buckets['Buckets']):
+                buckets['Buckets'] = buckets['Buckets'][page_start:]
+            else:
+                has_next_page = True
+                buckets['Buckets'] = buckets['Buckets'][page_start:page_end]
+            common_job_parameters['pagination']['s3']['hasNextPage'] = has_next_page
         
     except ClientError as e:
         if "AccessDenied" in e.args[0]:
@@ -82,7 +68,7 @@
             )
         else:
             raise
->>>>>>> 93b1c60a
+
 
     return buckets
 
@@ -694,15 +680,12 @@
     neo4j_session: neo4j.Session, boto3_session: boto3.session.Session, regions: List[str], current_aws_account_id: str,
     update_tag: int, common_job_parameters: Dict,
 ) -> None:
-<<<<<<< HEAD
-    logger.info("Syncing S3 for account '%s'.", current_aws_account_id)
+    tic = time.perf_counter()
+
+    logger.info("Syncing S3 for account '%s', at %s.", current_aws_account_id, tic)
     bucket_data = get_s3_bucket_list(boto3_session, common_job_parameters)
-=======
-    tic = time.perf_counter()
-
-    logger.info("Syncing S3 for account '%s', at %s.", current_aws_account_id, tic)
+
     bucket_data = get_s3_bucket_list(boto3_session)
->>>>>>> 93b1c60a
 
     load_s3_buckets(neo4j_session, bucket_data, current_aws_account_id, update_tag)
     cleanup_s3_buckets(neo4j_session, common_job_parameters)
