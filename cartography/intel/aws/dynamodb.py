--- conflicted
+++ resolved
@@ -5,11 +5,8 @@
 import boto3
 import neo4j
 
-<<<<<<< HEAD
 import time
-=======
 from cartography.stats import get_stats_client
->>>>>>> 7f3b7f7b
 from cartography.util import aws_handle_regions
 from cartography.util import merge_module_sync_metadata
 from cartography.util import run_cleanup_job
@@ -17,11 +14,8 @@
 from cloudconsolelink.clouds.aws import AWSLinker
 
 logger = logging.getLogger(__name__)
-<<<<<<< HEAD
 aws_console_link = AWSLinker()
-=======
 stat_handler = get_stats_client(__name__)
->>>>>>> 7f3b7f7b
 
 
 @timeit
@@ -64,10 +58,7 @@
     ingest_table = """
     MERGE (table:DynamoDBTable{id: $Arn})
     ON CREATE SET table.firstseen = timestamp(), table.arn = $Arn, table.name = $TableName,
-<<<<<<< HEAD
     table.consolelink = $consolelink,
-=======
->>>>>>> 7f3b7f7b
     table.region = $Region
     SET table.lastupdated = $aws_update_tag, table.rows = $Rows, table.size = $Size,
     table.provisioned_throughput_read_capacity_units = $ProvisionedThroughputReadCapacityUnits,
@@ -100,11 +91,7 @@
 @timeit
 def load_gsi(
     neo4j_session: neo4j.Session, table: Dict, region: str, current_aws_account_id: str,
-<<<<<<< HEAD
     aws_update_tag: str, consolelink: str,
-=======
-    aws_update_tag: int,
->>>>>>> 7f3b7f7b
 ) -> None:
     ingest_gsi = """
     MERGE (gsi:DynamoDBGlobalSecondaryIndex{id: $Arn})
@@ -124,7 +111,7 @@
         neo4j_session.run(
             ingest_gsi,
             TableArn=table['Table']['TableArn'],
-            consolelink = consolelink,
+            consolelink=consolelink,
             Arn=gsi['IndexArn'],
             Region=region,
             ProvisionedThroughputReadCapacityUnits=gsi['ProvisionedThroughput']['ReadCapacityUnits'],
@@ -168,17 +155,6 @@
     sync_dynamodb_tables(
         neo4j_session, boto3_session, regions, current_aws_account_id, update_tag, common_job_parameters,
     )
-<<<<<<< HEAD
 
     toc = time.perf_counter()
-    logger.info(f"Time to process DynamoDB: {toc - tic:0.4f} seconds")
-=======
-    merge_module_sync_metadata(
-        neo4j_session,
-        group_type='AWSAccount',
-        group_id=current_aws_account_id,
-        synced_type='DynamoDBTable',
-        update_tag=update_tag,
-        stat_handler=stat_handler,
-    )
->>>>>>> 7f3b7f7b
+    logger.info(f"Time to process DynamoDB: {toc - tic:0.4f} seconds")