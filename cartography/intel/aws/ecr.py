import time
import logging
from typing import Dict
from typing import List

import boto3
import neo4j

from cartography.util import aws_handle_regions
from cartography.util import run_cleanup_job
from cartography.util import timeit

logger = logging.getLogger(__name__)


@timeit
@aws_handle_regions
def get_ecr_repositories(boto3_session: boto3.session.Session, region: str) -> List[Dict]:
    logger.info("Getting ECR repositories for region '%s'.", region)
    client = boto3_session.client('ecr', region_name=region)
    paginator = client.get_paginator('describe_repositories')
    ecr_repositories: List[Dict] = []
    for page in paginator.paginate():
        ecr_repositories.extend(page['repositories'])
    for repo in ecr_repositories:
        repo['region'] = region
    return ecr_repositories


@timeit
@aws_handle_regions
def get_ecr_repository_images(boto3_session: boto3.session.Session, region: str, repository_name: str) -> List[Dict]:
    logger.debug("Getting ECR images in repository '%s' for region '%s'.", repository_name, region)
    client = boto3_session.client('ecr', region_name=region)
    paginator = client.get_paginator('list_images')
    ecr_repository_images: List[Dict] = []
    for page in paginator.paginate(repositoryName=repository_name):
        ecr_repository_images.extend(page['imageIds'])
    for image in ecr_repository_images:
        image['region'] = region
    return ecr_repository_images


@timeit
def load_ecr_repositories(
    neo4j_session: neo4j.Session, repos: List[Dict], current_aws_account_id: str,
    aws_update_tag: int,
) -> None:
    query = """
    UNWIND {Repositories} as ecr_repo
        MERGE (repo:ECRRepository{id: ecr_repo.repositoryArn})
        ON CREATE SET repo.firstseen = timestamp(),
            repo.arn = ecr_repo.repositoryArn,
            repo.name = ecr_repo.repositoryName,
            repo.region = ecr_repo.region,
            repo.created_at = ecr_repo.createdAt
        SET repo.lastupdated = {aws_update_tag},
            repo.uri = ecr_repo.repositoryUri
        WITH repo

        MATCH (owner:AWSAccount{id: {AWS_ACCOUNT_ID}})
        MERGE (owner)-[r:RESOURCE]->(repo)
        ON CREATE SET r.firstseen = timestamp()
        SET r.lastupdated = {aws_update_tag}
    """
    neo4j_session.run(
        query,
        Repositories=repos,
        aws_update_tag=aws_update_tag,
        AWS_ACCOUNT_ID=current_aws_account_id,
    ).consume()  # See issue #440


@timeit
def transform_ecr_repository_images(repo_data: Dict) -> List[Dict]:
    """
    Ensure that we only load ECRImage nodes to the graph if they have a defined imageDigest field.
    """
    repo_images_list = []
    for repo_uri, repo_images in repo_data.items():
        for img in repo_images:
            if 'imageDigest' in img and img['imageDigest']:
                img['repo_uri'] = repo_uri
                repo_images_list.append(img)
            else:
                logger.warning(
                    "Repo %s has an image that has no imageDigest. Its tag is %s. Continuing on.",
                    repo_uri,
                    img.get('imageTag'),
                )

    return repo_images_list


def _load_ecr_repo_img_tx(
    tx: neo4j.Transaction, repo_images_list: List[Dict], aws_update_tag: int,
) -> None:
    query = """
    UNWIND {RepoList} as repo_img
        MERGE (ri:ECRRepositoryImage{id: repo_img.repo_uri + COALESCE(":" + repo_img.imageTag, '')})
        ON CREATE SET ri.firstseen = timestamp()
        SET ri.lastupdated = {aws_update_tag},
            ri.tag = repo_img.imageTag,
            ri.uri = repo_img.repo_uri + COALESCE(":" + repo_img.imageTag, '')
        WITH ri, repo_img

        MERGE (img:ECRImage{id: repo_img.imageDigest})
        ON CREATE SET img.firstseen = timestamp(),
            img.digest = repo_img.imageDigest
        SET img.lastupdated = {aws_update_tag},
            img.region = repo_img.region
        WITH ri, img, repo_img

        MERGE (ri)-[r1:IMAGE]->(img)
        ON CREATE SET r1.firstseen = timestamp()
        SET r1.lastupdated = {aws_update_tag}
        WITH ri, repo_img

        MATCH (repo:ECRRepository{uri: repo_img.repo_uri})
        MERGE (repo)-[r2:REPO_IMAGE]->(ri)
        ON CREATE SET r2.firstseen = timestamp()
        SET r2.lastupdated = {aws_update_tag}
    """
    tx.run(query, RepoList=repo_images_list, aws_update_tag=aws_update_tag)


@timeit
def load_ecr_repository_images(
    neo4j_session: neo4j.Session, repo_images_list: List[Dict],
    aws_update_tag: int,
) -> None:
    neo4j_session.write_transaction(_load_ecr_repo_img_tx, repo_images_list, aws_update_tag)


@timeit
def cleanup(neo4j_session: neo4j.Session, common_job_parameters: Dict) -> None:
    logger.debug("Running ECR cleanup job.")
    run_cleanup_job('aws_import_ecr_cleanup.json', neo4j_session, common_job_parameters)


@timeit
def sync(
    neo4j_session: neo4j.Session, boto3_session: boto3.session.Session, regions: List[str], current_aws_account_id: str,
    update_tag: int, common_job_parameters: Dict,
) -> None:
<<<<<<< HEAD
    repositories = []
    for region in regions:
        logger.info("Syncing ECR for region '%s' in account '%s'.", region, current_aws_account_id)
        repositories.extend(get_ecr_repositories(boto3_session, region))

    if common_job_parameters.get('pagination', {}).get('ecr', None):
        has_next_page = False
        page_start = (common_job_parameters.get('pagination', {}).get('ecr', {})['pageNo'] - 1) * common_job_parameters.get('pagination', {}).get('ecr', {})['pageSize']
        page_end = page_start + common_job_parameters.get('pagination', {}).get('ecr', {})['pageSize']
        if page_end > len(repositories) or page_end == len(repositories):
            repositories = repositories[page_start:]
        else:
            has_next_page = True
            repositories = repositories[page_start:page_end]
        common_job_parameters['pagination']['ecr']['hasNextPage'] = has_next_page
    image_data = {}
    for repo in repositories:
        repo_image_obj = get_ecr_repository_images(boto3_session, repo['region'], repo['repositoryName'])
        image_data[repo['repositoryUri']] = repo_image_obj
    load_ecr_repositories(neo4j_session, repositories, current_aws_account_id, update_tag)
    repo_images_list = transform_ecr_repository_images(image_data)
    load_ecr_repository_images(neo4j_session, repo_images_list, update_tag)
    cleanup(neo4j_session, common_job_parameters)
=======
    tic = time.perf_counter()

    logger.info("Syncing ECR for account '%s', at %s.", current_aws_account_id, tic)

    for region in regions:
        logger.info("Syncing ECR for region '%s' in account '%s'.", region, current_aws_account_id)
        image_data = {}
        repositories = get_ecr_repositories(boto3_session, region)
        for repo in repositories:
            repo_image_obj = get_ecr_repository_images(boto3_session, region, repo['repositoryName'])
            image_data[repo['repositoryUri']] = repo_image_obj
        load_ecr_repositories(neo4j_session, repositories, region, current_aws_account_id, update_tag)
        repo_images_list = transform_ecr_repository_images(image_data)
        load_ecr_repository_images(neo4j_session, repo_images_list, region, update_tag)
    cleanup(neo4j_session, common_job_parameters)

    toc = time.perf_counter()
    print(f"Total Time to process ECR: {toc - tic:0.4f} seconds")
>>>>>>> 93b1c60a
<|MERGE_RESOLUTION|>--- conflicted
+++ resolved
@@ -143,7 +143,10 @@
     neo4j_session: neo4j.Session, boto3_session: boto3.session.Session, regions: List[str], current_aws_account_id: str,
     update_tag: int, common_job_parameters: Dict,
 ) -> None:
-<<<<<<< HEAD
+    tic = time.perf_counter()
+
+    logger.info("Syncing ECR for account '%s', at %s.", current_aws_account_id, tic)
+
     repositories = []
     for region in regions:
         logger.info("Syncing ECR for region '%s' in account '%s'.", region, current_aws_account_id)
@@ -167,23 +170,6 @@
     repo_images_list = transform_ecr_repository_images(image_data)
     load_ecr_repository_images(neo4j_session, repo_images_list, update_tag)
     cleanup(neo4j_session, common_job_parameters)
-=======
-    tic = time.perf_counter()
-
-    logger.info("Syncing ECR for account '%s', at %s.", current_aws_account_id, tic)
-
-    for region in regions:
-        logger.info("Syncing ECR for region '%s' in account '%s'.", region, current_aws_account_id)
-        image_data = {}
-        repositories = get_ecr_repositories(boto3_session, region)
-        for repo in repositories:
-            repo_image_obj = get_ecr_repository_images(boto3_session, region, repo['repositoryName'])
-            image_data[repo['repositoryUri']] = repo_image_obj
-        load_ecr_repositories(neo4j_session, repositories, region, current_aws_account_id, update_tag)
-        repo_images_list = transform_ecr_repository_images(image_data)
-        load_ecr_repository_images(neo4j_session, repo_images_list, region, update_tag)
-    cleanup(neo4j_session, common_job_parameters)
 
     toc = time.perf_counter()
-    print(f"Total Time to process ECR: {toc - tic:0.4f} seconds")
->>>>>>> 93b1c60a
+    print(f"Total Time to process ECR: {toc - tic:0.4f} seconds")