import time
import logging
from typing import Dict
from typing import List

import boto3
import neo4j
from botocore.exceptions import ClientError

from .util import get_botocore_config
from cartography.util import aws_handle_regions
from cartography.util import run_cleanup_job
from cartography.util import timeit
from cloudconsolelink.clouds.aws import AWSLinker

logger = logging.getLogger(__name__)
aws_console_link = AWSLinker()

@timeit
@aws_handle_regions
def get_reserved_instances(boto3_session: boto3.session.Session, region: str) -> List[Dict]:
    reserved_instances = []
    client = boto3_session.client('ec2', region_name=region, config=get_botocore_config())
    try:
        reserved_instances = client.describe_reserved_instances()['ReservedInstances']

    except Exception as e:
        logger.warning(f"Failed retrieve reserved instances for region - {region}. Error - {e}")

    return reserved_instances


@timeit
def load_reserved_instances(
        neo4j_session: neo4j.Session, data: List[Dict], region: str,
        current_aws_account_id: str, update_tag: int,
) -> None:
    ingest_reserved_instances = """
    UNWIND $reserved_instances_list as res
    MERGE (ri:EC2ReservedInstance{id: res.ReservedInstancesId})
    ON CREATE SET ri.firstseen = timestamp()
<<<<<<< HEAD
    SET ri.lastupdated = {update_tag}, ri.availabilityzone = res.AvailabilityZone, ri.duration = res.Duration,
    ri.end = res.End, ri.start = res.Start, ri.count = res.InstanceCount, ri.type = res.InstanceType, ri.consolelink = res.consolelink,
=======
    SET ri.lastupdated = $update_tag, ri.availabilityzone = res.AvailabilityZone, ri.duration = res.Duration,
    ri.end = res.End, ri.start = res.Start, ri.count = res.InstanceCount, ri.type = res.InstanceType,
>>>>>>> 54e2418b
    ri.productdescription = res.ProductDescription, ri.state = res.State, ri.currencycode = res.CurrencyCode,
    ri.instancetenancy = res.InstanceTenancy, ri.offeringclass = res.OfferingClass,
    ri.offeringtype = res.OfferingType, ri.scope = res.Scope, ri.fixedprice = res.FixedPrice, ri.region=$Region,
    ri.arn = ri.Arn
    WITH ri
    MATCH (aa:AWSAccount{id: $AWS_ACCOUNT_ID})
    MERGE (aa)-[r:RESOURCE]->(ri)
    ON CREATE SET r.firstseen = timestamp()
    SET r.lastupdated = $update_tag
    """

    # neo4j does not accept datetime objects and values. This loop is used to convert
    # these values to string.
    for r_instance in data:
        r_instance['Start'] = str(r_instance['Start'])
        r_instance['End'] = str(r_instance['End'])
        r_instance['Arn'] = f"arn:aws:ec2:{region}:{current_aws_account_id}:reserved-instances/{r_instance['ReservedInstancesId']}"
        r_instance['consolelink'] = aws_console_link.get_console_link(arn=r_instance['Arn'])

    neo4j_session.run(
        ingest_reserved_instances,
        reserved_instances_list=data,
        AWS_ACCOUNT_ID=current_aws_account_id,
        Region=region,
        update_tag=update_tag,
    )


@timeit
def cleanup_reserved_instances(neo4j_session: neo4j.Session, common_job_parameters: Dict) -> None:
    run_cleanup_job(
        'aws_import_reserved_instances_cleanup.json',
        neo4j_session,
        common_job_parameters,
    )


@timeit
def sync_ec2_reserved_instances(
        neo4j_session: neo4j.Session, boto3_session: boto3.session.Session, regions: List[str],
        current_aws_account_id: str,
        update_tag: int, common_job_parameters: Dict,
) -> None:
    tic = time.perf_counter()

    logger.info("Syncing EC2 Reserved Instances for account '%s', at %s.", current_aws_account_id, tic)

    for region in regions:
        logger.debug("Syncing reserved instances for region '%s' in account '%s'.", region, current_aws_account_id)
        data = get_reserved_instances(boto3_session, region)

        logger.info(f"Total EBS Reserved Instances: {len(data)} for {region}")

        load_reserved_instances(neo4j_session, data, region, current_aws_account_id, update_tag)
    cleanup_reserved_instances(neo4j_session, common_job_parameters)

    toc = time.perf_counter()
    logger.info(f"Time to process EC2 Reserved Instances: {toc - tic:0.4f} seconds")<|MERGE_RESOLUTION|>--- conflicted
+++ resolved
@@ -39,13 +39,8 @@
     UNWIND $reserved_instances_list as res
     MERGE (ri:EC2ReservedInstance{id: res.ReservedInstancesId})
     ON CREATE SET ri.firstseen = timestamp()
-<<<<<<< HEAD
-    SET ri.lastupdated = {update_tag}, ri.availabilityzone = res.AvailabilityZone, ri.duration = res.Duration,
+    SET ri.lastupdated = $update_tag, ri.availabilityzone = res.AvailabilityZone, ri.duration = res.Duration,
     ri.end = res.End, ri.start = res.Start, ri.count = res.InstanceCount, ri.type = res.InstanceType, ri.consolelink = res.consolelink,
-=======
-    SET ri.lastupdated = $update_tag, ri.availabilityzone = res.AvailabilityZone, ri.duration = res.Duration,
-    ri.end = res.End, ri.start = res.Start, ri.count = res.InstanceCount, ri.type = res.InstanceType,
->>>>>>> 54e2418b
     ri.productdescription = res.ProductDescription, ri.state = res.State, ri.currencycode = res.CurrencyCode,
     ri.instancetenancy = res.InstanceTenancy, ri.offeringclass = res.OfferingClass,
     ri.offeringtype = res.OfferingType, ri.scope = res.Scope, ri.fixedprice = res.FixedPrice, ri.region=$Region,
