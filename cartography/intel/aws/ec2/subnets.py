--- conflicted
+++ resolved
@@ -18,14 +18,6 @@
 @aws_handle_regions
 def get_subnet_data(boto3_session: boto3.session.Session, region: str) -> List[Dict]:
     client = boto3_session.client('ec2', region_name=region)
-<<<<<<< HEAD
-    paginator = client.get_paginator('describe_subnets')
-    subnets: List[Dict] = []
-    for page in paginator.paginate():
-        subnets.extend(page['Subnets'])
-    for subnet in subnets:
-        subnet['region'] = region
-=======
     subnets = []
     try:
 
@@ -33,6 +25,8 @@
         subnets: List[Dict] = []
         for page in paginator.paginate():
             subnets.extend(page['Subnets'])
+        for subnet in subnets:
+            subnet['region'] = region
 
     except ClientError as e:
         if e.response['Error']['Code'] == 'AccessDeniedException' or e.response['Error']['Code'] == 'UnauthorizedOperation':
@@ -43,7 +37,6 @@
         else:
             raise
 
->>>>>>> 93b1c60a
     return subnets
 
 
@@ -106,7 +99,10 @@
         neo4j_session: neo4j.Session, boto3_session: boto3.session.Session, regions: List[str],
         current_aws_account_id: str, update_tag: str, common_job_parameters: Dict,
 ) -> None:
-<<<<<<< HEAD
+    tic = time.perf_counter()
+
+    logger.info("Syncing EC2 subnets for account '%s', at %s.", current_aws_account_id, tic)
+
     data = []
     for region in regions:
         logger.info("Syncing EC2 subnets for region '%s' in account '%s'.", region, current_aws_account_id)
@@ -125,17 +121,6 @@
 
     load_subnets(neo4j_session, data, current_aws_account_id, update_tag)
     cleanup_subnets(neo4j_session, common_job_parameters)
-=======
-    tic = time.perf_counter()
-
-    logger.info("Syncing EC2 subnets for account '%s', at %s.", current_aws_account_id, tic)
-
-    for region in regions:
-        logger.info("Syncing EC2 subnets for region '%s' in account '%s'.", region, current_aws_account_id)
-        data = get_subnet_data(boto3_session, region)
-        load_subnets(neo4j_session, data, region, current_aws_account_id, update_tag)
-    cleanup_subnets(neo4j_session, common_job_parameters)
 
     toc = time.perf_counter()
-    print(f"Total Time to process EC2 subnets: {toc - tic:0.4f} seconds")
->>>>>>> 93b1c60a
+    print(f"Total Time to process EC2 subnets: {toc - tic:0.4f} seconds")