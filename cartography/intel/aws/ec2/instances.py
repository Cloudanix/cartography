--- conflicted
+++ resolved
@@ -26,20 +26,12 @@
     return reservations
 
 
-<<<<<<< HEAD
-@timeit
-def load_ec2_instance_network_interfaces(
-    neo4j_session: neo4j.Session, instance_data: Dict, region: str, current_aws_account_id: str, update_tag: int
-) -> None:
-    ingest_interfaces = """
-=======
 def _load_ec2_instance_net_if_tx(
         tx: neo4j.Transaction,
         instance_data: Dict[str, Any],
         update_tag: int,
 ) -> None:
     query = """
->>>>>>> c22611ff
     MATCH (instance:EC2Instance{instanceid: {InstanceId}})
     UNWIND {Interfaces} as interface
         MERGE (nic:NetworkInterface{id: interface.NetworkInterfaceId})
@@ -73,32 +65,15 @@
             ON CREATE SET r.firstseen = timestamp()
             SET r.lastupdated = {update_tag}
     """
-<<<<<<< HEAD
-    instance_id = instance_data["InstanceId"]
-
-    network_interfaces = instance_data['NetworkInterfaces']
-    for network_interface in network_interfaces:
-        network_interface['Arn'] = f"arn:aws:ec2:{region}:{current_aws_account_id}:network-interface/{network_interface['NetworkInterfaceId']}"
-
-    neo4j_session.run(
-        ingest_interfaces,
-        Interfaces=network_interfaces,
-        InstanceId=instance_id,
-=======
     tx.run(
         query,
         Interfaces=instance_data['NetworkInterfaces'],
         InstanceId=instance_data['InstanceId'],
->>>>>>> c22611ff
-        update_tag=update_tag,
-    )
-
-
-@timeit
-<<<<<<< HEAD
-def load_ec2_instances(
-        neo4j_session: neo4j.Session, data: List[Dict], region: str, current_aws_account_id: str, update_tag: int,
-=======
+        update_tag=update_tag,
+    )
+
+
+@timeit
 def load_ec2_instance_network_interfaces(neo4j_session: neo4j.Session, instance_data: Dict, update_tag: int) -> None:
     neo4j_session.write_transaction(_load_ec2_instance_net_if_tx, instance_data, update_tag)
 
@@ -110,7 +85,6 @@
         current_aws_account_id: str,
         region: str,
         update_tag: int,
->>>>>>> c22611ff
 ) -> None:
     query = """
         MERGE (reservation:EC2Reservation{reservationid: {ReservationId}})
@@ -135,31 +109,6 @@
         update_tag=update_tag,
     )
 
-<<<<<<< HEAD
-    ingest_instance = """
-    MERGE (instance:Instance:EC2Instance{id: {InstanceId}})
-    ON CREATE SET instance.firstseen = timestamp()
-    SET instance.instanceid = {InstanceId}, instance.publicdnsname = {PublicDnsName},
-    instance.privateipaddress = {PrivateIpAddress}, instance.publicipaddress = {PublicIpAddress},
-    instance.imageid = {ImageId}, instance.instancetype = {InstanceType}, instance.monitoringstate = {MonitoringState},
-    instance.state = {State}, instance.launchtime = {LaunchTime}, instance.launchtimeunix = {LaunchTimeUnix},
-    instance.region = {Region}, instance.lastupdated = {update_tag},
-    instance.iaminstanceprofile = {IamInstanceProfile}, instance.availabilityzone = {AvailabilityZone},
-    instance.tenancy = {Tenancy}, instance.hostresourcegrouparn = {HostResourceGroupArn},
-    instance.platform = {Platform}, instance.architecture = {Architecture}, instance.ebsoptimized = {EbsOptimized},
-    instance.bootmode = {BootMode}, instance.instancelifecycle = {InstanceLifecycle},
-    instance.hibernationoptions = {HibernationOptions}, instance.arn = {InstanceArn}
-    WITH instance
-    MATCH (rez:EC2Reservation{reservationid: {ReservationId}})
-    MERGE (instance)-[r:MEMBER_OF_EC2_RESERVATION]->(rez)
-    ON CREATE SET r.firstseen = timestamp()
-    SET r.lastupdated = {update_tag}
-    WITH instance
-    MATCH (aa:AWSAccount{id: {AWS_ACCOUNT_ID}})
-    MERGE (aa)-[r:RESOURCE]->(instance)
-    ON CREATE SET r.firstseen = timestamp()
-    SET r.lastupdated = {update_tag}
-=======
 
 def _load_ec2_instance_tx(
         tx: neo4j.Transaction,
@@ -209,7 +158,6 @@
         MERGE (aa)-[r:RESOURCE]->(instance)
         ON CREATE SET r.firstseen = timestamp()
         SET r.lastupdated = {update_tag}
->>>>>>> c22611ff
     """
     tx.run(
         query,
@@ -361,36 +309,6 @@
             else:
                 launch_time_unix = ""
 
-<<<<<<< HEAD
-            neo4j_session.run(
-                ingest_instance,
-                InstanceId=instanceid,
-                InstanceArn=instancearn,
-                PublicDnsName=instance.get("PublicDnsName"),
-                PublicIpAddress=instance.get("PublicIpAddress"),
-                PrivateIpAddress=instance.get("PrivateIpAddress"),
-                ImageId=instance.get("ImageId"),
-                InstanceType=instance.get("InstanceType"),
-                IamInstanceProfile=instance.get("IamInstanceProfile", {}).get("Arn"),
-                ReservationId=reservation_id,
-                MonitoringState=monitoring_state,
-                LaunchTime=str(launch_time),
-                LaunchTimeUnix=launch_time_unix,
-                State=instance_state,
-                AvailabilityZone=instance.get("Placement", {}).get("AvailabilityZone"),
-                Tenancy=instance.get("Placement", {}).get("Tenancy"),
-                HostResourceGroupArn=instance.get("Placement", {}).get("HostResourceGroupArn"),
-                Platform=instance.get("Platform"),
-                Architecture=instance.get("Architecture"),
-                EbsOptimized=instance.get("EbsOptimized"),
-                BootMode=instance.get("BootMode"),
-                InstanceLifecycle=instance.get("InstanceLifecycle"),
-                HibernationOptions=instance.get("HibernationOptions", {}).get("Configured"),
-                AWS_ACCOUNT_ID=current_aws_account_id,
-                Region=region,
-                update_tag=update_tag,
-            ).consume()  # TODO see issue 170
-=======
             neo4j_session.write_transaction(
                 _load_ec2_instance_tx,
                 instanceid,
@@ -404,7 +322,6 @@
                 region,
                 update_tag,
             )
->>>>>>> c22611ff
 
             # SubnetId can return None intermittently so attach only if non-None.
             subnet_id = instance.get('SubnetId')
@@ -471,23 +388,6 @@
         update_tag: str,
         current_aws_account_id: str,
 ) -> None:
-<<<<<<< HEAD
-    ingest_volume = """
-    UNWIND {ebs_mappings_list} as em
-    MERGE (vol:EBSVolume{id: em.Ebs.VolumeId})
-    ON CREATE SET vol.firstseen = timestamp()
-    SET vol.lastupdated = {update_tag}, vol.deleteontermination = em.Ebs.DeleteOnTermination
-    WITH vol, em
-    MATCH (aa:AWSAccount{id: {AWS_ACCOUNT_ID}})
-    MERGE (aa)-[r:RESOURCE]->(vol)
-    ON CREATE SET r.firstseen = timestamp()
-    SET r.lastupdated = {update_tag}
-    WITH vol, em
-    MATCH (instance:EC2Instance{instanceid: em.InstanceId})
-    MERGE (vol)-[r:ATTACHED_TO]->(instance)
-    ON CREATE SET r.firstseen = timestamp()
-    SET r.lastupdated = {update_tag}
-=======
     query = """
         UNWIND {ebs_mappings_list} as em
             MERGE (vol:EBSVolume{id: em.Ebs.VolumeId})
@@ -503,7 +403,6 @@
             MERGE (vol)-[r:ATTACHED_TO]->(instance)
             ON CREATE SET r.firstseen = timestamp()
             SET r.lastupdated = {update_tag}
->>>>>>> c22611ff
     """
     tx.run(
         query,
