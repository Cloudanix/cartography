import logging
import time
from datetime import datetime
from typing import Any
from typing import Dict
from typing import List

import boto3
import neo4j

from botocore.exceptions import ClientError
from cartography.util import aws_handle_regions
from cartography.util import run_cleanup_job
from cartography.util import timeit

logger = logging.getLogger(__name__)


@timeit
@aws_handle_regions
def get_ec2_instances(boto3_session: boto3.session.Session, region: str) -> List[Dict]:
    client = boto3_session.client('ec2', region_name=region)
<<<<<<< HEAD
    paginator = client.get_paginator('describe_instances')
    reservations: List[Dict] = []
    for page in paginator.paginate():
        reservations.extend(page['Reservations'])
    for reservation in reservations:
        reservation['region'] = region
=======
    reservations = []
    try:
        paginator = client.get_paginator('describe_instances')
        reservations: List[Dict] = []
        for page in paginator.paginate():
            reservations.extend(page['Reservations'])
    
    except ClientError as e:
        if e.response['Error']['Code'] == 'AccessDeniedException' or e.response['Error']['Code'] == 'UnauthorizedOperation':
            logger.warning(
                f'ec2:describe_security_groups failed with AccessDeniedException; continuing sync.',
                exc_info=True,
            )
        else:
            raise

>>>>>>> 93b1c60a
    return reservations


def _load_ec2_instance_net_if_tx(
        tx: neo4j.Transaction,
        instance_data: Dict[str, Any],
        update_tag: int,
        region: str,
) -> None:
    query = """
    MATCH (instance:EC2Instance{instanceid: {InstanceId}})
    UNWIND {Interfaces} as interface
        MERGE (nic:NetworkInterface{id: interface.NetworkInterfaceId})
        ON CREATE SET nic.firstseen = timestamp()
        SET nic.status = interface.Status,
        nic.region = {region},
        nic.mac_address = interface.MacAddress,
        nic.description = interface.Description,
        nic.private_dns_name = interface.PrivateDnsName,
        nic.private_ip_address = interface.PrivateIpAddress,
        nic.arn = interface.Arn,
        nic.lastupdated = {update_tag}

        MERGE (instance)-[r:NETWORK_INTERFACE]->(nic)
        ON CREATE SET r.firstseen = timestamp()
        SET r.lastupdated = {update_tag}

        WITH nic, interface
        WHERE interface.SubnetId IS NOT NULL
        MERGE (subnet:EC2Subnet{subnetid: interface.SubnetId})
        ON CREATE SET subnet.firstseen = timestamp()
        SET subnet.lastupdated = {update_tag}

        MERGE (nic)-[r:PART_OF_SUBNET]->(subnet)
        ON CREATE SET r.firstseen = timestamp()
        SET r.lastupdated = {update_tag}

        WITH nic, interface
        UNWIND interface.Groups as group
            MATCH (ec2group:EC2SecurityGroup{groupid: group.GroupId})
            MERGE (nic)-[r:MEMBER_OF_EC2_SECURITY_GROUP]->(ec2group)
            ON CREATE SET r.firstseen = timestamp()
            SET r.lastupdated = {update_tag}
    """
    tx.run(
        query,
        Interfaces=instance_data['NetworkInterfaces'],
        InstanceId=instance_data['InstanceId'],
        region=region,
        update_tag=update_tag,
    )


@timeit
def load_ec2_instance_network_interfaces(neo4j_session: neo4j.Session, instance_data: Dict, region: str, current_aws_account_id: str, update_tag: int) -> None:
    neo4j_session.write_transaction(_load_ec2_instance_net_if_tx, instance_data, update_tag, region)


def _load_ec2_reservation_tx(
        tx: neo4j.Transaction,
        reservation_id: str,
        reservation: Dict[str, Any],
        current_aws_account_id: str,
        region: str,
        update_tag: int,
) -> None:
    query = """
        MERGE (reservation:EC2Reservation{reservationid: {ReservationId}})
        ON CREATE SET reservation.firstseen = timestamp()
        SET reservation.ownerid = {OwnerId},
            reservation.requesterid = {RequesterId},
            reservation.region = {Region},
            reservation.lastupdated = {update_tag}
        WITH reservation
        MATCH (awsAccount:AWSAccount{id: {AWS_ACCOUNT_ID}})
        MERGE (awsAccount)-[r:RESOURCE]->(reservation)
        ON CREATE SET r.firstseen = timestamp()
        SET r.lastupdated = {update_tag}
    """
    tx.run(
        query,
        ReservationId=reservation_id,
        OwnerId=reservation.get("OwnerId"),
        RequesterId=reservation.get("RequesterId"),
        AWS_ACCOUNT_ID=current_aws_account_id,
        Region=region,
        update_tag=update_tag,
    )


def _load_ec2_instance_tx(
        tx: neo4j.Transaction,
        instanceid: str,
        instance: Dict[str, Any],
        reservation_id: str,
        monitoring_state: str,
        launch_time: datetime,
        launch_time_unix: str,
        instance_state: str,
        current_aws_account_id: str,
        region: str,
        update_tag: str,
) -> None:
    query = """
        MERGE (instance:Instance:EC2Instance{id: {InstanceId}})
        ON CREATE SET instance.firstseen = timestamp()
        SET instance.instanceid = {InstanceId},
            instance.publicdnsname = {PublicDnsName},
            instance.privateipaddress = {PrivateIpAddress},
            instance.publicipaddress = {PublicIpAddress},
            instance.imageid = {ImageId},
            instance.instancetype = {InstanceType},
            instance.monitoringstate = {MonitoringState},
            instance.state = {State},
            instance.launchtime = {LaunchTime},
            instance.launchtimeunix = {LaunchTimeUnix},
            instance.region = {Region},
            instance.lastupdated = {update_tag},
            instance.iaminstanceprofile = {IamInstanceProfile},
            instance.availabilityzone = {AvailabilityZone},
            instance.tenancy = {Tenancy},
            instance.hostresourcegrouparn = {HostResourceGroupArn},
            instance.platform = {Platform},
            instance.architecture = {Architecture},
            instance.ebsoptimized = {EbsOptimized},
            instance.bootmode = {BootMode},
            instance.instancelifecycle = {InstanceLifecycle},
            instance.hibernationoptions = {HibernationOptions},
            instance.arn = {InstanceArn}
        WITH instance
        MATCH (rez:EC2Reservation{reservationid: {ReservationId}})
        MERGE (instance)-[r:MEMBER_OF_EC2_RESERVATION]->(rez)
        ON CREATE SET r.firstseen = timestamp()
        SET r.lastupdated = {update_tag}
        WITH instance
        MATCH (aa:AWSAccount{id: {AWS_ACCOUNT_ID}})
        MERGE (aa)-[r:RESOURCE]->(instance)
        ON CREATE SET r.firstseen = timestamp()
        SET r.lastupdated = {update_tag}
    """
    tx.run(
        query,
        InstanceId=instanceid,
        PublicDnsName=instance.get("PublicDnsName"),
        PublicIpAddress=instance.get("PublicIpAddress"),
        PrivateIpAddress=instance.get("PrivateIpAddress"),
        ImageId=instance.get("ImageId"),
        InstanceType=instance.get("InstanceType"),
        IamInstanceProfile=instance.get("IamInstanceProfile", {}).get("Arn"),
        ReservationId=reservation_id,
        MonitoringState=monitoring_state,
        LaunchTime=str(launch_time),
        LaunchTimeUnix=launch_time_unix,
        State=instance_state,
        AvailabilityZone=instance.get("Placement", {}).get("AvailabilityZone"),
        Tenancy=instance.get("Placement", {}).get("Tenancy"),
        HostResourceGroupArn=instance.get("Placement", {}).get("HostResourceGroupArn"),
        Platform=instance.get("Platform"),
        Architecture=instance.get("Architecture"),
        EbsOptimized=instance.get("EbsOptimized"),
        BootMode=instance.get("BootMode"),
        InstanceLifecycle=instance.get("InstanceLifecycle"),
        HibernationOptions=instance.get("HibernationOptions", {}).get("Configured"),
        InstanceArn=instance.get('instanceArn'),
        AWS_ACCOUNT_ID=current_aws_account_id,
        Region=region,
        update_tag=update_tag,
    )


def _load_ec2_subnet_tx(tx: neo4j.Transaction, instanceid: str, subnet_id: str, region: str, update_tag: str) -> None:
    query = """
        MATCH (instance:EC2Instance{id: {InstanceId}})
        MERGE (subnet:EC2Subnet{subnetid: {SubnetId}})
        ON CREATE SET subnet.firstseen = timestamp()
        SET subnet.region = {Region},
        subnet.lastupdated = {update_tag}
        MERGE (instance)-[r:PART_OF_SUBNET]->(subnet)
        ON CREATE SET r.firstseen = timestamp()
        SET r.lastupdated = {update_tag}
    """
    tx.run(
        query,
        InstanceId=instanceid,
        SubnetId=subnet_id,
        Region=region,
        update_tag=update_tag,
    )


def _load_ec2_keypairs_tx(
        tx: neo4j.Transaction,
        key_pair_arn: str,
        key_name: str,
        region: str,
        instanceid: str,
        current_aws_account_id: str,
        update_tag: str,
) -> None:
    query = """
        MERGE (keypair:KeyPair:EC2KeyPair{arn: {KeyPairARN}, id: {KeyPairARN}})
        ON CREATE SET keypair.firstseen = timestamp()
        SET keypair.keyname = {KeyName}, keypair.region = {Region}, keypair.lastupdated = {update_tag}
        WITH keypair
        MATCH (aa:AWSAccount{id: {AWS_ACCOUNT_ID}})
        MERGE (aa)-[r:RESOURCE]->(keypair)
        ON CREATE SET r.firstseen = timestamp()
        SET r.lastupdated = {update_tag}
        with keypair
        MATCH (instance:EC2Instance{instanceid: {InstanceId}})
        MERGE (instance)<-[r:SSH_LOGIN_TO]-(keypair)
        ON CREATE SET r.firstseen = timestamp()
        SET r.lastupdated = {update_tag}
    """
    tx.run(
        query,
        KeyPairARN=key_pair_arn,
        KeyName=key_name,
        Region=region,
        InstanceId=instanceid,
        AWS_ACCOUNT_ID=current_aws_account_id,
        update_tag=update_tag,
    )


def _load_ec2_security_groups_tx(
        tx: neo4j.Transaction,
        group_id: str,
        group: Dict[str, Any],
        instanceid: str,
        region: str,
        current_aws_account_id: str,
        update_tag: str,
) -> None:
    query = """
        MERGE (group:EC2SecurityGroup{id: {GroupId}})
        ON CREATE SET group.firstseen = timestamp(), group.groupid = {GroupId}
        SET group.name = {GroupName}, group.region = {Region}, group.lastupdated = {update_tag}
        WITH group
        MATCH (aa:AWSAccount{id: {AWS_ACCOUNT_ID}})
        MERGE (aa)-[r:RESOURCE]->(group)
        ON CREATE SET r.firstseen = timestamp()
        SET r.lastupdated = {update_tag}
        WITH group
        MATCH (instance:EC2Instance{instanceid: {InstanceId}})
        MERGE (instance)-[r:MEMBER_OF_EC2_SECURITY_GROUP]->(group)
        ON CREATE SET r.firstseen = timestamp()
        SET r.lastupdated = {update_tag}
    """
    tx.run(
        query,
        GroupId=group_id,
        GroupName=group.get("GroupName"),
        InstanceId=instanceid,
        Region=region,
        AWS_ACCOUNT_ID=current_aws_account_id,
        update_tag=update_tag,
    )


@timeit
def load_ec2_instances(
        neo4j_session: neo4j.Session, data: List[Dict], current_aws_account_id: str,
        update_tag: int,
) -> None:
    for reservation in data:
        region = reservation.get('region', '')
        reservation_id = reservation["ReservationId"]
        neo4j_session.write_transaction(
            _load_ec2_reservation_tx,
            reservation_id,
            reservation,
            current_aws_account_id,
            region,
            update_tag,
        )

        for instance in reservation["Instances"]:
            instanceid = instance["InstanceId"]
            instance["region"] = region
            instance['instanceArn'] = f"arn:aws:ec2:{region}:{current_aws_account_id}:instance/{instanceid}"

            monitoring_state = instance.get("Monitoring", {}).get("State")

            instance_state = instance.get("State", {}).get("Name")

            # NOTE this is a hack because we're using a version of Neo4j that doesn't support temporal data types
            launch_time = instance.get("LaunchTime")
            if launch_time:
                launch_time_unix = str(time.mktime(launch_time.timetuple()))
            else:
                launch_time_unix = ""

            neo4j_session.write_transaction(
                _load_ec2_instance_tx,
                instanceid,
                instance,
                reservation_id,
                monitoring_state,
                launch_time,
                launch_time_unix,
                instance_state,
                current_aws_account_id,
                region,
                update_tag,
            )

            # SubnetId can return None intermittently so attach only if non-None.
            subnet_id = instance.get('SubnetId')
            if subnet_id:
                neo4j_session.write_transaction(_load_ec2_subnet_tx, instanceid, subnet_id, region, update_tag)

            if instance.get("KeyName"):
                key_name = instance["KeyName"]
                key_pair_arn = f'arn:aws:ec2:{region}:{current_aws_account_id}:key-pair/{key_name}'
                neo4j_session.write_transaction(
                    _load_ec2_keypairs_tx,
                    key_pair_arn,
                    key_name,
                    region,
                    instanceid,
                    current_aws_account_id,
                    update_tag,
                )

            if instance.get("SecurityGroups"):
                for group in instance["SecurityGroups"]:
                    group_id = group["GroupId"]
                    neo4j_session.write_transaction(
                        _load_ec2_security_groups_tx,
                        group_id,
                        group,
                        instanceid,
                        region,
                        current_aws_account_id,
                        update_tag,
                    )

            load_ec2_instance_network_interfaces(neo4j_session, instance, region, current_aws_account_id, update_tag)
            sync_ec2_instance_ebs_volumes(neo4j_session, instance, current_aws_account_id, update_tag)


@timeit
def sync_ec2_instance_ebs_volumes(
    neo4j_session: neo4j.Session,
    instance: Dict,
    current_aws_account_id: str,
    update_tag: int,
) -> None:
    instance_ebs_volumes_list = get_ec2_instance_ebs_volumes(instance)
    load_ec2_instance_ebs_volumes(neo4j_session, instance_ebs_volumes_list, current_aws_account_id, update_tag)


@timeit
def get_ec2_instance_ebs_volumes(instance: Dict) -> List[Dict]:
    instance_ebs_volumes_list: List[Dict] = []
    if 'BlockDeviceMappings' in instance and len(instance['BlockDeviceMappings']) > 0:
        for mapping in instance['BlockDeviceMappings']:
            if 'VolumeId' in mapping['Ebs']:
                mapping['InstanceId'] = instance["InstanceId"]
                mapping["region"] = instance.get("region", "global")
                instance_ebs_volumes_list.append(mapping)
    return instance_ebs_volumes_list


def _load_ec2_instance_ebs_tx(
        tx: neo4j.Transaction,
        ebs_data: List[Dict[str, Any]],
        update_tag: str,
        current_aws_account_id: str,
) -> None:
    query = """
        UNWIND {ebs_mappings_list} as em
            MERGE (vol:EBSVolume{id: em.Ebs.VolumeId})
            ON CREATE SET vol.firstseen = timestamp()
            SET vol.lastupdated = {update_tag},
            vol.region = em.region,
            vol.deleteontermination = em.Ebs.DeleteOnTermination
            WITH vol, em
            MATCH (aa:AWSAccount{id: {AWS_ACCOUNT_ID}})
            MERGE (aa)-[r:RESOURCE]->(vol)
            ON CREATE SET r.firstseen = timestamp()
            SET r.lastupdated = {update_tag}
            WITH vol, em
            MATCH (instance:EC2Instance{instanceid: em.InstanceId})
            MERGE (vol)-[r:ATTACHED_TO]->(instance)
            ON CREATE SET r.firstseen = timestamp()
            SET r.lastupdated = {update_tag}
    """
    tx.run(
        query,
        ebs_mappings_list=ebs_data,
        update_tag=update_tag,
        AWS_ACCOUNT_ID=current_aws_account_id,
    )


@timeit
def load_ec2_instance_ebs_volumes(
        neo4j_session: neo4j.Session, ebs_data: List[Dict[str, Any]], current_aws_account_id: str, update_tag: int,
) -> None:
    neo4j_session.write_transaction(
        _load_ec2_instance_ebs_tx,
        ebs_data,
        update_tag,
        current_aws_account_id,
    )


@timeit
def cleanup_ec2_instances(neo4j_session: neo4j.Session, common_job_parameters: Dict) -> None:
    run_cleanup_job('aws_import_ec2_instances_cleanup.json', neo4j_session, common_job_parameters)


@timeit
def sync_ec2_instances(
        neo4j_session: neo4j.Session, boto3_session: boto3.session.Session, regions: List[str],
        current_aws_account_id: str, update_tag: int, common_job_parameters: Dict,
) -> None:
<<<<<<< HEAD
    data = []
    for region in regions:
        logger.info("Syncing EC2 instances for region '%s' in account '%s'.", region, current_aws_account_id)
        data.extend(get_ec2_instances(boto3_session, region))

    if common_job_parameters.get('pagination', {}).get('ec2:instance', None):
        has_next_page = False
        page_start = (common_job_parameters.get('pagination', {}).get('ec2:instance', {})['pageNo'] - 1) * common_job_parameters.get('pagination', {}).get('ec2:instance', {})['pageSize']
        page_end = page_start + common_job_parameters.get('pagination', {}).get('ec2:instance', {})['pageSize']
        if page_end > len(data) or page_end == len(data):
            data = data[page_start:]
        else:
            has_next_page = True
            data = data[page_start:page_end]
        common_job_parameters['pagination']['ec2:instance']['hasNextPage'] = has_next_page

    load_ec2_instances(neo4j_session, data, current_aws_account_id, update_tag)
    cleanup_ec2_instances(neo4j_session, common_job_parameters)
=======
    tic = time.perf_counter()

    logger.info("Syncing EC2 instances for account '%s', at %s.", current_aws_account_id, tic)

    for region in regions:
        logger.info("Syncing EC2 instances for region '%s' in account '%s'.", region, current_aws_account_id)
        data = get_ec2_instances(boto3_session, region)
        load_ec2_instances(neo4j_session, data, region, current_aws_account_id, update_tag)
    cleanup_ec2_instances(neo4j_session, common_job_parameters)

    toc = time.perf_counter()
    print(f"Total Time to process EC2 instances: {toc - tic:0.4f} seconds")
>>>>>>> 93b1c60a
<|MERGE_RESOLUTION|>--- conflicted
+++ resolved
@@ -20,20 +20,13 @@
 @aws_handle_regions
 def get_ec2_instances(boto3_session: boto3.session.Session, region: str) -> List[Dict]:
     client = boto3_session.client('ec2', region_name=region)
-<<<<<<< HEAD
-    paginator = client.get_paginator('describe_instances')
-    reservations: List[Dict] = []
-    for page in paginator.paginate():
-        reservations.extend(page['Reservations'])
-    for reservation in reservations:
-        reservation['region'] = region
-=======
     reservations = []
     try:
         paginator = client.get_paginator('describe_instances')
-        reservations: List[Dict] = []
         for page in paginator.paginate():
             reservations.extend(page['Reservations'])
+        for reservation in reservations:
+          reservation['region'] = region
     
     except ClientError as e:
         if e.response['Error']['Code'] == 'AccessDeniedException' or e.response['Error']['Code'] == 'UnauthorizedOperation':
@@ -44,7 +37,6 @@
         else:
             raise
 
->>>>>>> 93b1c60a
     return reservations
 
 
@@ -464,7 +456,10 @@
         neo4j_session: neo4j.Session, boto3_session: boto3.session.Session, regions: List[str],
         current_aws_account_id: str, update_tag: int, common_job_parameters: Dict,
 ) -> None:
-<<<<<<< HEAD
+    tic = time.perf_counter()
+
+    logger.info("Syncing EC2 instances for account '%s', at %s.", current_aws_account_id, tic)
+
     data = []
     for region in regions:
         logger.info("Syncing EC2 instances for region '%s' in account '%s'.", region, current_aws_account_id)
@@ -483,17 +478,6 @@
 
     load_ec2_instances(neo4j_session, data, current_aws_account_id, update_tag)
     cleanup_ec2_instances(neo4j_session, common_job_parameters)
-=======
-    tic = time.perf_counter()
-
-    logger.info("Syncing EC2 instances for account '%s', at %s.", current_aws_account_id, tic)
-
-    for region in regions:
-        logger.info("Syncing EC2 instances for region '%s' in account '%s'.", region, current_aws_account_id)
-        data = get_ec2_instances(boto3_session, region)
-        load_ec2_instances(neo4j_session, data, region, current_aws_account_id, update_tag)
-    cleanup_ec2_instances(neo4j_session, common_job_parameters)
 
     toc = time.perf_counter()
-    print(f"Total Time to process EC2 instances: {toc - tic:0.4f} seconds")
->>>>>>> 93b1c60a
+    print(f"Total Time to process EC2 instances: {toc - tic:0.4f} seconds")