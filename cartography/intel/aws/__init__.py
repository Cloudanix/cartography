--- conflicted
+++ resolved
@@ -495,9 +495,5 @@
         requested_syncs,
     )
 
-<<<<<<< HEAD
-    return common_job_parameters
-=======
     if sync_successful:
-        _perform_aws_analysis(requested_syncs, neo4j_session, common_job_parameters)
->>>>>>> 0c852d26
+        _perform_aws_analysis(requested_syncs, neo4j_session, common_job_parameters)