--- conflicted
+++ resolved
@@ -195,11 +195,13 @@
     )
 
     run_analysis_job(
-<<<<<<< HEAD
         'aws_s3acl_analysis.json',
-=======
+        neo4j_session,
+        common_job_parameters
+    )
+
+    run_analysis_job(
         'aws_s3_asset_exposure.json',
->>>>>>> 87e735de
         neo4j_session,
         common_job_parameters
     )
@@ -221,9 +223,6 @@
         neo4j_session,
         common_job_parameters
     )
-<<<<<<< HEAD
-
-=======
     run_analysis_job(
         'aws_cloudfront_asset_exposure.json',
         neo4j_session,
@@ -235,14 +234,11 @@
         common_job_parameters
     )
    
->>>>>>> 87e735de
     run_analysis_job(
         'aws_elasticache_cluster_asset_exposure.json',
         neo4j_session,
         common_job_parameters,
     )
-<<<<<<< HEAD
-=======
     run_analysis_job(
         'aws_ecs_service_asset_exposure.json',
         neo4j_session,
@@ -253,7 +249,6 @@
         neo4j_session,
         common_job_parameters
     )
->>>>>>> 87e735de
 
     run_analysis_job(
         'aws_redshift_cluster_asset_exposure.json',
@@ -360,7 +355,6 @@
                 # profile_name=profile_name,
                 aws_access_key_id=config.credentials['aws_access_key_id'],
                 aws_secret_access_key=config.credentials['aws_secret_access_key'],
-<<<<<<< HEAD
             )
 
         elif config.credentials['type'] == 'assumerole':
@@ -374,27 +368,9 @@
         # _autodiscover_accounts(neo4j_session, boto3_session, account_id, config.update_tag, common_job_parameters)
 
         # INFO: fetching active regions for customers instead of reading from parameters
-        if len(config.params.get('regions',[])) > 0:
-            regions = config.params.get('regions', [])
-        
-=======
-            )
-
-        elif config.credentials['type'] == 'assumerole':
-            boto3_session = boto3.Session(
-                # profile_name=profile_name,
-                aws_access_key_id=config.credentials['aws_access_key_id'],
-                aws_secret_access_key=config.credentials['aws_secret_access_key'],
-                aws_session_token=config.credentials['session_token'],
-            )
-
-        # _autodiscover_accounts(neo4j_session, boto3_session, account_id, config.update_tag, common_job_parameters)
-
-        # INFO: fetching active regions for customers instead of reading from parameters
         if len(config.params.get('regions', [])) > 0:
             regions = config.params.get('regions', [])
 
->>>>>>> 87e735de
         else:
             regions = list_all_regions(boto3_session, logger)
 
@@ -416,21 +392,12 @@
 
     del common_job_parameters["AWS_ID"]
     return True
-<<<<<<< HEAD
 
     # Commented this out to support multi-account setup
     # # There may be orphan Principals which point outside of known AWS accounts. This job cleans
     # # up those nodes after all AWS accounts have been synced.
     # run_cleanup_job('aws_post_ingestion_principals_cleanup.json', neo4j_session, common_job_parameters)
 
-=======
-
-    # Commented this out to support multi-account setup
-    # # There may be orphan Principals which point outside of known AWS accounts. This job cleans
-    # # up those nodes after all AWS accounts have been synced.
-    # run_cleanup_job('aws_post_ingestion_principals_cleanup.json', neo4j_session, common_job_parameters)
-
->>>>>>> 87e735de
     # # There may be orphan DNS entries that point outside of known AWS zones. This job cleans
     # # up those entries after all AWS accounts have been synced.
     # run_cleanup_job('aws_post_ingestion_dns_cleanup.json', neo4j_session, common_job_parameters)
@@ -445,10 +412,7 @@
         "AWS_ACCOUNT_ID": config.params['workspace']['account_id'],
         "pagination": {},
         "PUBLIC_PORTS": ['20', '21', '22', '3306', '3389', '4333'],
-<<<<<<< HEAD
-=======
         "AWS_INTERNAL_ACCOUNTS": config.aws_internal_accounts
->>>>>>> 87e735de
     }
 
     try:
