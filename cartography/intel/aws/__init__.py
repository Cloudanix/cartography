--- conflicted
+++ resolved
@@ -372,9 +372,12 @@
         )
 
         run_analysis_job(
-<<<<<<< HEAD
             'aws_cloudtrail_asset_exposure.json',
-=======
+            neo4j_session,
+            common_job_parameters
+        )
+
+        run_analysis_job(
             'aws_apigateway_asset_exposure.json',
             neo4j_session,
             common_job_parameters
@@ -388,7 +391,6 @@
 
         run_analysis_job(
             'aws_redshift_cluster_asset_exposure.json',
->>>>>>> 4fd10001
             neo4j_session,
             common_job_parameters,
         )
