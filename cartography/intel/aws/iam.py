--- conflicted
+++ resolved
@@ -2,12 +2,10 @@
 import hashlib
 import json
 import logging
-<<<<<<< HEAD
 import time
 import pytz
 import maya
 from datetime import datetime, timedelta
-=======
 from typing import Any
 from typing import Dict
 from typing import List
@@ -15,7 +13,6 @@
 
 import boto3
 import neo4j
->>>>>>> 7a1f4784
 
 from cartography.intel.aws.permission_relationships import parse_statement_node
 from cartography.intel.aws.permission_relationships import principal_allowed_on_resource
@@ -511,16 +508,11 @@
 
 
 @timeit
-<<<<<<< HEAD
-def load_policy(neo4j_session, policy_id, policy_name, policy_type, principal_arn, aws_update_tag):
-    ingest_policy = """
-=======
 def load_policy(
     neo4j_session: neo4j.Session, policy_id: str, policy_name: str, policy_type: str, principal_arn: str,
     aws_update_tag: int,
 ) -> None:
-    injest_policy = """
->>>>>>> 7a1f4784
+    ingest_policy = """
     MERGE (policy:AWSPolicy{id: {PolicyId}})
     ON CREATE SET
     policy.firstseen = timestamp(),
@@ -544,16 +536,11 @@
 
 
 @timeit
-<<<<<<< HEAD
-def load_policy_statements(neo4j_session, policy_id, policy_name, statements, aws_update_tag):
-    ingest_policy_statement = """
-=======
 def load_policy_statements(
     neo4j_session: neo4j.Session, policy_id: str, policy_name: str, statements: Any,
     aws_update_tag: int,
 ) -> None:
-    injest_policy_statement = """
->>>>>>> 7a1f4784
+    ingest_policy_statement = """
         MATCH (policy:AWSPolicy{id: {PolicyId}})
         WITH policy
         UNWIND {Statements} as statement_data
@@ -609,7 +596,6 @@
 
 
 @timeit
-<<<<<<< HEAD
 def sync_user_service_access_details(boto3_session, users, neo4j_session, aws_update_tag):
     for user in users:
         logger.debug(f"Syncing IAM service access details for user {user['Arn']}")
@@ -769,13 +755,10 @@
 
 
 @timeit
-def sync_user_managed_policies(boto3_session, data, neo4j_session, aws_update_tag):
-=======
 def sync_user_managed_policies(
     boto3_session: boto3.session.Session, data: Dict, neo4j_session: neo4j.Session,
     aws_update_tag: int,
 ) -> None:
->>>>>>> 7a1f4784
     managed_policy_data = get_user_managed_policy_data(boto3_session, data['Users'])
     transform_policy_data(managed_policy_data, PolicyType.managed.value)
     load_policy_data(neo4j_session, managed_policy_data, PolicyType.managed.value, aws_update_tag)
@@ -912,13 +895,12 @@
     logger.info("Syncing IAM for account '%s'.", current_aws_account_id)
     # This module only syncs IAM information that is in use.
     # As such only policies that are attached to a user, role or group are synced
-<<<<<<< HEAD
-    sync_users(neo4j_session, boto3_session, account_id, update_tag, common_job_parameters)
-    sync_groups(neo4j_session, boto3_session, account_id, update_tag, common_job_parameters)
-    sync_roles(neo4j_session, boto3_session, account_id, update_tag, common_job_parameters)
-    sync_group_memberships(neo4j_session, boto3_session, account_id, update_tag, common_job_parameters)
-    sync_assumerole_relationships(neo4j_session, account_id, update_tag, common_job_parameters)
-    sync_user_access_keys(neo4j_session, boto3_session, account_id, update_tag, common_job_parameters)
+    sync_users(neo4j_session, boto3_session, current_aws_account_id, update_tag, common_job_parameters)
+    sync_groups(neo4j_session, boto3_session, current_aws_account_id, update_tag, common_job_parameters)
+    sync_roles(neo4j_session, boto3_session, current_aws_account_id, update_tag, common_job_parameters)
+    sync_group_memberships(neo4j_session, boto3_session, current_aws_account_id, update_tag, common_job_parameters)
+    sync_assumerole_relationships(neo4j_session, current_aws_account_id, update_tag, common_job_parameters)
+    sync_user_access_keys(neo4j_session, boto3_session, current_aws_account_id, update_tag, common_job_parameters)
     run_cleanup_job('aws_import_principals_cleanup.json', neo4j_session, common_job_parameters)
 
 
@@ -929,13 +911,4 @@
 # 1.generate service last accessed details by ARN (or overall?)
 # 2.
 #
-#
-=======
-    sync_users(neo4j_session, boto3_session, current_aws_account_id, update_tag, common_job_parameters)
-    sync_groups(neo4j_session, boto3_session, current_aws_account_id, update_tag, common_job_parameters)
-    sync_roles(neo4j_session, boto3_session, current_aws_account_id, update_tag, common_job_parameters)
-    sync_group_memberships(neo4j_session, boto3_session, current_aws_account_id, update_tag, common_job_parameters)
-    sync_assumerole_relationships(neo4j_session, current_aws_account_id, update_tag, common_job_parameters)
-    sync_user_access_keys(neo4j_session, boto3_session, current_aws_account_id, update_tag, common_job_parameters)
-    run_cleanup_job('aws_import_principals_cleanup.json', neo4j_session, common_job_parameters)
->>>>>>> 7a1f4784
+#