import enum
import hashlib
import json
import logging
import time
import pytz
import maya
from datetime import datetime, timedelta
from typing import Any
from typing import Dict
from typing import List
from typing import Tuple

import boto3
import neo4j

from cartography.intel.aws.permission_relationships import parse_statement_node
from cartography.intel.aws.permission_relationships import principal_allowed_on_resource
from cartography.util import run_cleanup_job
from cartography.util import timeit
logger = logging.getLogger(__name__)

# Overview of IAM in AWS
# https://aws.amazon.com/iam/


class PolicyType(enum.Enum):
    managed = 'managed'
    inline = 'inline'


class PrincipalType(enum.Enum):
    user = 'AWSUser'
    group = 'AWSGroup'
    role = 'AWSRole'


@timeit
def get_group_policies(boto3_session: boto3.session.Session, group_name: str) -> Dict:
    client = boto3_session.client('iam')
    paginator = client.get_paginator('list_group_policies')
    policy_names: List[Dict] = []
    for page in paginator.paginate(GroupName=group_name):
        policy_names.extend(page['PolicyNames'])
    return {'PolicyNames': policy_names}


@timeit
def get_group_policy_info(
        boto3_session: boto3.session.Session, group_name: str, policy_name: str,
) -> Any:
    client = boto3_session.client('iam')
    return client.get_group_policy(GroupName=group_name, PolicyName=policy_name)


@timeit
def get_group_membership_data(boto3_session: boto3.session.Session, group_name: str) -> Dict:
    client = boto3_session.client('iam')
    try:
        memberships = client.get_group(GroupName=group_name)
        return memberships
    except client.exceptions.NoSuchEntityException:
        # Avoid crashing the sync
        logger.warning("client.get_group(GroupName='%s') failed with NoSuchEntityException; skipping.", group_name)
        return {}


@timeit
def get_group_policy_data(boto3_session: boto3.session.Session, group_list: List[Dict]) -> Dict:
    resource_client = boto3_session.resource('iam')
    policies = {}
    for group in group_list:
        name = group["GroupName"]
        arn = group["Arn"]
        resource_group = resource_client.Group(name)
        policies[arn] = policies[arn] = {p.name: p.policy_document["Statement"] for p in resource_group.policies.all()}
    return policies


@timeit
def get_group_managed_policy_data(boto3_session: boto3.session.Session, group_list: List[Dict]) -> Dict:
    resource_client = boto3_session.resource('iam')
    policies = {}
    for group in group_list:
        name = group["GroupName"]
        arn = group["Arn"]
        resource_group = resource_client.Group(name)
        policies[arn] = {
            p.policy_name: p.default_version.document["Statement"]
            for p in resource_group.attached_policies.all()
        }
    return policies


@timeit
def get_user_policy_data(boto3_session: boto3.session.Session, user_list: List[Dict]) -> Dict:
    resource_client = boto3_session.resource('iam')
    policies = {}
    for user in user_list:
        name = user["UserName"]
        arn = user["Arn"]
        resource_user = resource_client.User(name)
        try:
            policies[arn] = {p.name: p.policy_document["Statement"] for p in resource_user.policies.all()}
        except resource_client.meta.client.exceptions.NoSuchEntityException:
            logger.warning(
                f"Could not get policies for user {name} due to NoSuchEntityException; skipping.",
            )
    return policies


@timeit
def get_user_managed_policy_data(boto3_session: boto3.session.Session, user_list: List[Dict]) -> Dict:
    resource_client = boto3_session.resource('iam')
    policies = {}
    for user in user_list:
        name = user["UserName"]
        arn = user["Arn"]
        resource_user = resource_client.User(name)
        try:
            policies[arn] = {
                p.policy_name: p.default_version.document["Statement"]
                for p in resource_user.attached_policies.all()
            }
        except resource_client.meta.client.exceptions.NoSuchEntityException:
            logger.warning(
                f"Could not get policies for user {name} due to NoSuchEntityException; skipping.",
            )
    return policies


@timeit
def get_role_policy_data(boto3_session: boto3.session.Session, role_list: List[Dict]) -> Dict:
    resource_client = boto3_session.resource('iam')
    policies = {}
    for role in role_list:
        name = role["RoleName"]
        arn = role["Arn"]
        resource_role = resource_client.Role(name)
        try:
            policies[arn] = {p.name: p.policy_document["Statement"] for p in resource_role.policies.all()}
        except resource_client.meta.client.exceptions.NoSuchEntityException:
            logger.warning(
                f"Could not get policies for role {name} due to NoSuchEntityException; skipping.",
            )
    return policies


@timeit
def get_role_managed_policy_data(boto3_session: boto3.session.Session, role_list: List[Dict]) -> Dict:
    resource_client = boto3_session.resource('iam')
    policies = {}
    for role in role_list:
        name = role["RoleName"]
        arn = role["Arn"]
        resource_role = resource_client.Role(name)
        try:
            policies[arn] = {
                p.policy_name: p.default_version.document["Statement"]
                for p in resource_role.attached_policies.all()
            }
        except resource_client.meta.client.exceptions.NoSuchEntityException:
            logger.warning(
                f"Could not get policies for role {name} due to NoSuchEntityException; skipping.",
            )
    return policies


@timeit
def get_user_list_data(boto3_session: boto3.session.Session) -> Dict:
    client = boto3_session.client('iam')

    paginator = client.get_paginator('list_users')
    users: List[Dict] = []
    for page in paginator.paginate():
        users.extend(page['Users'])
    return {'Users': users}


@timeit
def get_group_list_data(boto3_session: boto3.session.Session) -> Dict:
    client = boto3_session.client('iam')
    paginator = client.get_paginator('list_groups')
    groups: List[Dict] = []
    for page in paginator.paginate():
        groups.extend(page['Groups'])
    return {'Groups': groups}


@timeit
def get_role_list_data(boto3_session: boto3.session.Session) -> Dict:
    client = boto3_session.client('iam')
    paginator = client.get_paginator('list_roles')
    roles: List[Dict] = []
    for page in paginator.paginate():
        roles.extend(page['Roles'])
    return {'Roles': roles}


@timeit
def get_account_access_key_data(boto3_session: boto3.session.Session, username: str) -> Dict:
    client = boto3_session.client('iam')
    # NOTE we can get away without using a paginator here because users are limited to two access keys
    access_keys: Dict = {}
    try:
        access_keys = client.list_access_keys(UserName=username)
    except client.exceptions.NoSuchEntityException:
        logger.warning(
            f"Could not get access key for user {username} due to NoSuchEntityException; skipping.",
        )
    return access_keys


@timeit
def load_users(
    neo4j_session: neo4j.Session, users: List[Dict], current_aws_account_id: str, aws_update_tag: int,
) -> None:
    ingest_user = """
    MERGE (unode:AWSUser{arn: {ARN}})
    ON CREATE SET unode:AWSPrincipal, unode.userid = {USERID}, unode.firstseen = timestamp(),
    unode.createdate = {CREATE_DATE}
    SET unode.name = {USERNAME}, unode.path = {PATH}, unode.passwordlastused = {PASSWORD_LASTUSED},
    unode.lastupdated = {aws_update_tag}
    WITH unode
    MATCH (aa:AWSAccount{id: {AWS_ACCOUNT_ID}})
    MERGE (aa)-[r:RESOURCE]->(unode)
    ON CREATE SET r.firstseen = timestamp()
    SET r.lastupdated = {aws_update_tag}
    """
    logger.info(f"Loading {len(users)} IAM users.")
    for user in users:
        neo4j_session.run(
            ingest_user,
            ARN=user["Arn"],
            USERID=user["UserId"],
            CREATE_DATE=str(user["CreateDate"]),
            USERNAME=user["UserName"],
            PATH=user["Path"],
            PASSWORD_LASTUSED=str(user.get("PasswordLastUsed", "")),
            AWS_ACCOUNT_ID=current_aws_account_id,
            aws_update_tag=aws_update_tag,
        )


@timeit
def load_groups(
    neo4j_session: neo4j.Session, groups: List[Dict], current_aws_account_id: str, aws_update_tag: int,
) -> None:
    ingest_group = """
    MERGE (gnode:AWSGroup{arn: {ARN}})
    ON CREATE SET gnode.groupid = {GROUP_ID}, gnode.firstseen = timestamp(), gnode.createdate = {CREATE_DATE}
    SET gnode:AWSPrincipal, gnode.name = {GROUP_NAME}, gnode.path = {PATH},gnode.lastupdated = {aws_update_tag}
    WITH gnode
    MATCH (aa:AWSAccount{id: {AWS_ACCOUNT_ID}})
    MERGE (aa)-[r:RESOURCE]->(gnode)
    ON CREATE SET r.firstseen = timestamp()
    SET r.lastupdated = {aws_update_tag}
    """
    logger.info(f"Loading {len(groups)} IAM groups to the graph.")
    for group in groups:
        neo4j_session.run(
            ingest_group,
            ARN=group["Arn"],
            GROUP_ID=group["GroupId"],
            CREATE_DATE=str(group["CreateDate"]),
            GROUP_NAME=group["GroupName"],
            PATH=group["Path"],
            AWS_ACCOUNT_ID=current_aws_account_id,
            aws_update_tag=aws_update_tag,
        )


def _parse_principal_entries(principal: Dict) -> List[Tuple[Any, Any]]:
    """
    Returns a list of tuples of the form (principal_type, principal_value)
    e.g. [('AWS', 'example-role-name'), ('Service', 'example-service')]
    """
    principal_entries = []
    for principal_type in principal:
        principal_values = principal[principal_type]
        if not isinstance(principal_values, list):
            principal_values = [principal_values]
        for principal_value in principal_values:
            principal_entries.append((principal_type, principal_value))
    return principal_entries


@timeit
def load_roles(
    neo4j_session: neo4j.Session, roles: List[Dict], current_aws_account_id: str, aws_update_tag: int,
) -> None:
    ingest_role = """
    MERGE (rnode:AWSRole{arn: {Arn}})
    ON CREATE SET rnode:AWSPrincipal, rnode.roleid = {RoleId}, rnode.firstseen = timestamp(),
    rnode.createdate = {CreateDate}
    ON MATCH SET rnode.name = {RoleName}, rnode.path = {Path},
    rnode.lastuseddate = {LastUsedDate}, rnode.lastusedregion = {LastUsedRegion}
    SET rnode.lastupdated = {aws_update_tag}
    WITH rnode
    MATCH (aa:AWSAccount{id: {AWS_ACCOUNT_ID}})
    MERGE (aa)-[r:RESOURCE]->(rnode)
    ON CREATE SET r.firstseen = timestamp()
    SET r.lastupdated = {aws_update_tag}
    """

    ingest_policy_statement = """
    MERGE (spnnode:AWSPrincipal{arn: {SpnArn}})
    ON CREATE SET spnnode.firstseen = timestamp()
    SET spnnode.lastupdated = {aws_update_tag}, spnnode.type = {SpnType}
    WITH spnnode
    MATCH (role:AWSRole{arn: {RoleArn}})
    MERGE (role)-[r:TRUSTS_AWS_PRINCIPAL]->(spnnode)
    ON CREATE SET r.firstseen = timestamp()
    SET r.lastupdated = {aws_update_tag}
    """

    # TODO support conditions
    logger.info(f"Loading {len(roles)} IAM roles to the graph.")
    for role in roles:
        neo4j_session.run(
            ingest_role,
            Arn=role["Arn"],
            RoleId=role["RoleId"],
            CreateDate=str(role["CreateDate"]),
            RoleName=role["RoleName"],
            Path=role["Path"],
            LastUsedDate=role["RoleLastUsed"].get('LastUsedDate') if 'RoleLastUsed' in role else None,
            LastUsedRegion=role["RoleLastUsed"].get('Region') if 'RoleLastUsed' in role else None,
            AWS_ACCOUNT_ID=current_aws_account_id,
            aws_update_tag=aws_update_tag,
        )

        for statement in role["AssumeRolePolicyDocument"]["Statement"]:
            principal_entries = _parse_principal_entries(statement["Principal"])
            for principal_type, principal_value in principal_entries:
                neo4j_session.run(
                    ingest_policy_statement,
                    SpnArn=principal_value,
                    SpnType=principal_type,
                    RoleArn=role['Arn'],
                    aws_update_tag=aws_update_tag,
                )


@timeit
def load_group_memberships(neo4j_session: neo4j.Session, group_memberships: Dict, aws_update_tag: int) -> None:
    ingest_membership = """
    MATCH (group:AWSGroup{arn: {GroupArn}})
    WITH group
    MATCH (user:AWSUser{arn: {PrincipalArn}})
    MERGE (user)-[r:MEMBER_AWS_GROUP]->(group)
    ON CREATE SET r.firstseen = timestamp()
    SET r.lastupdated = {aws_update_tag}
    WITH user, group
    MATCH (group)-[:POLICY]->(policy:AWSPolicy)
    MERGE (user)-[r2:POLICY]->(policy)
    SET r2.lastupdated = {aws_update_tag}
    """

    for group_arn, membership_data in group_memberships.items():
        for info in membership_data.get("Users", []):
            principal_arn = info["Arn"]
            neo4j_session.run(
                ingest_membership,
                GroupArn=group_arn,
                PrincipalArn=principal_arn,
                aws_update_tag=aws_update_tag,
            )


@timeit
def get_policies_for_principal(neo4j_session: neo4j.Session, principal_arn: str) -> Dict:
    get_policy_query = """
    MATCH
    (principal:AWSPrincipal{arn:{Arn}})-[:POLICY]->
    (policy:AWSPolicy)-[:STATEMENT]->
    (statements:AWSPolicyStatement)
    RETURN
    DISTINCT policy.id AS policy_id,
    COLLECT(DISTINCT statements) AS statements
    """
    results = neo4j_session.run(
        get_policy_query,
        Arn=principal_arn,
    )
    policies = {r["policy_id"]: parse_statement_node(r["statements"]) for r in results}
    return policies


@timeit
def sync_assumerole_relationships(
    neo4j_session: neo4j.Session, current_aws_account_id: str, aws_update_tag: str,
    common_job_parameters: Dict,
) -> None:
    # Must be called after load_role
    # Computes and syncs the STS_ASSUME_ROLE allow relationship
    logger.info("Syncing assume role mappings for account '%s'.", current_aws_account_id)
    query_potential_matches = """
    MATCH (:AWSAccount{id:{AccountId}})-[:RESOURCE]->(target:AWSRole)-[:TRUSTS_AWS_PRINCIPAL]->(source:AWSPrincipal)
    WHERE NOT source.arn ENDS WITH 'root'
    AND NOT source.type = 'Service'
    AND NOT source.type = 'Federated'
    RETURN target.arn AS target_arn,
    source.arn AS source_arn
    """

    ingest_policies_assume_role = """
    MATCH (source:AWSPrincipal{arn: {SourceArn}})
    WITH source
    MATCH (role:AWSRole{arn: {TargetArn}})
    WITH role, source
    MERGE (source)-[r:STS_ASSUMEROLE_ALLOW]->(role)
    ON CREATE SET r.firstseen = timestamp()
    SET r.lastupdated = {aws_update_tag}
    """

    results = neo4j_session.run(
        query_potential_matches,
        AccountId=current_aws_account_id,
    )
    potential_matches = [(r["source_arn"], r["target_arn"]) for r in results]
    for source_arn, target_arn in potential_matches:
        policies = get_policies_for_principal(neo4j_session, source_arn)
        if principal_allowed_on_resource(policies, target_arn, ["sts:AssumeRole"]):
            neo4j_session.run(
                ingest_policies_assume_role,
                SourceArn=source_arn,
                TargetArn=target_arn,
                aws_update_tag=aws_update_tag,
            )
    run_cleanup_job(
        'aws_import_roles_policy_cleanup.json',
        neo4j_session,
        common_job_parameters,
    )


@timeit
def load_user_access_keys(neo4j_session: neo4j.Session, user_access_keys: Dict, aws_update_tag: int) -> None:
    # TODO change the node label to reflect that this is a user access key, not an account access key
    ingest_account_key = """
    MATCH (user:AWSUser{name: {UserName}})
    WITH user
    MERGE (key:AccountAccessKey{accesskeyid: {AccessKeyId}})
    ON CREATE SET key.firstseen = timestamp(), key.createdate = {CreateDate}
    SET key.status = {Status}, key.lastupdated = {aws_update_tag}
    WITH user,key
    MERGE (user)-[r:AWS_ACCESS_KEY]->(key)
    ON CREATE SET r.firstseen = timestamp()
    SET r.lastupdated = {aws_update_tag}
    """

    for username, access_keys in user_access_keys.items():
        for key in access_keys["AccessKeyMetadata"]:
            if key.get('AccessKeyId'):
                neo4j_session.run(
                    ingest_account_key,
                    UserName=username,
                    AccessKeyId=key['AccessKeyId'],
                    CreateDate=str(key['CreateDate']),
                    Status=key['Status'],
                    aws_update_tag=aws_update_tag,
                )


def ensure_list(obj: Any) -> List[Any]:
    if not isinstance(obj, list):
        obj = [obj]
    return obj


def _transform_policy_statements(statements: Any, policy_id: str) -> List[Dict]:
    count = 1
    if not isinstance(statements, list):
        statements = [statements]
    for stmt in statements:
        if "Sid" not in stmt:
            statement_id = count
            count += 1
        else:
            statement_id = stmt["Sid"]
        stmt["id"] = f"{policy_id}/statement/{statement_id}"
        if "Resource" in stmt:
            stmt["Resource"] = ensure_list(stmt["Resource"])
        if "Action" in stmt:
            stmt["Action"] = ensure_list(stmt["Action"])
        if "NotAction" in stmt:
            stmt["NotAction"] = ensure_list(stmt["NotAction"])
        if "NotResource" in stmt:
            stmt["NotResource"] = ensure_list(stmt["NotResource"])
        if "Condition" in stmt:
            stmt["Condition"] = json.dumps(ensure_list(stmt["Condition"]))
    return statements


def transform_policy_data(policy_map: Dict, policy_type: str) -> None:
    for principal_arn, policy_list in policy_map.items():
        logger.debug(f"Syncing IAM {policy_type} policies for principal {principal_arn}")
        for policy_name, statements in policy_list.items():
            policy_id = transform_policy_id(principal_arn, policy_type, policy_name)
            statements = _transform_policy_statements(
                statements, policy_id,
            )


def transform_policy_id(principal_arn: str, policy_type: str, name: str) -> str:
    return f"{principal_arn}/{policy_type}_policy/{name}"


def _load_policy_tx(
    tx: neo4j.Transaction, policy_id: str, policy_name: str, policy_type: str, principal_arn: str,
    aws_update_tag: int,
) -> None:
    ingest_policy = """
    MERGE (policy:AWSPolicy{id: {PolicyId}})
    ON CREATE SET
        policy.firstseen = timestamp(),
        policy.type = {PolicyType},
        policy.name = {PolicyName}
    SET policy.lastupdated = {aws_update_tag}
    WITH policy
    MATCH (principal:AWSPrincipal{arn: {PrincipalArn}})
    MERGE (policy) <-[r:POLICY]-(principal)
    SET r.lastupdated = {aws_update_tag}
    """
<<<<<<< HEAD
    neo4j_session.run(
=======
    tx.run(
>>>>>>> c6b23f90
        ingest_policy,
        PolicyId=policy_id,
        PolicyName=policy_name,
        PolicyType=policy_type,
        PrincipalArn=principal_arn,
        aws_update_tag=aws_update_tag,
    )


@timeit
def load_policy(
    neo4j_session: neo4j.Session, policy_id: str, policy_name: str, policy_type: str, principal_arn: str,
    aws_update_tag: int,
) -> None:
    neo4j_session.write_transaction(_load_policy_tx, policy_id, policy_name, policy_type, principal_arn, aws_update_tag)


@timeit
def load_policy_statements(
    neo4j_session: neo4j.Session, policy_id: str, policy_name: str, statements: Any,
    aws_update_tag: int,
) -> None:
    ingest_policy_statement = """
        MATCH (policy:AWSPolicy{id: {PolicyId}})
        WITH policy
        UNWIND {Statements} as statement_data
        MERGE (statement:AWSPolicyStatement{id: statement_data.id})
        SET
        statement.effect = statement_data.Effect,
        statement.action = statement_data.Action,
        statement.notaction = statement_data.NotAction,
        statement.resource = statement_data.Resource,
        statement.notresource = statement_data.NotResource,
        statement.condition = statement_data.Condition,
        statement.sid = statement_data.Sid,
        statement.lastupdated = {aws_update_tag}
        MERGE (policy)-[r:STATEMENT]->(statement)
        ON CREATE SET r.firstseen = timestamp()
        SET r.lastupdated = {aws_update_tag}
        """
    neo4j_session.run(
        ingest_policy_statement,
        PolicyId=policy_id,
        PolicyName=policy_name,
        Statements=statements,
        aws_update_tag=aws_update_tag,
    ).consume()


@timeit
def load_policy_data(neo4j_session: neo4j.Session, policy_map: Dict, policy_type: str, aws_update_tag: int) -> None:
    for principal_arn, policy_list in policy_map.items():
        logger.debug(f"Syncing IAM inline policies for principal {principal_arn}")
        for policy_name, statements in policy_list.items():
            policy_id = transform_policy_id(principal_arn, policy_type, policy_name)
            load_policy(neo4j_session, policy_id, policy_name, policy_type, principal_arn, aws_update_tag)
            load_policy_statements(neo4j_session, policy_id, policy_name, statements, aws_update_tag)


@timeit
def sync_users(
    neo4j_session: neo4j.Session, boto3_session: boto3.session.Session, current_aws_account_id: str,
    aws_update_tag: int, common_job_parameters: Dict,
) -> None:
    logger.info("Syncing IAM users for account '%s'.", current_aws_account_id)
    data = get_user_list_data(boto3_session)
    load_users(neo4j_session, data['Users'], current_aws_account_id, aws_update_tag)

    sync_user_inline_policies(boto3_session, data, neo4j_session, aws_update_tag)

    sync_user_managed_policies(boto3_session, data, neo4j_session, aws_update_tag)

    # sync_user_service_access_details(boto3_session, data['Users'], neo4j_session, aws_update_tag)

    run_cleanup_job('aws_import_users_cleanup.json', neo4j_session, common_job_parameters)


@timeit
def sync_user_service_access_details(boto3_session, users, neo4j_session, aws_update_tag):
    for user in users:
        logger.debug(f"Syncing IAM service access details for user {user['Arn']}")
        service_access_data = get_service_access_details(boto3_session, user['Arn'])
        filtered_access_data = transform_service_access_data(service_access_data, user['Arn'])
        sync_service_access_data(neo4j_session, filtered_access_data, user['Arn'], PrincipalType.user.value, aws_update_tag)


@timeit
def sync_group_service_access_details(boto3_session, groups, neo4j_session, aws_update_tag):
    for group in groups:
        logger.debug(f"Syncing IAM service access details for group {group['Arn']}")
        service_access_data = get_service_access_details(boto3_session, group['Arn'])
        filtered_access_data = transform_service_access_data(service_access_data, group['Arn'])
        sync_service_access_data(neo4j_session, filtered_access_data, group['Arn'], PrincipalType.user.value, aws_update_tag)


@timeit
def sync_role_service_access_details(boto3_session, roles, neo4j_session, aws_update_tag):
    for role in roles:
        logger.debug(f"Syncing IAM service access details for role {role['Arn']}")
        service_access_data = get_service_access_details(boto3_session, role['Arn'])
        filtered_access_data = transform_service_access_data(service_access_data, role['Arn'])
        sync_service_access_data(neo4j_session, filtered_access_data, role['Arn'], PrincipalType.role.value, aws_update_tag)


@timeit
def get_service_access_details(both3_session, arn):
    try:
        iam_client = both3_session.client('iam')

        job = iam_client.generate_service_last_accessed_details(Arn=arn)

        response = iam_client.get_service_last_accessed_details(JobId=job['JobId'])

        cnt = 0  # the "throttling" limit so we can only ping so many requests at a time
        while response['JobStatus'] != 'COMPLETED':
            # alternately, we can use this to increase the intervals for checking
            time.sleep(30.0)
            response = iam_client.get_service_last_accessed_details(JobId=job['JobId'])
            cnt = cnt + 1
            if cnt > 5:
                break  # to ensure we are not stuck in an infinite loop

        if response['JobStatus'] != 'COMPLETED':  # credential generation could not be completed
            logger.warning("failed to get service access details after few iterations")
            return []

        access_data = response['ServicesLastAccessed']
        while response['IsTruncated']:
            response = iam_client.get_service_last_accessed_details(JobId=job['JobId'], Marker=response['Marker'])

            if 'ServicesLastAccessed':
                access_data.extend(response['ServicesLastAccessed'])

        return access_data

    except Exception as e:
        logger.warning("failed to get service access details: %s", e)

    return []


@timeit
def transform_service_access_data(service_access_data, arn):
    accesses = []
    for service_access in service_access_data:
        if 'LastAuthenticated' not in service_access:
            break

        last_authenticated = maya.parse(service_access['LastAuthenticated']).datetime()
        if pytz.utc.localize(datetime.now() - timedelta(days=90)) > last_authenticated:
            break

        access = list(filter(lambda s: s['ServiceName'] == service_access['ServiceName'], accesses))
        if len(access) == 0:
            accesses.append({
                'Id': hashlib.md5((arn + service_access['ServiceName']).encode("UTF-8")).hexdigest(),
                'ServiceName': service_access['ServiceName'],
                'ServiceNamespace': service_access['ServiceNamespace'],
                'LastAuthenticated': service_access['LastAuthenticated'],
                'LastAuthenticatedEntity': service_access['LastAuthenticatedEntity'],
                'LastAuthenticatedRegion': service_access['LastAuthenticatedRegion'],
                'TotalAuthenticatedEntities': service_access['TotalAuthenticatedEntities'],
            })

        else:
            last_authenticated = maya.parse(service_access['LastAuthenticated']).datetime()
            access_last_authenticated = maya.parse(access[0]['LastAuthenticated']).datetime()

            if access_last_authenticated < last_authenticated:
                access[0]['LastAuthenticated'] = service_access['LastAuthenticated']

    return accesses


@timeit
def sync_service_access_data(neo4j_session, access_data, principal_arn, principal_type, aws_update_tag):
    logger.debug(f"Inserting IAM service access details for principal {principal_type} {principal_arn}")

    if principal_type == PrincipalType.user.value:
        ingest_service_usage = """
        MERGE (su:AWSServiceUsage{id: {ID}})
        ON CREATE SET su.service = {SERVICE}, su.namespace= {SERVICE_NAMESPACE}, su.firstseen = timestamp()
        SET su.lastauthenticateddate = {LAST_AUTHENTICATED_DATE}, su.lastauthenticatedentity = {LAST_AUTHENTICATED_ENTITY},
        su.lastauthenticatedretion = {LAST_AUTHENTICATED_REGION}, su.totalauthenticatedentities = {TOTAL_AUTHENTICATED_ENTITIES},
        su.lastupdated = {aws_update_tag}
        WITH su
        MATCH (ap:AWSUser{arn: {PRINCIPAL_ARN}})
        MERGE (ap)-[r:HAS_ACCESSED]->(su)
        ON CREATE SET r.firstseen = timestamp()
        SET r.lastupdated = {aws_update_tag}
        """

    elif principal_type == PrincipalType.group.value:
        ingest_service_usage = """
        MERGE (su:AWSServiceUsage{id: {ID}})
        ON CREATE SET su.service = {SERVICE}, su.namespace= {SERVICE_NAMESPACE}, su.firstseen = timestamp()
        SET su.lastauthenticateddate = {LAST_AUTHENTICATED_DATE}, su.lastauthenticatedentity = {LAST_AUTHENTICATED_ENTITY},
        su.lastauthenticatedretion = {LAST_AUTHENTICATED_REGION}, su.totalauthenticatedentities = {TOTAL_AUTHENTICATED_ENTITIES},
        su.lastupdated = {aws_update_tag}
        WITH su
        MATCH (ap:AWSGroup{arn: {PRINCIPAL_ARN}})
        MERGE (ap)-[r:HAS_ACCESSED]->(su)
        ON CREATE SET r.firstseen = timestamp()
        SET r.lastupdated = {aws_update_tag}
        """

    elif principal_type == PrincipalType.role.value:
        ingest_service_usage = """
        MERGE (su:AWSServiceUsage{id: {ID}})
        ON CREATE SET su.service = {SERVICE}, su.namespace= {SERVICE_NAMESPACE}, su.firstseen = timestamp()
        SET su.lastauthenticateddate = {LAST_AUTHENTICATED_DATE}, su.lastauthenticatedentity = {LAST_AUTHENTICATED_ENTITY},
        su.lastauthenticatedretion = {LAST_AUTHENTICATED_REGION}, su.totalauthenticatedentities = {TOTAL_AUTHENTICATED_ENTITIES},
        su.lastupdated = {aws_update_tag}
        WITH su
        MATCH (ap:AWSRole{arn: {PRINCIPAL_ARN}})
        MERGE (ap)-[r:HAS_ACCESSED]->(su)
        ON CREATE SET r.firstseen = timestamp()
        SET r.lastupdated = {aws_update_tag}
        """

    for access in access_data:
        neo4j_session.run(
            ingest_service_usage,
            ID=access["Id"],
            SERVICE=access["ServiceName"],
            SERVICE_NAMESPACE=access["ServiceNamespace"],
            LAST_AUTHENTICATED_DATE=access["LastAuthenticated"],
            LAST_AUTHENTICATED_ENTITY=access["LastAuthenticatedEntity"],
            LAST_AUTHENTICATED_REGION=access["LastAuthenticatedRegion"],
            TOTAL_AUTHENTICATED_ENTITIES=access["TotalAuthenticatedEntities"],
            PRINCIPAL_TYPE=principal_type,
            PRINCIPAL_ARN=principal_arn,
            aws_update_tag=aws_update_tag,
        )


@timeit
def sync_user_managed_policies(
    boto3_session: boto3.session.Session, data: Dict, neo4j_session: neo4j.Session,
    aws_update_tag: int,
) -> None:
    managed_policy_data = get_user_managed_policy_data(boto3_session, data['Users'])
    transform_policy_data(managed_policy_data, PolicyType.managed.value)
    load_policy_data(neo4j_session, managed_policy_data, PolicyType.managed.value, aws_update_tag)


@timeit
def sync_user_inline_policies(
    boto3_session: boto3.session.Session, data: Dict, neo4j_session: neo4j.Session,
    aws_update_tag: int,
) -> None:
    policy_data = get_user_policy_data(boto3_session, data['Users'])
    transform_policy_data(policy_data, PolicyType.inline.value)
    load_policy_data(neo4j_session, policy_data, PolicyType.inline.value, aws_update_tag)


@timeit
def sync_groups(
    neo4j_session: neo4j.Session, boto3_session: boto3.session.Session, current_aws_account_id: str,
    aws_update_tag: int, common_job_parameters: Dict,
) -> None:
    logger.info("Syncing IAM groups for account '%s'.", current_aws_account_id)
    data = get_group_list_data(boto3_session)
    load_groups(neo4j_session, data['Groups'], current_aws_account_id, aws_update_tag)

    sync_groups_inline_policies(boto3_session, data, neo4j_session, aws_update_tag)

    sync_group_managed_policies(boto3_session, data, neo4j_session, aws_update_tag)

    # sync_group_service_access_details(boto3_session, data['Groups'], neo4j_session, aws_update_tag)

    run_cleanup_job('aws_import_groups_cleanup.json', neo4j_session, common_job_parameters)


def sync_group_managed_policies(
    boto3_session: boto3.session.Session, data: Dict, neo4j_session: neo4j.Session,
    aws_update_tag: int,
) -> None:
    managed_policy_data = get_group_managed_policy_data(boto3_session, data["Groups"])
    transform_policy_data(managed_policy_data, PolicyType.managed.value)
    load_policy_data(neo4j_session, managed_policy_data, PolicyType.managed.value, aws_update_tag)


def sync_groups_inline_policies(
    boto3_session: boto3.session.Session, data: Dict, neo4j_session: neo4j.Session,
    aws_update_tag: int,
) -> None:
    policy_data = get_group_policy_data(boto3_session, data["Groups"])
    transform_policy_data(policy_data, PolicyType.inline.value)
    load_policy_data(neo4j_session, policy_data, PolicyType.inline.value, aws_update_tag)


@timeit
def sync_roles(
    neo4j_session: neo4j.Session, boto3_session: boto3.session.Session, current_aws_account_id: str,
    aws_update_tag: int, common_job_parameters: Dict,
) -> None:
    logger.info("Syncing IAM roles for account '%s'.", current_aws_account_id)
    data = get_role_list_data(boto3_session)
    load_roles(neo4j_session, data['Roles'], current_aws_account_id, aws_update_tag)

    sync_role_inline_policies(current_aws_account_id, boto3_session, data, neo4j_session, aws_update_tag)

    sync_role_managed_policies(current_aws_account_id, boto3_session, data, neo4j_session, aws_update_tag)

    # sync_role_service_access_details(boto3_session, data['Roles'], neo4j_session, aws_update_tag)

    run_cleanup_job('aws_import_roles_cleanup.json', neo4j_session, common_job_parameters)


def sync_role_managed_policies(
    current_aws_account_id: str, boto3_session: boto3.session.Session, data: Dict,
    neo4j_session: neo4j.Session, aws_update_tag: int,
) -> None:
    logger.info("Syncing IAM role managed policies for account '%s'.", current_aws_account_id)
    managed_policy_data = get_role_managed_policy_data(boto3_session, data["Roles"])
    transform_policy_data(managed_policy_data, PolicyType.managed.value)
    load_policy_data(neo4j_session, managed_policy_data, PolicyType.managed.value, aws_update_tag)


def sync_role_inline_policies(
    current_aws_account_id: str, boto3_session: boto3.session.Session, data: Dict,
    neo4j_session: neo4j.Session, aws_update_tag: int,
) -> None:
    logger.info("Syncing IAM role inline policies for account '%s'.", current_aws_account_id)
    inline_policy_data = get_role_policy_data(boto3_session, data["Roles"])
    transform_policy_data(inline_policy_data, PolicyType.inline.value)
    load_policy_data(neo4j_session, inline_policy_data, PolicyType.inline.value, aws_update_tag)


@timeit
def sync_group_memberships(
    neo4j_session: neo4j.Session, boto3_session: boto3.session.Session,
    current_aws_account_id: str, aws_update_tag: int, common_job_parameters: Dict,
) -> None:
    logger.info("Syncing IAM group membership for account '%s'.", current_aws_account_id)
    query = "MATCH (group:AWSGroup)<-[:RESOURCE]-(:AWSAccount{id: {AWS_ACCOUNT_ID}}) " \
            "return group.name as name, group.arn as arn;"
    groups = neo4j_session.run(query, AWS_ACCOUNT_ID=current_aws_account_id)
    groups_membership = {group["arn"]: get_group_membership_data(boto3_session, group["name"]) for group in groups}
    load_group_memberships(neo4j_session, groups_membership, aws_update_tag)
    run_cleanup_job(
        'aws_import_groups_membership_cleanup.json',
        neo4j_session,
        common_job_parameters,
    )


@timeit
def sync_user_access_keys(
    neo4j_session: neo4j.Session, boto3_session: boto3.session.Session,
    current_aws_account_id: str, aws_update_tag: int, common_job_parameters: Dict,
) -> None:
    logger.info("Syncing IAM user access keys for account '%s'.", current_aws_account_id)
    query = "MATCH (user:AWSUser)<-[:RESOURCE]-(:AWSAccount{id: {AWS_ACCOUNT_ID}}) return user.name as name"
    result = neo4j_session.run(query, AWS_ACCOUNT_ID=current_aws_account_id)
    usernames = [r['name'] for r in result]
    for name in usernames:
        access_keys = get_account_access_key_data(boto3_session, name)
        if access_keys:
            account_access_keys = {name: access_keys}
            load_user_access_keys(neo4j_session, account_access_keys, aws_update_tag)
    run_cleanup_job(
        'aws_import_account_access_key_cleanup.json',
        neo4j_session,
        common_job_parameters,
    )


@timeit
def sync(
    neo4j_session: neo4j.Session, boto3_session: boto3.session.Session, regions: List[str], current_aws_account_id: str,
    update_tag: int, common_job_parameters: Dict,
) -> None:
    logger.info("Syncing IAM for account '%s'.", current_aws_account_id)
    # This module only syncs IAM information that is in use.
    # As such only policies that are attached to a user, role or group are synced
    sync_users(neo4j_session, boto3_session, current_aws_account_id, update_tag, common_job_parameters)
    sync_groups(neo4j_session, boto3_session, current_aws_account_id, update_tag, common_job_parameters)
    sync_roles(neo4j_session, boto3_session, current_aws_account_id, update_tag, common_job_parameters)
    sync_group_memberships(neo4j_session, boto3_session, current_aws_account_id, update_tag, common_job_parameters)
    sync_assumerole_relationships(neo4j_session, current_aws_account_id, update_tag, common_job_parameters)
    sync_user_access_keys(neo4j_session, boto3_session, current_aws_account_id, update_tag, common_job_parameters)
    run_cleanup_job('aws_import_principals_cleanup.json', neo4j_session, common_job_parameters)


# https://docs.aws.amazon.com/cli/latest/reference/iam/generate-service-last-accessed-details.html
#
#
# Steps to get access details:
# 1.generate service last accessed details by ARN (or overall?)
# 2.
#
#<|MERGE_RESOLUTION|>--- conflicted
+++ resolved
@@ -523,11 +523,7 @@
     MERGE (policy) <-[r:POLICY]-(principal)
     SET r.lastupdated = {aws_update_tag}
     """
-<<<<<<< HEAD
-    neo4j_session.run(
-=======
     tx.run(
->>>>>>> c6b23f90
         ingest_policy,
         PolicyId=policy_id,
         PolicyName=policy_name,
