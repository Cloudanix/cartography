--- conflicted
+++ resolved
@@ -609,17 +609,11 @@
     MERGE (policy) <-[r:POLICY]-(principal)
     SET r.lastupdated = $aws_update_tag
     """
-<<<<<<< HEAD
 
     policy = policy_name.split('/')[-1]
     policy_arn = f"arn:aws:iam::{current_aws_account_id}:policy/{policy}"
     consolelink = aws_console_link.get_console_link(arn=policy_arn)
-=======
-    policy = policy_name.split('/')[-1]
-    policy_arn = f"arn:aws:iam::{current_aws_account_id}:policy/{policy}"
-    consolelink = aws_console_link.get_console_link(arn=policy_arn)
-    consolelink = ''
->>>>>>> 8a4e8aac
+
 
     tx.run(
         ingest_policy,
