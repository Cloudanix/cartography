--- conflicted
+++ resolved
@@ -63,30 +63,23 @@
 # reference: https://docs.aws.amazon.com/service-authorization/latest/reference/reference_policies_actions-resources-contextkeys.html
 # TODO - we should make EC2 and S3 assets query-able by their full ARN so that we don't need this workaround.
 TAG_RESOURCE_TYPE_MAPPINGS: Dict = {
-<<<<<<< HEAD
     'apigateway:clientcertificates': {'label': 'APIGatewayClientCertificate', 'property': 'id'},
     'apigateway:resources': {'label': 'APIGatewayResource', 'property': 'id'},
     'apigateway:restapis': {'label': 'APIGatewayRestAPI', 'property': 'id'},
-=======
->>>>>>> 7491b7d4
     'autoscaling:autoScalingGroup': {'label': 'AutoScalingGroup', 'property': 'arn'},
     'dynamodb:table': {'label': 'DynamoDBTable', 'property': 'id'},
     'ec2:instance': {'label': 'EC2Instance', 'property': 'id', 'id_func': get_short_id_from_ec2_arn},
     'ec2:internet-gateway': {'label': 'AWSInternetGateway', 'property': 'id', 'id_func': get_short_id_from_ec2_arn},
     'ec2:key-pair': {'label': 'EC2KeyPair', 'property': 'id'},
     'ec2:network-interface': {'label': 'NetworkInterface', 'property': 'id', 'id_func': get_short_id_from_ec2_arn},
-    'ecr:repository': {'label': 'ECRRepository', 'property': 'id'},
     'ec2:security-group': {'label': 'EC2SecurityGroup', 'property': 'id', 'id_func': get_short_id_from_ec2_arn},
     'ec2:subnet': {'label': 'EC2Subnet', 'property': 'subnetid', 'id_func': get_short_id_from_ec2_arn},
     'ec2:transit-gateway': {'label': 'AWSTransitGateway', 'property': 'id'},
     'ec2:transit-gateway-attachment': {'label': 'AWSTransitGatewayAttachment', 'property': 'id'},
     'ec2:vpc': {'label': 'AWSVpc', 'property': 'id', 'id_func': get_short_id_from_ec2_arn},
-<<<<<<< HEAD
     'ecr:repository': {'label': 'ECRRepository', 'property': 'id'},
-=======
     'ec2:volume': {'label': 'EBSVolume', 'property': 'id', 'id_func': get_short_id_from_ec2_arn},
     'ec2:elastic-ip-address': {'label': 'ElasticIPAddress', 'property': 'id', 'id_func': get_short_id_from_ec2_arn},
->>>>>>> 7491b7d4
     'eks:cluster': {'label': 'EKSCluster', 'property': 'id'},
     'elasticache:cluster': {'label': 'ElasticacheCluster', 'property': 'arn'},
     'elasticloadbalancing:loadbalancer': {
@@ -101,7 +94,6 @@
         'label': 'LoadBalancerV2',
         'property': 'name', 'id_func': get_short_id_from_lb2_arn,
     },
-<<<<<<< HEAD
     'elasticloadbalancing:listener': {
         'label': 'ELBListener', 'property':
         'name', 'id_func': get_short_id_from_elb_arn,
@@ -124,12 +116,6 @@
     'lambda:function': {'label': 'AWSLambda', 'property': 'id'},
     'lambda:layer': {'label': 'AWSLambdaLayer', 'property': 'id'},
     'lambda:event-source-mapping': {'label': 'AWSLambdaEventSourceMapping', 'property': 'id'},
-=======
-    'elasticmapreduce:cluster': {'label': 'EMRCluster', 'property': 'arn'},
-    'es:domain': {'label': 'ESDomain', 'property': 'arn'},
-    'kms:key': {'label': 'KMSKey', 'property': 'arn'},
-    'lambda:function': {'label': 'AWSLambda', 'property': 'id'},
->>>>>>> 7491b7d4
     'redshift:cluster': {'label': 'RedshiftCluster', 'property': 'id'},
     'rds:cluster': {'label': 'RDSCluster', 'property': 'id'},
     'rds:db': {'label': 'RDSInstance', 'property': 'id'},
