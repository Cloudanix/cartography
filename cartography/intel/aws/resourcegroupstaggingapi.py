--- conflicted
+++ resolved
@@ -74,11 +74,8 @@
     'ec2:transit-gateway': {'label': 'AWSTransitGateway', 'property': 'id'},
     'ec2:transit-gateway-attachment': {'label': 'AWSTransitGatewayAttachment', 'property': 'id'},
     'ec2:vpc': {'label': 'AWSVpc', 'property': 'id', 'id_func': get_short_id_from_ec2_arn},
-<<<<<<< HEAD
-=======
     'ec2:volume': {'label': 'EBSVolume', 'property': 'id', 'id_func': get_short_id_from_ec2_arn},
     'ec2:elastic-ip-address': {'label': 'ElasticIPAddress', 'property': 'id', 'id_func': get_short_id_from_ec2_arn},
->>>>>>> 14299d27
     'eks:cluster': {'label': 'EKSCluster', 'property': 'id'},
     'elasticache:cluster': {'label': 'ElasticacheCluster', 'property': 'arn'},
     'elasticloadbalancing:loadbalancer': {
