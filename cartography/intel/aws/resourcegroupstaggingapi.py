import logging
from string import Template
from typing import Dict
from typing import List

from concurrent.futures import ThreadPoolExecutor, as_completed

import time
import boto3
import neo4j
from neo4j import GraphDatabase

from cartography.util import aws_handle_regions
from cartography.util import batch
from cartography.util import run_cleanup_job
from cartography.util import timeit
from cartography.config import Config

logger = logging.getLogger(__name__)


def get_short_id_from_ec2_arn(arn: str) -> str:
    """
    Return the short-form resource ID from an EC2 ARN.
    For example, for "arn:aws:ec2:us-east-1:test_account:instance/i-1337", return 'i-1337'.
    :param arn: The ARN
    :return: The resource ID
    """
    return arn.split('/')[-1]


def get_bucket_name_from_arn(bucket_arn: str) -> str:
    """
    Return the bucket name from an S3 bucket ARN.
    For example, for "arn:aws:s3:::bucket_name", return 'bucket_name'.
    :param arn: The S3 bucket's full ARN
    :return: The S3 bucket's name
    """
    return bucket_arn.split(':')[-1]


def get_short_id_from_elb_arn(alb_arn: str) -> str:
    """
    Return the ELB name from the ARN
    For example, for arn:aws:elasticloadbalancing:::loadbalancer/foo", return 'foo'.
    :param arn: The ELB's full ARN
    :return: The ELB's name
    """
    return alb_arn.split('/')[-1]


def get_short_id_from_lb2_arn(alb_arn: str) -> str:
    """
    Return the (A|N)LB name from the ARN
    For example, for arn:aws:elasticloadbalancing:::loadbalancer/app/foo/ab123", return 'foo'.
    For example, for arn:aws:elasticloadbalancing:::loadbalancer/net/foo/ab123", return 'foo'.
    :param arn: The (N|A)LB's full ARN
    :return: The (N|A)LB's name
    """
    return alb_arn.split('/')[-2]


# We maintain a mapping from AWS resource types to their associated labels and unique identifiers.
# label: the node label used in cartography for this resource type
# property: the field of this node that uniquely identified this resource type
# id_func: [optional] - EC2 instances and S3 buckets in cartography currently use non-ARNs as their primary identifiers
# so we need to supply a function pointer to translate the ARN returned by the resourcegroupstaggingapi to the form that
# cartography uses.
# reference: https://docs.aws.amazon.com/service-authorization/latest/reference/reference_policies_actions-resources-contextkeys.html
# TODO - we should make EC2 and S3 assets query-able by their full ARN so that we don't need this workaround.
TAG_RESOURCE_TYPE_MAPPINGS: Dict = {
    'apigateway:clientcertificates': {'label': 'APIGatewayClientCertificate', 'property': 'id'},
    'apigateway:resources': {'label': 'APIGatewayResource', 'property': 'id'},
    'apigateway:restapis': {'label': 'APIGatewayRestAPI', 'property': 'id'},
    'autoscaling:autoScalingGroup': {'label': 'AutoScalingGroup', 'property': 'arn'},
    'dynamodb:table': {'label': 'DynamoDBTable', 'property': 'id'},
    'ec2:instance': {'label': 'EC2Instance', 'property': 'id', 'id_func': get_short_id_from_ec2_arn},
    'ec2:internet-gateway': {'label': 'AWSInternetGateway', 'property': 'id', 'id_func': get_short_id_from_ec2_arn},
    'ec2:key-pair': {'label': 'EC2KeyPair', 'property': 'id'},
    'ec2:network-interface': {'label': 'NetworkInterface', 'property': 'id', 'id_func': get_short_id_from_ec2_arn},
    'ec2:security-group': {'label': 'EC2SecurityGroup', 'property': 'id', 'id_func': get_short_id_from_ec2_arn},
    'ec2:subnet': {'label': 'EC2Subnet', 'property': 'subnetid', 'id_func': get_short_id_from_ec2_arn},
    'ec2:transit-gateway': {'label': 'AWSTransitGateway', 'property': 'id'},
    'ec2:transit-gateway-attachment': {'label': 'AWSTransitGatewayAttachment', 'property': 'id'},
    'ec2:vpc': {'label': 'AWSVpc', 'property': 'id', 'id_func': get_short_id_from_ec2_arn},
    'ecr:repository': {'label': 'ECRRepository', 'property': 'id'},
    'ec2:volume': {'label': 'EBSVolume', 'property': 'id', 'id_func': get_short_id_from_ec2_arn},
    'ec2:elastic-ip-address': {'label': 'ElasticIPAddress', 'property': 'id', 'id_func': get_short_id_from_ec2_arn},
    'ecs:cluster': {'label': 'ECSCluster', 'property': 'id'},
    'ecs:container': {'label': 'ECSContainer', 'property': 'id'},
    'ecs:container-instance': {'label': 'ECSContainerInstance', 'property': 'id'},
    'ecs:task': {'label': 'ECSTask', 'property': 'id'},
    'ecs:task-definition': {'label': 'ECSTaskDefinition', 'property': 'id'},
    'eks:cluster': {'label': 'EKSCluster', 'property': 'id'},
    'elasticache:cluster': {'label': 'ElasticacheCluster', 'property': 'arn'},
    'elasticloadbalancing:loadbalancer': {
        'label': 'LoadBalancer', 'property':
        'name', 'id_func': get_short_id_from_elb_arn,
    },
    'elasticloadbalancing:loadbalancer/app': {
        'label': 'LoadBalancerV2',
        'property': 'name', 'id_func': get_short_id_from_lb2_arn,
    },
    'elasticloadbalancing:loadbalancer/net': {
        'label': 'LoadBalancerV2',
        'property': 'name', 'id_func': get_short_id_from_lb2_arn,
    },
    'elasticloadbalancing:listener': {
        'label': 'ELBListener', 'property':
        'name', 'id_func': get_short_id_from_elb_arn,
    },
    'elasticloadbalancing:listener/app': {
        'label': 'ELBV2Listener',
        'property': 'name', 'id_func': get_short_id_from_lb2_arn,
    },
    'elasticloadbalancing:listener/net': {
        'label': 'ELBV2Listener',
        'property': 'name', 'id_func': get_short_id_from_lb2_arn,
    },
    'elasticmapreduce:cluster': {'label': 'EMRCluster', 'property': 'arn'},
    'es:domain': {'label': 'ESDomain', 'property': 'id', 'id_func': get_short_id_from_ec2_arn},
    'iam:group': {'label': 'AWSGroup', 'property': 'arn'},
    'iam:policy': {'label': 'AWSPolicy', 'property': 'id', 'id_func': get_short_id_from_ec2_arn},
    'iam:role': {'label': 'AWSRole', 'property': 'arn'},
    'iam:user': {'label': 'AWSUser', 'property': 'arn'},
    'kms:key': {'label': 'KMSKey', 'property': 'arn'},
    'lambda:function': {'label': 'AWSLambda', 'property': 'id'},
    'lambda:layer': {'label': 'AWSLambdaLayer', 'property': 'id'},
    'lambda:event-source-mapping': {'label': 'AWSLambdaEventSourceMapping', 'property': 'id'},
    'redshift:cluster': {'label': 'RedshiftCluster', 'property': 'id'},
    'rds:cluster': {'label': 'RDSCluster', 'property': 'id'},
    'rds:db': {'label': 'RDSInstance', 'property': 'id'},
    'rds:subgrp': {'label': 'DBSubnetGroup', 'property': 'id'},
    # Buckets are the only objects in the S3 service: https://docs.aws.amazon.com/AmazonS3/latest/dev/s3-arn-format.html
    's3': {'label': 'S3Bucket', 'property': 'id', 'id_func': get_bucket_name_from_arn},
    'secretsmanager:secret': {'label': 'SecretsManagerSecret', 'property': 'id'},
    'sqs': {'label': 'SQSQueue', 'property': 'id'},
}


@timeit
@aws_handle_regions
def get_tags(boto3_session: boto3.session.Session, resource_types: List[str], region: str) -> List[Dict]:
    """
    Create boto3 client and retrieve tag data.
    """
    client = boto3_session.client('resourcegroupstaggingapi', region_name=region)
    paginator = client.get_paginator('get_resources')
    resources: List[Dict] = []
    for page in paginator.paginate(
        # Only ingest tags for resources that Cartography supports.
        # This is just a starting list; there may be others supported by this API.
        ResourceTypeFilters=resource_types,
    ):
        resources.extend(page['ResourceTagMappingList'])
    return resources


def _load_tags_tx(
    tx: neo4j.Transaction,
    tag_data: Dict,
    resource_type: str,
    region: str,
    current_aws_account_id: str,
    aws_update_tag: int,
) -> None:
    INGEST_TAG_TEMPLATE = Template("""
    UNWIND $TagData as tag_mapping
        UNWIND tag_mapping.Tags as input_tag
            MATCH
            (a:AWSAccount{id:$Account})-[res:RESOURCE]->(resource:$resource_label{$property:tag_mapping.resource_id})
            MERGE
            (aws_tag:AWSTag:Tag{id:input_tag.Key + ":" + input_tag.Value})
            ON CREATE SET aws_tag.firstseen = timestamp()

            SET aws_tag.lastupdated = $UpdateTag,
            aws_tag.key = input_tag.Key,
            aws_tag.value =  input_tag.Value,
            aws_tag.region = $Region

            MERGE (resource)-[r:TAGGED]->(aws_tag)
            SET r.lastupdated = $UpdateTag,
            r.firstseen = timestamp()
    """)
    query = INGEST_TAG_TEMPLATE.safe_substitute(
        resource_label=TAG_RESOURCE_TYPE_MAPPINGS[resource_type]['label'],
        property=TAG_RESOURCE_TYPE_MAPPINGS[resource_type]['property'],
    )
    tx.run(
        query,
        TagData=tag_data,
        UpdateTag=aws_update_tag,
        Region=region,
        Account=current_aws_account_id,
    )


@timeit
def load_tags(
    neo4j_session: neo4j.Session,
    tag_data: Dict,
    resource_type: str,
    region: str,
    current_aws_account_id: str,
    aws_update_tag: int,
) -> None:
    for tag_data_batch in batch(tag_data, size=100):
        neo4j_session.write_transaction(
            _load_tags_tx,
            tag_data=tag_data_batch,
            resource_type=resource_type,
            region=region,
            current_aws_account_id=current_aws_account_id,
            aws_update_tag=aws_update_tag,
        )


@timeit
def transform_tags(tag_data: Dict, resource_type: str) -> None:
    for tag_mapping in tag_data:
        tag_mapping['resource_id'] = compute_resource_id(tag_mapping, resource_type)


def compute_resource_id(tag_mapping: Dict, resource_type: str) -> str:
    resource_id = tag_mapping['ResourceARN']
    if 'id_func' in TAG_RESOURCE_TYPE_MAPPINGS[resource_type]:
        parse_resource_id_from_arn = TAG_RESOURCE_TYPE_MAPPINGS[resource_type]['id_func']
        resource_id = parse_resource_id_from_arn(tag_mapping['ResourceARN'])
    return resource_id


@timeit
def cleanup(neo4j_session: neo4j.Session, common_job_parameters: Dict) -> None:
    run_cleanup_job('aws_import_tags_cleanup.json', neo4j_session, common_job_parameters)


@timeit
def sync(
    config: Config,
    neo4j_session: neo4j.Session,
    boto3_session: boto3.session.Session,
    regions: List[str],
    current_aws_account_id: str,
    update_tag: int,
    common_job_parameters: Dict,
    tag_resource_type_mappings: Dict = TAG_RESOURCE_TYPE_MAPPINGS,
) -> None:
<<<<<<< HEAD
    tic = time.perf_counter()

    logger.info("Begin processing tags for account '%s', at %s.", current_aws_account_id, tic)

    # Process each region in parallel.
    with ThreadPoolExecutor(max_workers=len(regions)) as executor:
        futures = []

        for region in regions:
            logger.info("Syncing AWS tags for region '%s'.", region)
            for resource_type in tag_resource_type_mappings.keys():
                futures.append(executor.submit(concurrent_execution, config, region, resource_type, update_tag))

        for future in as_completed(futures):
            logger.info(f'Result from Future - Tags Processing: {future.result()}')

    cleanup(neo4j_session, common_job_parameters)

    toc = time.perf_counter()
    logger.info(f"Time to process tags: {toc - tic:0.4f} seconds")


def concurrent_execution(
    config: Config,
    region: str,
    resource_type: str,
    update_tag: int,
):
    logger.info(f"BEGIN processing tags for {region} & {resource_type}")

    if config.credentials['type'] == 'self':
        boto3_session = boto3.Session(
            aws_access_key_id=config.credentials['aws_access_key_id'],
            aws_secret_access_key=config.credentials['aws_secret_access_key'],
        )

    elif config.credentials['type'] == 'assumerole':
        boto3_session = boto3.Session(
            aws_access_key_id=config.credentials['aws_access_key_id'],
            aws_secret_access_key=config.credentials['aws_secret_access_key'],
            aws_session_token=config.credentials['session_token'],
        )

    neo4j_auth = (config.neo4j_user, config.neo4j_password)
    neo4j_driver = GraphDatabase.driver(
        config.neo4j_uri,
        auth=neo4j_auth,
        max_connection_lifetime=config.neo4j_max_connection_lifetime,
    )

    tag_data = get_tags(boto3_session, [resource_type], region)

    transform_tags(tag_data, resource_type)
    load_tags(neo4j_driver.session(), tag_data, resource_type, region, update_tag)

    logger.info(f"END processing tags for {region} & {resource_type}")
=======
    for region in regions:
        logger.info(f"Syncing AWS tags for account {current_aws_account_id} and region {region}")
        for resource_type in tag_resource_type_mappings.keys():
            tag_data = get_tags(boto3_session, [resource_type], region)
            transform_tags(tag_data, resource_type)  # type: ignore
            logger.info(f"Loading {len(tag_data)} tags for resource type {resource_type}")
            load_tags(
                neo4j_session=neo4j_session,
                tag_data=tag_data,  # type: ignore
                resource_type=resource_type,
                region=region,
                current_aws_account_id=current_aws_account_id,
                aws_update_tag=update_tag,
            )
    cleanup(neo4j_session, common_job_parameters)
>>>>>>> 7f3b7f7b
<|MERGE_RESOLUTION|>--- conflicted
+++ resolved
@@ -245,7 +245,6 @@
     common_job_parameters: Dict,
     tag_resource_type_mappings: Dict = TAG_RESOURCE_TYPE_MAPPINGS,
 ) -> None:
-<<<<<<< HEAD
     tic = time.perf_counter()
 
     logger.info("Begin processing tags for account '%s', at %s.", current_aws_account_id, tic)
@@ -301,21 +300,4 @@
     transform_tags(tag_data, resource_type)
     load_tags(neo4j_driver.session(), tag_data, resource_type, region, update_tag)
 
-    logger.info(f"END processing tags for {region} & {resource_type}")
-=======
-    for region in regions:
-        logger.info(f"Syncing AWS tags for account {current_aws_account_id} and region {region}")
-        for resource_type in tag_resource_type_mappings.keys():
-            tag_data = get_tags(boto3_session, [resource_type], region)
-            transform_tags(tag_data, resource_type)  # type: ignore
-            logger.info(f"Loading {len(tag_data)} tags for resource type {resource_type}")
-            load_tags(
-                neo4j_session=neo4j_session,
-                tag_data=tag_data,  # type: ignore
-                resource_type=resource_type,
-                region=region,
-                current_aws_account_id=current_aws_account_id,
-                aws_update_tag=update_tag,
-            )
-    cleanup(neo4j_session, common_job_parameters)
->>>>>>> 7f3b7f7b
+    logger.info(f"END processing tags for {region} & {resource_type}")