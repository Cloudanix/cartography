--- conflicted
+++ resolved
@@ -5,10 +5,7 @@
 import math
 import time
 import ipaddress
-<<<<<<< HEAD
-=======
 from ipaddress import AddressValueError, NetmaskValueError
->>>>>>> 87e735de
 from collections import namedtuple
 from string import Template
 from typing import Any
@@ -18,10 +15,7 @@
 from typing import Set
 
 import neo4j
-<<<<<<< HEAD
 from cartography.util import batch
-=======
->>>>>>> 87e735de
 from cloudconsolelink.clouds.gcp import GCPLinker
 from googleapiclient.discovery import HttpError
 from googleapiclient.discovery import Resource
@@ -852,33 +846,9 @@
 
 @timeit
 def load_gcp_instances(session: neo4j.Session, instances_list: List[Dict], gcp_update_tag: int) -> None:
-<<<<<<< HEAD
     logger.info(f"Loading instances  {len(instances_list)}")
     for paginated_instances in batch(instances_list, size=500):
         session.write_transaction(load_gcp_instances_tx, paginated_instances, gcp_update_tag)
-=======
-    iteration_size = 500
-    total_items = len(instances_list)
-    total_iterations = math.ceil(len(instances_list) / iteration_size)
-    logger.info(f"total instances: {total_items}")
-    logger.info(f"total iterations: {total_iterations}")
-
-    for counter in range(0, total_iterations):
-        start = iteration_size * (counter)
-
-        if (start + iteration_size) >= total_items:
-            end = total_items
-            paginated_instances = instances_list[start:]
-
-        else:
-            end = start + iteration_size
-            paginated_instances = instances_list[start:end]
-
-        session.write_transaction(load_gcp_instances_tx, paginated_instances, gcp_update_tag)
-
-        logger.info(f"Iteration {counter + 1} of {total_iterations}. {start} - {end} - {len(paginated_instances)}")
-
->>>>>>> 87e735de
     for instance in instances_list:
         _attach_instance_tags(session, instance, gcp_update_tag)
         _attach_gcp_nics(session, instance, gcp_update_tag)
@@ -1238,10 +1208,7 @@
     nic.nic_id = $NicId
     SET nic.private_ip = $NetworkIP,
     nic.network = $Network,
-<<<<<<< HEAD
     nic.consolelink=$ConsoleLink,
-=======
->>>>>>> 87e735de
     nic.name = $NicName,
     nic.lastupdated = $gcp_update_tag
     MERGE (i)-[r:NETWORK_INTERFACE]->(nic)
@@ -1292,10 +1259,7 @@
     ac.access_config_id = $AccessConfigId
     SET ac.type=$Type,
     ac.name = $Name,
-<<<<<<< HEAD
     ac.consolelink=$ConsoleLink,
-=======
->>>>>>> 87e735de
     ac.public_ip =  $NatIP,
     ac.set_public_ptr = $SetPublicPtr,
     ac.public_ptr_domain_name = $PublicPtrDomainName,
@@ -1315,11 +1279,7 @@
             AccessConfigId=access_config_id,
             Type=ac['type'],
             Name=ac['name'],
-<<<<<<< HEAD
             ConsoleLink=ac.get('consolelink'),
-=======
-            ConsoleLink=ac['consolelink'],
->>>>>>> 87e735de
             NatIP=ac.get('natIP', None),
             SetPublicPtr=ac.get('setPublicPtr', None),
             PublicPtrDomainName=ac.get('publicPtrDomainName', None),
@@ -1457,9 +1417,6 @@
          SET
          r.lastupdated = $gcp_update_tag       
     """
-<<<<<<< HEAD
-    public_ip_address = [ip for ip in fw.get('sourceRanges', []) if not ipaddress.IPv4Network(str(ip).split('/')[0]).is_private]
-=======
     public_ip_address = []
     for ip in fw.get('sourceRanges', []):
         try:
@@ -1471,7 +1428,6 @@
             logger.warning(f" failed to check public ip, error related to the net mask - {e}")
         except Exception as e:
             logger.warning(f"failed to check public ip - {e}")
->>>>>>> 87e735de
     neo4j_session.run(
         query=ingest_public_ip_address,
         PublicIpAddress=public_ip_address,
