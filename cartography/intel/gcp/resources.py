from typing import Dict

from . import apigateway
from . import bigtable
from . import cloudfunction
from . import cloudkms
from . import cloudrun
from . import compute
from . import dns
from . import firestore
from . import gke
from . import iam
from . import sql
from . import storage
from . import pubsub
<<<<<<< HEAD
from . import cloud_logging
=======
from . import cloudmonitoring
from . import dataproc
>>>>>>> b86408e6


RESOURCE_FUNCTIONS: Dict = {
    'iam': iam.sync,
    'bigtable': bigtable.sync,
    'cloudfunction': cloudfunction.sync,
    'cloudkms': cloudkms.sync,
    'cloudrun': cloudrun.sync,
    'compute': compute.sync,
    'dns': dns.sync,
    'firestore': firestore.sync,
    'gke': gke.sync,
    'sql': sql.sync,
    'storage': storage.sync,
    'apigateway': apigateway.sync,
    'pubsub': pubsub.sync,
<<<<<<< HEAD
    'cloud_logging': cloud_logging.sync,
=======
    'cloudmonitoring': cloudmonitoring.sync,
    'dataproc': dataproc.sync,
>>>>>>> b86408e6
}<|MERGE_RESOLUTION|>--- conflicted
+++ resolved
@@ -13,12 +13,9 @@
 from . import sql
 from . import storage
 from . import pubsub
-<<<<<<< HEAD
 from . import cloud_logging
-=======
 from . import cloudmonitoring
 from . import dataproc
->>>>>>> b86408e6
 
 
 RESOURCE_FUNCTIONS: Dict = {
@@ -35,10 +32,7 @@
     'storage': storage.sync,
     'apigateway': apigateway.sync,
     'pubsub': pubsub.sync,
-<<<<<<< HEAD
     'cloud_logging': cloud_logging.sync,
-=======
     'cloudmonitoring': cloudmonitoring.sync,
     'dataproc': dataproc.sync,
->>>>>>> b86408e6
 }