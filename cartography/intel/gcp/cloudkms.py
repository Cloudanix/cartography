import json
import logging
from typing import Dict
from typing import List
from . import iam

import time
import neo4j
from googleapiclient.discovery import HttpError
from googleapiclient.discovery import Resource

from cartography.util import run_cleanup_job
from . import label
from cartography.util import timeit

logger = logging.getLogger(__name__)


@timeit
def get_kms_locations(kms: Resource, project_id: str, regions: list,common_job_parameters) -> List[Dict]:
    """
        Returns a list of kms locations for a given project.

        :type kms: Resource
        :param kms: The kms resource created by googleapiclient.discovery.build()

        :type project_id: str
        :param project_id: Current Google Project Id

        :rtype: list
        :return: List of KMS Locations
    """
    try:
        locations = []
        request = kms.projects().locations().list(name=f"projects/{project_id}")
        while request is not None:
            response = request.execute()
            if response.get('locations', []):
                for location in response['locations']:
                    location['id'] = location['name']
                    if regions is None:
                        locations.append(location)
                    else:
                        if location['locationId'] in regions or location['locationId'] == 'global':
                            locations.append(location)
            request = kms.projects().locations().list_next(previous_request=request, previous_response=response)
        if common_job_parameters.get('pagination',{}).get('cloudkms',None):
            has_next_page=False
            page_start=(common_job_parameters.get('pagination',{}).get('cloudkms',None)['pageNo']-1) *  common_job_parameters.get('pagination',{}).get('cloudkms',None)['pageSize']
            page_end=page_start + common_job_parameters.get('pagination',{}).get('cloudkms',None)['pageSize']
            if page_end > len(locations)or page_end == len(locations):
                locations=locations[page_start:]
            else:
                has_next_page=True
                locations=locations[page_start:page_end]
            common_job_parameters['pagination']['cloudkms']['hasNextPage']=has_next_page
        return locations
    except HttpError as e:
        err = json.loads(e.content.decode('utf-8'))['error']
        if err.get('status', '') == 'PERMISSION_DENIED' or err.get('message', '') == 'Forbidden':
            logger.warning(
                (
                    "Could not retrieve KMS locations on project %s due to permissions issues. Code: %s, Message: %s"
                ), project_id, err['code'], err['message'],
            )
            return []
        else:
            raise


@timeit
def get_kms_keyrings(kms: Resource, kms_locations: List[Dict], project_id: str) -> List[Dict]:
    """
        Returns a list of kms keyrings for a given project and locations.

        :type kms: Resource
        :param kms: The kms resource created by googleapiclient.discovery.build()

        :type kms_locations: List
        :param kms_locations: List of kms locations

        :type project_id: str
        :param project_id: Current Google Project Id

        :rtype: list
        :return: List of KMS Keyrings in Locations
    """
    try:
        key_rings = []
        for loc in kms_locations:
            request = kms.projects().locations().keyRings().list(parent=loc['name'])
            while request is not None:
                response = request.execute()
                if response.get('keyRings', []):
                    for key_ring in response['keyRings']:
                        key_ring['loc_id'] = loc['id']
                        key_ring['id'] = key_ring['name']
                        key_ring['region'] = loc.get("locationId", "global")
                        key_ring_entities, public_access = get_keyring_policy_entities(kms, key_ring, project_id)
                        key_ring['entities'] = key_ring_entities
                        key_ring['public_access'] = public_access
                        key_rings.append(key_ring)
                request = kms.projects().locations().keyRings().list_next(
                    previous_request=request,
                    previous_response=response,
                )
    except HttpError as e:
        err = json.loads(e.content.decode('utf-8'))['error']
        if err.get('status', '') == 'PERMISSION_DENIED' or err.get('message', '') == 'Forbidden':
            logger.warning(
                (
                    "Could not retrieve KMS keyrings in locations on project %s due to permissions issues.\
                         Code: %s, Message: %s"
                ), project_id, err['code'], err['message'],
            )
            return []
        else:
            raise
    return key_rings


@timeit
def get_keyring_policy_entities(kms: Resource, keyring: Dict, project_id: str) -> List[Dict]:
    """
        Returns a list of users attached to IAM policy of a keyring within the given project.

        :type kms: The GCP KMS resource object
        :param kms: The KMS resource object created by googleapiclient.discovery.build()

        :type keyrings: Dict
        :param keyrings: The Dict of Keyring object

        :type project_id: str
        :param project_id: Current Google Project Id

        :rtype: list
        :return: List of keyring iam policy users
    """
    try:
        iam_policy = kms.projects().locations().keyRings().getIamPolicy(resource=keyring['id']).execute()
        bindings = iam_policy.get('bindings', [])
        entity_list, public_access = iam.transform_bindings(bindings, project_id)
        return entity_list, public_access
    except HttpError as e:
        err = json.loads(e.content.decode('utf-8'))['error']
        if err.get('status', '') == 'PERMISSION_DENIED' or err.get('message', '') == 'Forbidden':
            logger.warning(
                (
                    "Could not retrieve iam policy of keyring on project %s due to permissions issues. Code: %s, Message: %s"
                ), project_id, err['code'], err['message'],
            )
            return []
        else:
            raise


@timeit
def get_kms_crypto_keys(kms: Resource, key_rings: List[Dict], project_id: str) -> List[Dict]:
    """
        Returns a list of kms cryptokeys for a given keyrings and locations.

        :type kms: Resource
        :param kms: The kms resource created by googleapiclient.discovery.build()

        :type key_rings: List
        :param key_rings: List of kms key rings

        :type project_id: str
        :param project_id: Current Google Project Id

        :rtype: list
        :return: List of KMS Cryptokeys for Keyrings and Locations
    """
    try:
        crypto_keys = []
        for key_ring in key_rings:
            request = kms.projects().locations().keyRings().cryptoKeys().list(parent=key_ring['name'])
            while request is not None:
                response = request.execute()
                if response.get('cryptoKeys', []):
                    for crypto_key in response['cryptoKeys']:
                        crypto_key['keyring_id'] = key_ring['id']
                        crypto_key['id'] = crypto_key['name']
                        crypto_key['region'] = key_ring.get("region", "global")
                        crypto_keys.append(crypto_key)
                request = kms.projects().locations().keyRings().cryptoKeys().list_next(
                    previous_request=request,
                    previous_response=response,
                )
        return crypto_keys
    except HttpError as e:
        err = json.loads(e.content.decode('utf-8'))['error']
        if err.get('status', '') == 'PERMISSION_DENIED' or err.get('message', '') == 'Forbidden':
            logger.warning(
                (
                    "Could not retrieve KMS cryptokeys for keyrings in locations on project %s \
                        due to permissions issues. Code: %s, Message: %s"
                ), project_id, err['code'], err['message'],
            )
            return []
        else:
            raise


def load_kms_locations(session: neo4j.Session, data_list: List[Dict], project_id: str, update_tag: int) -> None:
    session.write_transaction(_load_kms_locations_tx, data_list, project_id, update_tag)


def _load_kms_locations_tx(
    tx: neo4j.Transaction, locations: List[Resource],
    project_id: str, gcp_update_tag: int,
) -> None:
    """
        :type neo4j_transaction: Neo4j transaction object
        :param neo4j transaction: The Neo4j transaction object

        :type locations_resp: List
        :param locations_resp: A list GCP KMS Locations

        :type project_id: str
        :param project_id: Current Google Project Id

        :type gcp_update_tag: timestamp
        :param gcp_update_tag: The timestamp value to set our new Neo4j nodes with
    """
    ingest_kms_locations = """
    UNWIND{locations} as loc
    MERGE (location:GCPLocation{id:loc.id})
    ON CREATE SET
        location.firstseen = timestamp()
    SET
        location.name = loc.name,
        location.locationId = loc.locationId,
        location.displayName = loc.displayName,
        location.region = loc.locationId,
        location.lastupdated = {gcp_update_tag}
    WITH location, loc
    MATCH (owner:GCPProject{id:{ProjectId}})
    MERGE (owner)-[r:RESOURCE]->(location)
    ON CREATE SET
        r.firstseen = timestamp(),
        r.lastupdated = {gcp_update_tag}
    """
    tx.run(
        ingest_kms_locations,
        locations=locations,
        ProjectId=project_id,
        gcp_update_tag=gcp_update_tag,
    )


def load_kms_key_rings(session: neo4j.Session, data_list: List[Dict], project_id: str, update_tag: int) -> None:
    session.write_transaction(_load_kms_key_rings_tx, data_list, project_id, update_tag)


def _load_kms_key_rings_tx(
    tx: neo4j.Transaction, key_rings: List[Resource],
    project_id: str, gcp_update_tag: int,
) -> None:
    """
        :type neo4j_transaction: Neo4j transaction object
        :param neo4j transaction: The Neo4j transaction object

        :type key_rings_resp: List
        :param key_rings_resp: A list GCP KMS Keyrings for locations

        :type project_id: str
        :param project_id: Current Google Project Id

        :type gcp_update_tag: timestamp
        :param gcp_update_tag: The timestamp value to set our new Neo4j nodes with
    """
    ingest_kms_key_rings = """
    UNWIND{key_rings} as keyr
    MERGE (keyring:GCPKMSKeyRing{id:keyr.id})
    ON CREATE SET
        keyring.firstseen = timestamp()
    SET
        keyring.name = keyr.name,
        keyring.region = keyr.region,
        keyring.public_access = keyr.public_access,
        keyring.createTime = keyr.createTime,
        keyring.lastupdated = {gcp_update_tag}
    WITH keyring, keyr
    MATCH (location:GCPLocation{id:keyr.loc_id})
    MERGE (location)-[r:RESOURCE]->(keyring)
    ON CREATE SET
        r.firstseen = timestamp(),
        r.lastupdated = {gcp_update_tag}
    """
    tx.run(
        ingest_kms_key_rings,
        key_rings=key_rings,
        ProjectId=project_id,
        gcp_update_tag=gcp_update_tag,
    )


@timeit
def load_keyring_entity_relation(session: neo4j.Session, keyring: Dict, update_tag: int) -> None:
    session.write_transaction(load_keyring_entity_relation_tx, keyring, update_tag)


@timeit
def load_keyring_entity_relation_tx(tx: neo4j.Transaction, keyring: Dict, gcp_update_tag: int) -> None:
    """
        :type neo4j_session: Neo4j session object
        :param neo4j session: The Neo4j session object

        :type keyring: Dict
        :param keyring: Keyring Dict object

        :type project_id: str
        :param project_id: Current Google Project Id

        :type gcp_update_tag: timestamp
        :param gcp_update_tag: The timestamp value to set our new Neo4j nodes with

        :rtype: NoneType
        :return: Nothing
    """
    ingest_entities = """
    UNWIND {entities} AS entity
    MATCH (principal:GCPPrincipal{email:entity.email})
    WITH principal
    MATCH (keyring:GCPKMSKeyRing{id: {keyring_id}})
    MERGE (principal)-[r:USES]->(keyring)
    ON CREATE SET r.firstseen = timestamp()
    SET r.lastupdated = {gcp_update_tag}    """
    tx.run(
        ingest_entities,
        keyring_id=keyring.get('id', None),
        entities=keyring.get('entities', []),
        gcp_update_tag=gcp_update_tag,
    )


@timeit
def load_kms_crypto_keys(session: neo4j.Session, data_list: List[Dict], project_id: str, update_tag: int) -> None:
    session.write_transaction(_load_kms_crypto_keys_tx, data_list, project_id, update_tag)


@timeit
def _load_kms_crypto_keys_tx(
    tx: neo4j.Transaction, crypto_keys: List[Resource],
    project_id: str, gcp_update_tag: int,
) -> None:
    """
        :type neo4j_transaction: Neo4j transaction object
        :param neo4j transaction: The Neo4j transaction object

        :type crypto_keys_resp: List
        :param crypt_keys_resp: A list GCP KMS CryptoKeys for keyrings in locations

        :type project_id: str
        :param project_id: Current Google Project Id

        :type gcp_update_tag: timestamp
        :param gcp_update_tag: The timestamp value to set our new Neo4j nodes with
    """
    ingest_crypto_keys = """
    UNWIND{crypto_keys} as ck
    MERGE (crypto_key:GCPKMSCryptoKey{id:ck.id})
    ON CREATE SET
        crypto_key.firstseen = timestamp()
    SET
        crypto_key.name = ck.name,
        crypto_key.purpose = ck.purpose,
        crypto_key.region = ck.region,
        crypto_key.createTime = ck.createTime,
        crypto_key.nextRotationTime = ck.nextRotationTime,
        crypto_key.rotationPeriod = ck.rotationPeriod,
        crypto_key.lastupdated = {gcp_update_tag}
    WITH crypto_key, ck
    MATCH (key_ring:GCPKMSKeyRing{id:ck.keyring_id})
    MERGE (key_ring)-[r:RESOURCE]->(crypto_key)
    ON CREATE SET
        r.firstseen = timestamp(),
        r.lastupdated = {gcp_update_tag}
    """
    tx.run(
        ingest_crypto_keys,
        crypto_keys=crypto_keys,
        ProjectId=project_id,
        gcp_update_tag=gcp_update_tag,
    )


@timeit
def cleanup_gcp_kms(neo4j_session: neo4j.Session, common_job_parameters: Dict) -> None:
    """
    Delete out-of-date GCP KMS and relationships

    :type neo4j_session: The Neo4j session object
    :param neo4j_session: The Neo4j session

    :type common_job_parameters: dict
    :param common_job_parameters: Dictionary of other job parameters to pass to Neo4j

    :rtype: NoneType
    :return: Nothing
    """
    run_cleanup_job('gcp_kms_cleanup.json', neo4j_session, common_job_parameters)


@timeit
def sync(
    neo4j_session: neo4j.Session, kms: Resource, project_id: str, gcp_update_tag: int,
    common_job_parameters: Dict, regions: list
) -> None:
    """
    Get GCP Cloud KMS using the Cloud KMS resource object, ingest to Neo4j, and clean up old data.

    :type neo4j_session: The Neo4j session object
    :param neo4j_session: The Neo4j session

    :type kms: The GCP Cloud KMS resource object created by googleapiclient.discovery.build()
    :param kms: The GCP Cloud KMS resource object

    :type project_id: str
    :param project_id: The project ID of the corresponding project

    :type gcp_update_tag: timestamp
    :param gcp_update_tag: The timestamp value to set our new Neo4j nodes with

    :type common_job_parameters: dict
    :param common_job_parameters: Dictionary of other job parameters to pass to Neo4j

    :rtype: NoneType
    :return: Nothing
    """
    tic = time.perf_counter()

    logger.info("Syncing Cloud KMS for project '%s', at %s.", project_id, tic)

    # KMS LOCATIONS
<<<<<<< HEAD
    locations = get_kms_locations(kms, project_id, regions)
=======
    locations = get_kms_locations(kms, project_id, regions,common_job_parameters)
    print(locations)
>>>>>>> 7d44ee5c
    load_kms_locations(neo4j_session, locations, project_id, gcp_update_tag)
    label.sync_labels(neo4j_session, locations, gcp_update_tag, common_job_parameters, 'kms_locations', 'GCPLocation')
    # KMS KEYRINGS
    key_rings = get_kms_keyrings(kms, locations, project_id)
    load_kms_key_rings(neo4j_session, key_rings, project_id, gcp_update_tag)
    for key_ring in key_rings:
        load_keyring_entity_relation(neo4j_session, key_ring, gcp_update_tag)
    label.sync_labels(neo4j_session, key_rings, gcp_update_tag, common_job_parameters, 'keyrings', 'GCPKMSKeyRing')
    crypto_keys = get_kms_crypto_keys(kms, key_rings, project_id)
    load_kms_crypto_keys(neo4j_session, crypto_keys, project_id, gcp_update_tag)
    cleanup_gcp_kms(neo4j_session, common_job_parameters)

    toc = time.perf_counter()
    logger.info(f"Time to process Cloud KMS: {toc - tic:0.4f} seconds")<|MERGE_RESOLUTION|>--- conflicted
+++ resolved
@@ -434,12 +434,7 @@
     logger.info("Syncing Cloud KMS for project '%s', at %s.", project_id, tic)
 
     # KMS LOCATIONS
-<<<<<<< HEAD
-    locations = get_kms_locations(kms, project_id, regions)
-=======
     locations = get_kms_locations(kms, project_id, regions,common_job_parameters)
-    print(locations)
->>>>>>> 7d44ee5c
     load_kms_locations(neo4j_session, locations, project_id, gcp_update_tag)
     label.sync_labels(neo4j_session, locations, gcp_update_tag, common_job_parameters, 'kms_locations', 'GCPLocation')
     # KMS KEYRINGS
