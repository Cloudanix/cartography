import json
import logging
from typing import Dict
from typing import List

import neo4j
from googleapiclient.discovery import HttpError
from googleapiclient.discovery import Resource

from cartography.util import run_cleanup_job
from . import label
from cartography.util import timeit

logger = logging.getLogger(__name__)


@timeit
def get_gcp_functions(function: Resource, project_id: str) -> List[Dict]:
    """
        Returns a list of functions for a given project.

        :type functions: Resource
        :param function: The function resource created by googleapiclient.discovery.build()

        :type project_id: str
        :param project_id: Current Google Project Id

        :type region: string
        :param region: The region in which the function is defined

        :rtype: list
        :return: List of Functions
    """
    try:
        regions = []
        request = function.projects().locations().list(name=f"projects/{project_id}")
        while request is not None:
            response = request.execute()
            for location in response['locations']:
                location["id"] = location.get("name", None)
                regions.append(location)
            request = function.projects().locations().list_next(previous_request=request, previous_response=response)
    except HttpError as e:
        err = json.loads(e.content.decode('utf-8'))['error']
        if err.get('status', '') == 'PERMISSION_DENIED' or err.get('message', '') == 'Forbidden':
            logger.warning(
                (
                    "Could not retrieve Functions locations on project %s due to permissions issues.\
                        Code: %s, Message: %s"
                ), project_id, err['code'], err['message'],
            )
            return []
        else:
            raise

    try:
        functions = []
        for region in regions:
            request = function.projects().locations().functions().list(
                parent=region.get('name', None),
            )
            while request is not None:
                response = request.execute()
<<<<<<< HEAD
                for func in response['functions']:
                    func['id'] = func['name']
                    func['iam_policy'] = function.projects().location().functions().getIamPolicy(\
                        resource=f"projects/{project_id}/locations/{region.get('name',None)}/functions/{func['id'].split('/')[-1]}").execute()
                    func['members'] = func.get('iam_policy',{}).get('bindings',[]).get('members',[])
                    for user in func['members']:
                        func['public_policy'] = False
                        if user == 'allUsers' or user == 'allAuthenticatedUsers':
                            func['public_policy'] = True
                            break
=======
                for func in response.get('functions', []):
                    func['id'] = func['name']
                    func['region'] = region.get('locationId', 'global')
>>>>>>> 2866784c
                    functions.append(func)
                request = function.projects().locations().functions().list_next(
                    previous_request=request,
                    previous_response=response,
                )
        return functions
    except HttpError as e:
        err = json.loads(e.content.decode('utf-8'))['error']
        if err.get('status', '') == 'PERMISSION_DENIED' or err.get('message', '') == 'Forbidden':
            logger.warning(
                (
                    "Could not retrieve Functions on project %s due to permissions issues. Code: %s, Message: %s"
                ), project_id, err['code'], err['message'],
            )
            return []
        else:
            raise


<<<<<<< HEAD

=======
>>>>>>> 2866784c
@timeit
def load_functions(session: neo4j.Session, data_list: List[Dict], project_id: str, update_tag: int) -> None:
    session.write_transaction(_load_functions_tx, data_list, project_id, update_tag)


@timeit
def _load_functions_tx(tx: neo4j.Transaction, functions: List[Resource], project_id: str, gcp_update_tag: int) -> None:
    """
        :type neo4j_transaction: Neo4j transaction object
        :param neo4j transaction: The Neo4j transaction object

        :type function_resp: List
        :param function_resp: A list GCP Functions

        :type project_id: str
        :param project_id: Current Google Project Id

        :type gcp_update_tag: timestamp
        :param gcp_update_tag: The timestamp value to set our new Neo4j nodes with
    """
    ingest_functions = """
    UNWIND {functions} as func
    MERGE (function:GCPFunction{id:func.id})
    ON CREATE SET
        function.firstseen = timestamp()
    SET
        function.name = func.name,
        function.description = func.description,
        function.status = func.status,
        function.region = func.region,
        function.entryPoint = func.entryPoint,
        function.runtime = func.runtime,
        function.timeout = func.timeout,
        function.availableMemoryMb = func.availableMemoryMb,
        function.serviceAccountEmail = func.serviceAccountEmail,
        function.updateTime = func.updateTime,
        function.versionId = func.versionId,
        function.network = func.network,
        function.maxInstances = func.maxInstances,
        function.vpcConnector = func.vpcConnector,
        function.vpcConnectorEgressSettings = func.vpcConnectorEgressSettings,
        function.ingressSettings = func.ingressSettings,
        function.publicPolicy = func.public_policy,
        function.buildWorkerPool = func.buildWorkerPool,
        function.buildId = func.buildId,
        function.sourceToken = func.sourceToken,
        function.sourceArchiveUrl = func.sourceArchiveUrl,
        function.lastupdated = {gcp_update_tag}
    WITH function
    MATCH (owner:GCPProject{id:{ProjectId}})
    MERGE (owner)-[r:RESOURCE]->(function)
    ON CREATE SET
        r.firstseen = timestamp(),
        r.lastupdated = {gcp_update_tag}
    """
    tx.run(
        ingest_functions,
        functions=functions,
        ProjectId=project_id,
        gcp_update_tag=gcp_update_tag,
    )


@timeit
def cleanup_gcp_functions(neo4j_session: neo4j.Session, common_job_parameters: Dict) -> None:
    """
    Delete out-of-date GCP Functions and relationships

    :type neo4j_session: The Neo4j session object
    :param neo4j_session: The Neo4j session

    :type common_job_parameters: dict
    :param common_job_parameters: Dictionary of other job parameters to pass to Neo4j

    :rtype: NoneType
    :return: Nothing
    """
    run_cleanup_job('gcp_function_cleanup.json', neo4j_session, common_job_parameters)


@timeit
def sync(
    neo4j_session: neo4j.Session, function: Resource, project_id: str, gcp_update_tag: int,
    common_job_parameters: Dict,
) -> None:
    """
    Get GCP Cloud Functions using the Cloud Function resource object, ingest to Neo4j, and clean up old data.

    :type neo4j_session: The Neo4j session object
    :param neo4j_session: The Neo4j session

    :type function: The GCP Cloud Function resource object created by googleapiclient.discovery.build()
    :param function: The GCP Cloud Function resource object

    :type project_id: str
    :param project_id: The project ID of the corresponding project

    :type gcp_update_tag: timestamp
    :param gcp_update_tag: The timestamp value to set our new Neo4j nodes with

    :type common_job_parameters: dict
    :param common_job_parameters: Dictionary of other job parameters to pass to Neo4j

    :rtype: NoneType
    :return: Nothing
    """
    logger.info("Syncing GCP Cloud Functions for project %s.", project_id)
    # FUNCTIONS
    functions = get_gcp_functions(function, project_id)
    load_functions(neo4j_session, functions, project_id, gcp_update_tag)
    cleanup_gcp_functions(neo4j_session, common_job_parameters)
    label.sync_labels(neo4j_session, functions, gcp_update_tag, common_job_parameters)<|MERGE_RESOLUTION|>--- conflicted
+++ resolved
@@ -61,7 +61,6 @@
             )
             while request is not None:
                 response = request.execute()
-<<<<<<< HEAD
                 for func in response['functions']:
                     func['id'] = func['name']
                     func['iam_policy'] = function.projects().location().functions().getIamPolicy(\
@@ -72,11 +71,6 @@
                         if user == 'allUsers' or user == 'allAuthenticatedUsers':
                             func['public_policy'] = True
                             break
-=======
-                for func in response.get('functions', []):
-                    func['id'] = func['name']
-                    func['region'] = region.get('locationId', 'global')
->>>>>>> 2866784c
                     functions.append(func)
                 request = function.projects().locations().functions().list_next(
                     previous_request=request,
@@ -96,10 +90,6 @@
             raise
 
 
-<<<<<<< HEAD
-
-=======
->>>>>>> 2866784c
 @timeit
 def load_functions(session: neo4j.Session, data_list: List[Dict], project_id: str, update_tag: int) -> None:
     session.write_transaction(_load_functions_tx, data_list, project_id, update_tag)
