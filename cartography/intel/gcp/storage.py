import logging
from typing import Dict
from typing import List

import neo4j
from googleapiclient.discovery import HttpError
from googleapiclient.discovery import Resource

from cartography.intel.gcp import compute
from cartography.util import run_cleanup_job
from . import label
from cartography.util import timeit

logger = logging.getLogger(__name__)


@timeit
def get_gcp_buckets(storage: Resource, project_id: str) -> Dict:
    """
    Returns a list of storage objects within some given project

    :type storage: The GCP storage resource object
    :param storage: The storage resource object created by googleapiclient.discovery.build()

    :type project_id: str
    :param project_id: The Google Project Id that you are retrieving buckets from

    :rtype: Storage Object
    :return: Storage response object
    """
    try:
        req = storage.buckets().list(project=project_id)
        res = req.execute()
        for item in res['items']:
            item['entity'] = item.get('acl',[]).get('entity','')
            item['defaultentity'] = item.get('defaultObjectAcl',[]).get('entity','')
            item['public_acl'] = False
            if item['entity'] == 'allUsers' or item['entity'] == 'allAuthenticatedUsers':
                item['public_acl'] = True
            item['default_object_acl_public'] = False
            if item['defaultentity'] == 'allUsers' or item['defaultentity'] == 'allAuthenticatedUsers':
                item['default_object_acl'] = True
            item['uniformAccess'] = item.get('iamConfiguration',{}).get('uniformBucketLevelAccess',{}).get('enbaled',False)
        return res
    except HttpError as e:
        reason = compute._get_error_reason(e)
        if reason == 'invalid':
            logger.warning(
                (
                    "The project %s is invalid - returned a 400 invalid error."
                    "Full details: %s"
                ),
                project_id,
                e,
            )
            return {}
        elif reason == 'forbidden':
            logger.warning(
                (
                    "You do not have storage.bucket.list access to the project %s. "
                    "Full details: %s"
                ), project_id, e, )
            return {}
        else:
            raise


@timeit
def transform_gcp_buckets(bucket_res: Dict) -> List[Dict]:
    '''
    Transform the GCP Storage Bucket response object for Neo4j ingestion

    :type bucket_res: The GCP storage resource object (https://cloud.google.com/storage/docs/json_api/v1/buckets)
    :param bucket_res: The return data

    :rtype: list
    :return: List of buckets ready for ingestion to Neo4j
    '''

    bucket_list = []
    for b in bucket_res.get('items', []):
        bucket = {}
        bucket['etag'] = b.get('etag')
        bucket['iam_config_bucket_policy_only'] = \
            b.get('iamConfiguration', {}).get('bucketPolicyOnly', {}).get('enabled', None)
        bucket['id'] = b['id']
        bucket['labels'] = [(key, val) for (key, val) in b.get('labels', {}).items()]
        bucket['owner_entity'] = b.get('owner', {}).get('entity')
        bucket['owner_entity_id'] = b.get('owner', {}).get('entityId')
        bucket['kind'] = b.get('kind')
        bucket['location'] = b.get('location', "").lower()
        x = bucket['location'].split("-")
        bucket['region'] = x[0]
        if len(x) > 1:
            bucket['region'] = f"{x[0]}-{x[1]}"
        bucket['location_type'] = b.get('locationType')
        bucket['meta_generation'] = b.get('metageneration', None)
        bucket['project_number'] = b['projectNumber']
        bucket['self_link'] = b.get('selfLink')
        bucket['storage_class'] = b.get('storageClass')
        bucket['time_created'] = b.get('timeCreated')
        bucket['updated'] = b.get('updated')
        bucket['versioning_enabled'] = b.get('versioning', {}).get('enabled', None)
        bucket['default_event_based_hold'] = b.get('defaultEventBasedHold', None)
        bucket['retention_period'] = b.get('retentionPolicy', {}).get('retentionPeriod', None)
        bucket['default_kms_key_name'] = b.get('encryption', {}).get('defaultKmsKeyName')
        bucket['log_bucket'] = b.get('logging', {}).get('logBucket')
        bucket['requester_pays'] = b.get('billing', {}).get('requesterPays', None)
        bucket_list.append(bucket)
    return bucket_list


@timeit
def load_gcp_buckets(neo4j_session: neo4j.Session, buckets: List[Dict], gcp_update_tag: int) -> None:
    '''
    Ingest GCP Storage Buckets to Neo4j

    :type neo4j_session: Neo4j session object
    :param neo4j session: The Neo4j session object

    :type buckets: list
    :param buckets: List of GCP Storage Buckets to ingest

    :type gcp_update_tag: timestamp
    :param gcp_update_tag: The timestamp value to set our new Neo4j nodes with

    :rtype: NoneType
    :return: Nothing
    '''

    query = """
    MERGE (p:GCPProject{id:{ProjectNumber}})
    ON CREATE SET p.firstseen = timestamp()
    SET p.lastupdated = {gcp_update_tag}

    MERGE (bucket:GCPBucket{id:{BucketId}})
    ON CREATE SET bucket.firstseen = timestamp(),
    bucket.bucket_id = {BucketId}
    SET bucket.self_link = {SelfLink},
    bucket.project_number = {ProjectNumber},
    bucket.kind = {Kind},
    bucket.location = {Location},
    bucket.region = {region},
    bucket.location_type = {LocationType},
    bucket.meta_generation = {MetaGeneration},
    bucket.storage_class = {StorageClass},
    bucket.time_created = {TimeCreated},
    bucket.retention_period = {RetentionPeriod},
    bucket.iam_config_bucket_policy_only = {IamConfigBucketPolicyOnly},
    bucket.owner_entity = {OwnerEntity},
    bucket.owner_entity_id = {OwnerEntityId},
    bucket.lastupdated = {gcp_update_tag},
    bucket.versioning_enabled = {VersioningEnabled},
    bucket.log_bucket = {LogBucket},
    bucket.requester_pays = {RequesterPays},
    bucket.default_kms_key_name = {DefaultKmsKeyName},
<<<<<<< HEAD
    bucket.public_acl = {PublicAcl},
    bucket.default_object_acl_public = {DefaultObjectAclPublic},
    bucket.uniform_bucket_level_access = {UniformBucketLevelAccess},
=======
>>>>>>> 2866784c
    bucket.lastupdated = {gcp_update_tag}

    MERGE (p)-[r:RESOURCE]->(bucket)
    ON CREATE SET r.firstseen = timestamp()
    SET r.lastupdated = {gcp_update_tag}
    """
    for bucket in buckets:
        neo4j_session.run(
            query,
            ProjectNumber=bucket['project_number'],
            BucketId=bucket['id'],
            SelfLink=bucket['self_link'],
            Kind=bucket['kind'],
            Location=bucket['location'],
            region=bucket['region'],
            LocationType=bucket['location_type'],
            MetaGeneration=bucket['meta_generation'],
            StorageClass=bucket['storage_class'],
            TimeCreated=bucket['time_created'],
            RetentionPeriod=bucket['retention_period'],
            IamConfigBucketPolicyOnly=bucket['iam_config_bucket_policy_only'],
            OwnerEntity=bucket['owner_entity'],
            OwnerEntityId=bucket['owner_entity_id'],
            VersioningEnabled=bucket['versioning_enabled'],
            LogBucket=bucket['log_bucket'],
            RequesterPays=bucket['requester_pays'],
            DefaultKmsKeyName=bucket['default_kms_key_name'],
            PublicAcl = bucket['public_acl'],
            DefaultObjectAclPublic = bucket['default_object_acl_public'],
            UniformBucketLevelAccess = bucket['uniformAccess'],
            gcp_update_tag=gcp_update_tag,
        )


@timeit
def cleanup_gcp_buckets(neo4j_session: neo4j.Session, common_job_parameters: Dict) -> None:
    """
    Delete out-of-date GCP Storage Bucket nodes and relationships

    :type neo4j_session: The Neo4j session object
    :param neo4j_session: The Neo4j session

    :type common_job_parameters: dict
    :param common_job_parameters: Dictionary of other job parameters to pass to Neo4j

    :rtype: NoneType
    :return: Nothing
    """
    run_cleanup_job('gcp_storage_bucket_cleanup.json', neo4j_session, common_job_parameters)


@timeit
def sync(
    neo4j_session: neo4j.Session, storage: Resource, project_id: str, gcp_update_tag: int,
    common_job_parameters: Dict,
) -> None:
    """
    Get GCP instances using the Storage resource object, ingest to Neo4j, and clean up old data.

    :type neo4j_session: The Neo4j session object
    :param neo4j_session: The Neo4j session

    :type storage: The storage resource object created by googleapiclient.discovery.build()
    :param storage: The GCP Storage resource object

    :type project_id: str
    :param project_id: The project ID of the corresponding project

    :type gcp_update_tag: timestamp
    :param gcp_update_tag: The timestamp value to set our new Neo4j nodes with

    :type common_job_parameters: dict
    :param common_job_parameters: Dictionary of other job parameters to pass to Neo4j

    :rtype: NoneType
    :return: Nothing
    """
    logger.info("Syncing Storage objects for project %s.", project_id)
    storage_res = get_gcp_buckets(storage, project_id)
    bucket_list = transform_gcp_buckets(storage_res)
    load_gcp_buckets(neo4j_session, bucket_list, gcp_update_tag)
    # TODO scope the cleanup to the current project - https://github.com/lyft/cartography/issues/381
    cleanup_gcp_buckets(neo4j_session, common_job_parameters)
    label.sync_labels(neo4j_session, bucket_list, gcp_update_tag, common_job_parameters)<|MERGE_RESOLUTION|>--- conflicted
+++ resolved
@@ -154,12 +154,9 @@
     bucket.log_bucket = {LogBucket},
     bucket.requester_pays = {RequesterPays},
     bucket.default_kms_key_name = {DefaultKmsKeyName},
-<<<<<<< HEAD
     bucket.public_acl = {PublicAcl},
     bucket.default_object_acl_public = {DefaultObjectAclPublic},
     bucket.uniform_bucket_level_access = {UniformBucketLevelAccess},
-=======
->>>>>>> 2866784c
     bucket.lastupdated = {gcp_update_tag}
 
     MERGE (p)-[r:RESOURCE]->(bucket)
