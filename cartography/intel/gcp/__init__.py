import json
import logging
from collections import namedtuple
from concurrent.futures import as_completed
from concurrent.futures import ThreadPoolExecutor
from typing import Any
from typing import Dict
from typing import List
from typing import Set

import googleapiclient.discovery
import neo4j
from googleapiclient.discovery import Resource
from neo4j import GraphDatabase
from cartography.graph.session import Session
from oauth2client.client import ApplicationDefaultCredentialsError
from oauth2client.client import GoogleCredentials

from . import label
from .resources import RESOURCE_FUNCTIONS
from cartography.config import Config
from cartography.intel.gcp import crm
from cartography.intel.gcp.auth import AuthHelper
from cartography.intel.gcp.util.common import parse_and_validate_gcp_requested_syncs
from cartography.util import run_analysis_job
from cartography.util import timeit

logger = logging.getLogger(__name__)
Resources = namedtuple(
    'Resources', 'compute gke cloudfunction crm_v1 crm_v2 dns storage serviceusage \
        iam apigateway cloudkms cloudrun sql bigtable firestore pubsub dataproc cloudmonitoring cloud_logging cloudcdn loadbalancer apikey bigquery dataflow spanner pubsublite cloudtasks',
)

# Mapping of service short names to their full names as in docs. See https://developers.google.com/apis-explorer,
# and https://cloud.google.com/service-usage/docs/reference/rest/v1/services#ServiceConfig
Services = namedtuple(
    'Services', 'compute storage gke dns cloudfunction crm_v1 crm_v2 cloudkms cloudrun iam apigateway sql bigtable firestore apikey bigquery dataflow spanner pubsublite cloudtasks',
)
service_names = Services(
    compute='compute.googleapis.com',
    storage='storage.googleapis.com',
    gke='container.googleapis.com',
    dns='dns.googleapis.com',
    crm_v1='cloudresourcemanager.googleapis.com',
    crm_v2='cloudresourcemanager.googleapis.com',
    cloudfunction='cloudfunctions.googleapis.com',
    cloudkms='cloudkms.googleapis.com',
    cloudrun='run.googleapis.com',
    iam='iam.googleapis.com',
    apigateway='apigateway.googleapis.com',
    sql='sqladmin.googleapis.com',
    bigtable='bigtableadmin.googleapis.com',
    firestore='firestore.googleapis.com',
    apikey='apikeys.googleapis.com',
    bigquery='bigquery.googleapis.com',
    dataflow='dataflow.googleapis.com',
    cloudtasks='cloudtasks.googleapis.com',
    spanner='spanner.googleapis.com',
    pubsublite='pubsublite.googleapis.com',
)


def _get_iam_resource_v1(credentials: GoogleCredentials) -> Resource:
    """
    Instantiates a Google IAM v1 resource object to call the IAM API.
    See https://cloud.google.com/iam/docs/reference/rest.
    :param credentials: The GoogleCredentials object
    :return: A IAM v1 resource object
    """
    # cache_discovery=False to suppress extra warnings.
    return googleapiclient.discovery.build('iam', 'v1', credentials=credentials, cache_discovery=False)


def _get_crm_resource_v1(credentials: GoogleCredentials) -> Resource:
    """
    Instantiates a Google Compute Resource Manager v1 resource object to call the Resource Manager API.
    See https://cloud.google.com/resource-manager/reference/rest/.
    :param credentials: The GoogleCredentials object
    :return: A CRM v1 resource object
    """
    # cache_discovery=False to suppress extra warnings.
    # See https://github.com/googleapis/google-api-python-client/issues/299#issuecomment-268915510 and related issues
    return googleapiclient.discovery.build('cloudresourcemanager', 'v1', credentials=credentials, cache_discovery=False)


def _get_crm_resource_v2(credentials: GoogleCredentials) -> Resource:
    """
    Instantiates a Google Compute Resource Manager v2 resource object to call the Resource Manager API.
    We need a v2 resource object to query for GCP folders.
    :param credentials: The GoogleCredentials object
    :return: A CRM v2 resource object
    """
    return googleapiclient.discovery.build('cloudresourcemanager', 'v2', credentials=credentials, cache_discovery=False)


def _get_cloudfunction_resource(credentials: GoogleCredentials) -> Resource:
    """
    Instantiates a cloud function resource object.
    See: https://cloud.google.com/functions/docs/reference/rest
    :param credentials: The GoogleCredentials object
    :return: A serviceusage resource object
    """
    return googleapiclient.discovery.build('cloudfunctions', 'v1', credentials=credentials, cache_discovery=False)


def _get_pubsub_resource(credentials: GoogleCredentials) -> Resource:
    """
    Instantiates a cloud pubsub resource object.
    See: https://cloud.google.com/pubsub/docs/reference/rest
    :param credentials: The GoogleCredentials object
    :return: A serviceusage resource object
    """
    return googleapiclient.discovery.build('pubsub', 'v1', credentials=credentials, cache_discovery=False)


def _get_cloud_logging_resource(credentials: GoogleCredentials) -> Resource:
    """
    Instantiates a cloud logging resource object.
    See: https://cloud.google.com/logging/docs/reference/v2/rest
    :param credentials: The GoogleCredentials object
    :return: A serviceusage resource object
    """
    return googleapiclient.discovery.build('logging', 'v2', credentials=credentials, cache_discovery=False)


def _get_cloudmonitoring_resource(credentials: GoogleCredentials) -> Resource:
    """
    Instantiates a cloud monitoring resource object.
    See: https://cloud.google.com/monitoring/api/ref_v3/rest
    :param credentials: The GoogleCredentials object
    :return: A serviceusage resource object
    """
    return googleapiclient.discovery.build('monitoring', 'v3', credentials=credentials, cache_discovery=False)


def _get_dataproc_resource(credentials: GoogleCredentials) -> Resource:
    """
    Instantiates a cloud dataproc resource object.
    See: https://cloud.google.com/dataproc/docs/reference/rest/
    :param credentials: The GoogleCredentials object
    :return: A serviceusage resource object
    """
    return googleapiclient.discovery.build('dataproc', 'v1', credentials=credentials, cache_discovery=False)


def _get_compute_resource(credentials: GoogleCredentials) -> Resource:
    """
    Instantiates a Google Compute resource object to call the Compute API. This is used to pull zone, instance, and
    networking data. See https://cloud.google.com/compute/docs/reference/rest/v1/.
    :param credentials: The GoogleCredentials object
    :return: A Compute resource object
    """
    return googleapiclient.discovery.build('compute', 'v1', credentials=credentials, cache_discovery=False)


def _get_storage_resource(credentials: GoogleCredentials) -> Resource:
    """
    Instantiates a Google Cloud Storage resource object to call the Storage API.
    This is used to pull bucket metadata and IAM Policies
    as well as list buckets in a specified project.
    See https://cloud.google.com/storage/docs/json_api/.
    :param credentials: The GoogleCredentials object
    :return: A Storage resource object
    """
    return googleapiclient.discovery.build('storage', 'v1', credentials=credentials, cache_discovery=False)


def _get_container_resource(credentials: GoogleCredentials) -> Resource:
    """
    Instantiates a Google Cloud Container resource object to call the
    Container API. See: https://cloud.google.com/kubernetes-engine/docs/reference/rest/v1/.
    :param credentials: The GoogleCredentials object
    :return: A Container resource object
    """
    return googleapiclient.discovery.build('container', 'v1', credentials=credentials, cache_discovery=False)


def _get_dns_resource(credentials: GoogleCredentials) -> Resource:
    """
    Instantiates a Google Cloud DNS resource object to call the
    Container API. See: https://cloud.google.com/dns/docs/reference/v1/.
    :param credentials: The GoogleCredentials object
    :return: A DNS resource object
    """
    return googleapiclient.discovery.build('dns', 'v1', credentials=credentials, cache_discovery=False)


def _get_serviceusage_resource(credentials: GoogleCredentials) -> Resource:
    """
    Instantiates a serviceusage resource object.
    See: https://cloud.google.com/service-usage/docs/reference/rest/v1/operations/list.
    :param credentials: The GoogleCredentials object
    :return: A serviceusage resource object
    """
    return googleapiclient.discovery.build('serviceusage', 'v1', credentials=credentials, cache_discovery=False)


def _get_cloudfunction_resource(credentials: GoogleCredentials) -> Resource:
    """
    Instantiates a cloud function resource object.
    See: https://cloud.google.com/functions/docs/reference/rest
    :param credentials: The GoogleCredentials object
    :return: A serviceusage resource object
    """
    return googleapiclient.discovery.build('cloudfunctions', 'v1', credentials=credentials, cache_discovery=False)


def _get_cloudkms_resource(credentials: GoogleCredentials) -> Resource:
    """
    Instantiates a cloud kms resource object.
    See: https://cloud.google.com/kms/docs/reference/rest
    :param credentials: The GoogleCredentials object
    :return: A serviceusage resource object
    """
    return googleapiclient.discovery.build('cloudkms', 'v1', credentials=credentials, cache_discovery=False)


def _get_cloudsql_resource(credentials: GoogleCredentials) -> Resource:
    """
    Instantiates a cloud sql resource object.
    See: https://cloud.google.com/sql/docs/mysql/admin-api/rest
    :param credentials: The GoogleCredentials object
    :return: A serviceusage resource object
    """
    return googleapiclient.discovery.build('sqladmin', 'v1', credentials=credentials, cache_discovery=False)


def _get_cloudrun_resource(credentials: GoogleCredentials) -> Resource:
    """
    Instantiates a cloud run resource object.
    See: https://cloud.google.com/run/docs/reference/rest
    :param credentials: The GoogleCredentials object
    :return: A serviceusage resource object
    """
    return googleapiclient.discovery.build('run', 'v1', credentials=credentials, cache_discovery=None)


def _get_iam_resource(credentials: GoogleCredentials) -> Resource:
    """
    Instantiates a IAM resource object
    See: https://cloud.google.com/iam/docs/reference/rest
    :param credentails: The GoogleCredentails object
    :return: A IAM resource object
    """
    return googleapiclient.discovery.build('iam', 'v1', credentials=credentials, cache_discovery=False)


def _get_admin_resource(credentials: GoogleCredentials) -> Resource:
    """
    Instantiates a Admin resource object
    See: https://developers.google.com/admin-sdk/directory/reference/rest
    :param credentails: The GoogleCredentails object
    :return: A admin resource object
    """
    return googleapiclient.discovery.build('admin', 'directory_v1', credentials=credentials, cache_discovery=False)


def _get_apigateway_resource(credentials: GoogleCredentials) -> Resource:
    """
    Instantiates a apigateway resource object.
    See: https://cloud.google.com/api-gateway/docs/reference/rest.
    :param credentials: The GoogleCredentials object
    :return: A serviceusage resource object
    """
    return googleapiclient.discovery.build('apigateway', 'v1', credentials=credentials, cache_discovery=False)


def _get_cloudbigtable_resource(credentials: GoogleCredentials) -> Resource:
    """
    Instantiates a cloud bigtable resource object.
    See: https://cloud.google.com/bigtable/docs/reference/admin/rest
    :param credentials: The GoogleCredentials object
    :return: A serviceusage resource object
    """
    return googleapiclient.discovery.build('bigtableadmin', 'v2', credentials=credentials, cache_discovery=False)


def _get_firestore_resource(credentials: GoogleCredentials) -> Resource:
    """
    Instantiates a cloud firestore resource object.
    See: https://cloud.google.com/firestore/docs/reference/rest
    :param credentials: The GoogleCredentials object
    :return: A serviceusage resource object
    """
    return googleapiclient.discovery.build('firestore', 'v1', credentials=credentials, cache_discovery=False)


def _get_apikey_resource(credentials: GoogleCredentials) -> Resource:
    """
    Instantiates a cloud api key resource object.
    See: https://cloud.google.com/firestore/docs/reference/rest
    :param credentials: The GoogleCredentials object
    :return: A serviceusage resource object
    """
    return googleapiclient.discovery.build('apikeys', 'v2', credentials=credentials, cache_discovery=False)


def _get_bigquery_resource(credentials: GoogleCredentials) -> Resource:
    """
    Instantiates a bigquery resource object.
    See: https://cloud.google.com/bigquery/docs/reference/rest
    :param credentials: The GoogleCredentials object
    :return: A serviceusage resource object
    """
    return googleapiclient.discovery.build('bigquery', 'v2', credentials=credentials, cache_discovery=False)


def _get_dataflow_resource(credentials: GoogleCredentials) -> Resource:
    """
    Instantiates a dataflow resource object.
    See: https://cloud.google.com/dataflow/docs/reference/rest
    :param credentials: The GoogleCredentials object
    :return: A serviceusage resource object
    """
    return googleapiclient.discovery.build('dataflow', 'v1b3', credentials=credentials, cache_discovery=False)


def _get_cloudtasks_resource(credentials: GoogleCredentials) -> Resource:
    """
    Instantiates a cloudtasks resource object.
    See: https://cloud.google.com/tasks/docs/reference/rest
    :param credentials: The GoogleCredentials object
    :return: A serviceusage resource object
    """
    return googleapiclient.discovery.build('cloudtasks', 'v2', credentials=credentials, cache_discovery=False)


def _get_spanner_resource(credentials: GoogleCredentials) -> Resource:
    """
    Instantiates a spanner resource object.
    See: https://cloud.google.com/spanner/docs/reference/rest
    :param credentials: The GoogleCredentials object
    :return: A serviceusage resource object
    """
    return googleapiclient.discovery.build('spanner', 'v1', credentials=credentials, cache_discovery=False)


def _get_pubsublite_resource(credentials: GoogleCredentials) -> Resource:
    """
    Instantiates a pubsublite resource object.
    See: https://cloud.google.com/pubsub/lite/docs/reference/rest
    :param credentials: The GoogleCredentials object
    :return: A serviceusage resource object
    """
    return googleapiclient.discovery.build('pubsublite', 'v1', credentials=credentials, cache_discovery=False)


def _initialize_resources(credentials: GoogleCredentials) -> Resource:
    """
    Create namedtuple of all resource objects necessary for GCP data gathering.
    :param credentials: The GoogleCredentials object
    :return: namedtuple of all resource objects
    """
    return Resources(
        crm_v1=_get_crm_resource_v1(credentials),
        crm_v2=_get_crm_resource_v2(credentials),
        compute=_get_compute_resource(credentials),
        storage=_get_storage_resource(credentials),
        gke=_get_container_resource(credentials),
        serviceusage=_get_serviceusage_resource(credentials),
        dns=_get_dns_resource(credentials),
        sql=_get_cloudsql_resource(credentials),
        bigtable=_get_cloudbigtable_resource(credentials),
        firestore=_get_firestore_resource(credentials),
        cloudkms=_get_cloudkms_resource(credentials),
        cloudrun=_get_cloudrun_resource(credentials),
        iam=_get_iam_resource(credentials),
        apigateway=_get_apigateway_resource(credentials),
        cloudfunction=_get_cloudfunction_resource(credentials),
        pubsub=_get_pubsub_resource(credentials),
        cloud_logging=_get_cloud_logging_resource(credentials),
        cloudmonitoring=_get_cloudmonitoring_resource(credentials),
        dataproc=_get_dataproc_resource(credentials),
        cloudcdn=_get_compute_resource(credentials),
        loadbalancer=_get_compute_resource(credentials),
        apikey=_get_apikey_resource(credentials),
        bigquery=_get_bigquery_resource(credentials),
        dataflow=_get_dataflow_resource(credentials),
        cloudtasks=_get_cloudtasks_resource(credentials),
        spanner=_get_spanner_resource(credentials),
        pubsublite=_get_pubsublite_resource(credentials),
    )


def _services_enabled_on_project(serviceusage: Resource, project_id: str) -> Set:
    """
    Return a list of all Google API services that are enabled on the given project ID.
    See https://cloud.google.com/service-usage/docs/reference/rest/v1/services/list for data shape.
    :param serviceusage: the serviceusage resource provider. See https://cloud.google.com/service-usage/docs/overview.
    :param project_id: The project ID number to sync.  See  the `projectId` field in
    https://cloud.google.com/resource-manager/reference/rest/v1/projects
    :return: A set of services that are enabled on the project
    """
    try:
        req = serviceusage.services().list(parent=f'projects/{project_id}', filter='state:ENABLED')
        res = req.execute()
        if 'services' in res:
            return {svc['config']['name'] for svc in res['services']}
        else:
            return set()
    except googleapiclient.discovery.HttpError as http_error:
        http_error = json.loads(http_error.content.decode('utf-8'))
        # This is set to log-level `info` because Google creates many projects under the hood that cartography cannot
        # audit (e.g. adding a script to a Google spreadsheet causes a project to get created) and we don't need to emit
        # a warning for these projects.
        logger.info(
            f"HttpError when trying to get enabled services on project {project_id}. "
            f"Code: {http_error['error']['code']}, Message: {http_error['error']['message']}. "
            f"Skipping.",
        )
        return set()


def concurrent_execution(
    service: str, service_func: Any, config: Config, iam: Resource,
    common_job_parameters: Dict, gcp_update_tag: int, project_id: str, crm_v1: Resource,
    crm_v2: Resource, apikey: Resource,
):
    logger.info(f"BEGIN processing for service: {service}")

    regions = config.params.get('regions', [])

    neo4j_auth = (config.neo4j_user, config.neo4j_password)
    neo4j_driver = GraphDatabase.driver(
        config.neo4j_uri,
        auth=neo4j_auth,
        max_connection_lifetime=config.neo4j_max_connection_lifetime,
    )

    if service == 'iam':

        service_func(Session(neo4j_driver), iam, crm_v1, crm_v2, apikey, project_id,
                     gcp_update_tag, common_job_parameters)
    else:
        service_func(Session(neo4j_driver), iam, project_id, gcp_update_tag,
                     common_job_parameters, regions)

    logger.info(f"END processing for service: {service}")


def _sync_single_project(
    neo4j_session: neo4j.Session, resources: Resource, requested_syncs: List[str], project_id: str, gcp_update_tag: int,
    common_job_parameters: Dict, config: Config,
) -> None:
    """
    Handles graph sync for a single GCP project.
    :param neo4j_session: The Neo4j session
    :param resources: namedtuple of the GCP resource objects
    :param project_id: The project ID number to sync.  See  the `projectId` field in
    https://cloud.google.com/resource-manager/reference/rest/v1/projects
    :param gcp_update_tag: The timestamp value to set our new Neo4j nodes with
    :param common_job_parameters: Other parameters sent to Neo4j
    :return: Nothing
    """

    # Determine the resources available on the project.
    enabled_services = _services_enabled_on_project(resources.serviceusage, project_id)
    with ThreadPoolExecutor(max_workers=len(RESOURCE_FUNCTIONS)) as executor:
        futures = []
        for request in requested_syncs:
            if request in RESOURCE_FUNCTIONS:
                # if getattr(service_names, request) in enabled_services:

                futures.append(
                    executor.submit(
                        concurrent_execution, request, RESOURCE_FUNCTIONS[request], config, getattr(
                            resources, request,
                        ), common_job_parameters, gcp_update_tag, project_id, resources.crm_v1, resources.crm_v2, resources.apikey,
                    ),
                )

            else:
                raise ValueError(
                    f'GCP sync function "{request}" was specified but does not exist. Did you misspell it?',
                )

        for future in as_completed(futures):
            logger.info(f'Result from Future - Service Processing: {future.result()}')

    for service_name in common_job_parameters['service_labels']:
        common_job_parameters['service_label'] = service_name

        label.cleanup_labels(neo4j_session, common_job_parameters, service_name)

        del common_job_parameters['service_label']


def _sync_multiple_projects(
    neo4j_session: neo4j.Session, resources: Resource, requested_syncs: List[str], projects: List[Dict],
    gcp_update_tag: int, common_job_parameters: Dict, config: Config,
) -> None:
    """
    Handles graph sync for multiple GCP projects.
    :param neo4j_session: The Neo4j session
    :param resources: namedtuple of the GCP resource objects
    :param: projects: A list of projects. At minimum, this list should contain a list of dicts with the key "projectId"
    defined; so it would look like this: [{"projectId": "my-project-id-12345"}].
    This is the returned data from `crm.get_gcp_projects()`.
    See https://cloud.google.com/resource-manager/reference/rest/v1/projects.
    :param gcp_update_tag: The timestamp value to set our new Neo4j nodes with
    :param common_job_parameters: Other parameters sent to Neo4j
    :return: Nothing
    """
    logger.info("Syncing %d GCP projects.", len(projects))
    crm.sync_gcp_projects(neo4j_session, projects, gcp_update_tag, common_job_parameters)

    for project in projects:
        if common_job_parameters["GCP_PROJECT_ID"] == project['projectId']:
            logger.info("Syncing GCP project %s.", common_job_parameters["GCP_PROJECT_ID"])
            _sync_single_project(
                neo4j_session, resources, requested_syncs,
                common_job_parameters["GCP_PROJECT_ID"], gcp_update_tag, common_job_parameters, config,
            )
            run_analysis_job(
                'gcp_storage_bucket_policy_analysis.json',
                neo4j_session,
                common_job_parameters,
            )
            run_analysis_job(
<<<<<<< HEAD
                'gcp_compute_firewall_analysis.json',
                neo4j_session,
                common_job_parameters,
            )
            run_analysis_job(
                'gcp_cloud_function_analysis.json',
                neo4j_session,
                common_job_parameters,
            )
            run_analysis_job(
                'gcp_compute_instance_analysis.json',
=======
                'gcp_kms_keyring_analysis.json',
>>>>>>> ea3d4b72
                neo4j_session,
                common_job_parameters,
            )
            run_analysis_job(
                'gcp_cloud_function_analysis.json',
                neo4j_session,
                common_job_parameters,
            )
            run_analysis_job(
                'gcp_sql_instance_analysis.json',
                neo4j_session,
                common_job_parameters,
            )
            run_analysis_job(
                'gcp_kubernetes_engine_analysis.json',
                neo4j_session,
                common_job_parameters,
            )


    del common_job_parameters["GCP_PROJECT_ID"]


@timeit
def start_gcp_ingestion(neo4j_session: neo4j.Session, config: Config) -> None:
    """
    Starts the GCP ingestion process by initializing Google Application Default Credentials, creating the necessary
    resource objects, listing all GCP organizations and projects available to the GCP identity, and supplying that
    context to all intel modules.
    :param neo4j_session: The Neo4j session
    :param config: A `cartography.config` object
    :return: Nothing
    """
    common_job_parameters: Dict = {
        "UPDATE_TAG": config.update_tag,
        "WORKSPACE_ID": config.params['workspace']['id_string'],
        "GCP_PROJECT_ID": config.params['workspace']['account_id'],
        "service_labels": [],
        "pagination": {},
    }

    try:
        # Explicitly use Application Default Credentials.
        # See https://oauth2client.readthedocs.io/en/latest/source/
        #             oauth2client.client.html#oauth2client.client.OAuth2Credentials
        # credentials = GoogleCredentials.get_application_default()

        auth_helper = AuthHelper()
        credentials = auth_helper.get_credentials(config.credentials['token_uri'], config.credentials['account_email'])
        # credentials = GoogleCredentials.get_application_default()

    except ApplicationDefaultCredentialsError as e:
        logger.debug("Error occurred calling GoogleCredentials.get_application_default().", exc_info=True)
        logger.error(
            (
                "Unable to initialize Google Compute Platform creds. If you don't have GCP data or don't want to load "
                "GCP data then you can ignore this message. Otherwise, the error code is: %s "
                "Make sure your GCP credentials are configured correctly, your credentials file (if any) is valid, and "
                "that the identity you are authenticating to has the securityReviewer role attached."
            ),
            e,
        )
        return

    requested_syncs: List[str] = list(RESOURCE_FUNCTIONS.keys())
    if config.gcp_requested_syncs:
        gcp_requested_syncs_string = ""
        for service in config.gcp_requested_syncs:
            gcp_requested_syncs_string += f"{service.get('name',' ')},"
            if service.get('pagination', None):
                pagination = service.get('pagination', {})
                pagination['hasNextPage'] = False
                common_job_parameters['pagination'][service.get('name', None)] = pagination
        requested_syncs = parse_and_validate_gcp_requested_syncs(gcp_requested_syncs_string[:-1])

    resources = _initialize_resources(credentials)

    # If we don't have perms to pull Orgs or Folders from GCP, we will skip safely
    crm.sync_gcp_organizations(neo4j_session, resources.crm_v1, config.update_tag, common_job_parameters)
    crm.sync_gcp_folders(neo4j_session, resources.crm_v2, config.update_tag, common_job_parameters)

    projects = crm.get_gcp_projects(resources.crm_v1)

    _sync_multiple_projects(
        neo4j_session, resources, requested_syncs,
        projects, config.update_tag, common_job_parameters, config,
    )

    # run_analysis_job(
    #     'gcp_compute_asset_inet_exposure.json',
    #     neo4j_session,
    #     common_job_parameters,
    # )

    # run_analysis_job(
    #     'gcp_gke_asset_exposure.json',
    #     neo4j_session,
    #     common_job_parameters,
    # )

    # run_analysis_job(
    #     'gcp_gke_basic_auth.json',
    #     neo4j_session,
    #     common_job_parameters,
    # )
    del common_job_parameters['service_labels']
    return common_job_parameters<|MERGE_RESOLUTION|>--- conflicted
+++ resolved
@@ -517,7 +517,6 @@
                 common_job_parameters,
             )
             run_analysis_job(
-<<<<<<< HEAD
                 'gcp_compute_firewall_analysis.json',
                 neo4j_session,
                 common_job_parameters,
@@ -529,9 +528,11 @@
             )
             run_analysis_job(
                 'gcp_compute_instance_analysis.json',
-=======
+                neo4j_session,
+                common_job_parameters,
+            )
+             run_analysis_job(
                 'gcp_kms_keyring_analysis.json',
->>>>>>> ea3d4b72
                 neo4j_session,
                 common_job_parameters,
             )
