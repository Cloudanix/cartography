--- conflicted
+++ resolved
@@ -27,21 +27,13 @@
 logger = logging.getLogger(__name__)
 Resources = namedtuple(
     'Resources', 'compute gke cloudfunction crm_v1 crm_v2 dns storage serviceusage \
-<<<<<<< HEAD
-        iam apigateway cloudkms cloudrun sql bigtable firestore pubsub dataproc cloudmonitoring cloud_logging cloudcdn loadbalancer apikey bigquery dataflow spanner pubsublite',
-=======
-        iam apigateway cloudkms cloudrun sql bigtable firestore pubsub dataproc cloudmonitoring cloud_logging cloudcdn loadbalancer apikey bigquery cloudtasks spanner pubsublite',
->>>>>>> ec20e91e
+        iam apigateway cloudkms cloudrun sql bigtable firestore pubsub dataproc cloudmonitoring cloud_logging cloudcdn loadbalancer apikey bigquery dataflow spanner pubsublite cloudtasks',
 )
 
 # Mapping of service short names to their full names as in docs. See https://developers.google.com/apis-explorer,
 # and https://cloud.google.com/service-usage/docs/reference/rest/v1/services#ServiceConfig
 Services = namedtuple(
-<<<<<<< HEAD
-    'Services', 'compute storage gke dns cloudfunction crm_v1 crm_v2 cloudkms cloudrun iam apigateway sql bigtable firestore apikey bigquery dataflow spanner pubsublite',
-=======
-    'Services', 'compute storage gke dns cloudfunction crm_v1 crm_v2 cloudkms cloudrun iam apigateway sql bigtable firestore apikey bigquery cloudtasks spanner pubsublite',
->>>>>>> ec20e91e
+    'Services', 'compute storage gke dns cloudfunction crm_v1 crm_v2 cloudkms cloudrun iam apigateway sql bigtable firestore apikey bigquery dataflow spanner pubsublite cloudtasks',
 )
 service_names = Services(
     compute='compute.googleapis.com',
@@ -60,11 +52,8 @@
     firestore='firestore.googleapis.com',
     apikey='apikeys.googleapis.com',
     bigquery='bigquery.googleapis.com',
-<<<<<<< HEAD
     dataflow='dataflow.googleapis.com',
-=======
     cloudtasks='cloudtasks.googleapis.com',
->>>>>>> ec20e91e
     spanner='spanner.googleapis.com',
     pubsublite='pubsublite.googleapis.com',
 )
@@ -315,7 +304,6 @@
     return googleapiclient.discovery.build('bigquery', 'v2', credentials=credentials, cache_discovery=False)
 
 
-<<<<<<< HEAD
 def _get_dataflow_resource(credentials: GoogleCredentials) -> Resource:
     """
     Instantiates a dataflow resource object.
@@ -324,7 +312,8 @@
     :return: A serviceusage resource object
     """
     return googleapiclient.discovery.build('dataflow', 'v1b3', credentials=credentials, cache_discovery=False)
-=======
+
+
 def _get_cloudtasks_resource(credentials: GoogleCredentials) -> Resource:
     """
     Instantiates a cloudtasks resource object.
@@ -333,7 +322,6 @@
     :return: A serviceusage resource object
     """
     return googleapiclient.discovery.build('cloudtasks', 'v2', credentials=credentials, cache_discovery=False)
->>>>>>> ec20e91e
 
 
 def _get_spanner_resource(credentials: GoogleCredentials) -> Resource:
@@ -386,11 +374,8 @@
         loadbalancer=_get_compute_resource(credentials),
         apikey=_get_apikey_resource(credentials),
         bigquery=_get_bigquery_resource(credentials),
-<<<<<<< HEAD
         dataflow=_get_dataflow_resource(credentials),
-=======
         cloudtasks=_get_cloudtasks_resource(credentials),
->>>>>>> ec20e91e
         spanner=_get_spanner_resource(credentials),
         pubsublite=_get_pubsublite_resource(credentials),
     )
