--- conflicted
+++ resolved
@@ -517,17 +517,16 @@
                 common_job_parameters,
             )
             run_analysis_job(
-<<<<<<< HEAD
                 'gcp_bigquery_dataset_analysis.json',
-=======
+                neo4j_session,
+                common_job_parameters,
+            )
+            run_analysis_job(
                 'gcp_compute_firewall_analysis.json',
->>>>>>> 46c333b5
-                neo4j_session,
-                common_job_parameters,
-            )
-            run_analysis_job(
-<<<<<<< HEAD
-=======
+                neo4j_session,
+                common_job_parameters,
+            )
+            run_analysis_job(
                 'gcp_cloud_function_analysis.json',
                 neo4j_session,
                 common_job_parameters,
@@ -538,7 +537,6 @@
                 common_job_parameters,
             )
              run_analysis_job(
->>>>>>> 46c333b5
                 'gcp_kms_keyring_analysis.json',
                 neo4j_session,
                 common_job_parameters,
