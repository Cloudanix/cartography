--- conflicted
+++ resolved
@@ -20,27 +20,17 @@
 from cartography.config import Config
 from cartography.intel.gcp.auth import AuthHelper
 from cartography.intel.gcp import crm
-<<<<<<< HEAD
 from cartography.intel.gcp import dns
 from cartography.intel.gcp import gke
 from cartography.intel.gcp import storage
 from cartography.intel.gcp import cloudfunction
 from cartography.intel.gcp import sql
-=======
 from cartography.intel.gcp.util.common import parse_and_validate_gcp_requested_syncs
->>>>>>> 2866784c
 from cartography.util import run_analysis_job
 from . import label
 from cartography.util import timeit
 
 logger = logging.getLogger(__name__)
-<<<<<<< HEAD
-Resources = namedtuple('Resources', 'compute container crm_v1 crm_v2 dns storage serviceusage cloudfunction, cloudsql')
-
-# Mapping of service short names to their full names as in docs. See https://developers.google.com/apis-explorer,
-# and https://cloud.google.com/service-usage/docs/reference/rest/v1/services#ServiceConfig
-Services = namedtuple('Services', 'compute storage gke dns cloudfunction, cloudsql')
-=======
 Resources = namedtuple(
     'Resources', 'compute gke cloudfunction crm_v1 crm_v2 dns storage serviceusage \
         iam admin apigateway cloudkms cloudrun sql bigtable firestore',
@@ -52,16 +42,13 @@
     'Services', 'compute storage gke dns cloudfunction crm_v1 crm_v2 \
     cloudkms cloudrun iam admin apigateway sql bigtable firestore',
 )
->>>>>>> 2866784c
 service_names = Services(
     compute='compute.googleapis.com',
     storage='storage.googleapis.com',
     gke='container.googleapis.com',
     dns='dns.googleapis.com',
-<<<<<<< HEAD
     cloudfunction = 'cloudfunctions.googleapis.com',
     cloudsql = 'sqladmin.googleapis.com'
-=======
     crm_v1='cloudresourcemanager.googleapis.com',
     crm_v2='cloudresourcemanager.googleapis.com',
     cloudfunction='cloudfunctions.googleapis.com',
@@ -73,7 +60,6 @@
     sql='sqladmin.googleapis.com',
     bigtable='bigtableadmin.googleapis.com',
     firestore='firestore.googleapis.com',
->>>>>>> 2866784c
 )
 
 
@@ -185,9 +171,7 @@
     """
     return googleapiclient.discovery.build('cloudfunctions', 'v1', credentials=credentials, cache_discovery=False)
 
-<<<<<<< HEAD
-def _get_cloudsql_resource(credentials:GoogleCredentials) -> Resource:
-=======
+
 
 def _get_cloudkms_resource(credentials: GoogleCredentials) -> Resource:
     """
@@ -200,7 +184,6 @@
 
 
 def _get_cloudsql_resource(credentials: GoogleCredentials) -> Resource:
->>>>>>> 2866784c
     """
     Instantiates a cloud sql resource object.
     See: https://cloud.google.com/sql/docs/mysql/admin-api/rest
@@ -208,10 +191,8 @@
     :param credentials: The GoogleCredentials object
     :return: A serviceusage resource object
     """
-<<<<<<< HEAD
     return googleapiclient.discovery.build('sqladmin', 'v1', credentials=credentials,cache_discovery=False)
-=======
-    return googleapiclient.discovery.build('sqladmin', 'v1', credentials=credentials, cache_discovery=False)
+
 
 
 def _get_cloudrun_resource(credentials: GoogleCredentials) -> Resource:
@@ -274,7 +255,6 @@
     """
     return googleapiclient.discovery.build('firestore', 'v1', credentials=credentials, cache_discovery=False)
 
->>>>>>> 2866784c
 
 def _initialize_resources(credentials: GoogleCredentials) -> Resource:
     """
@@ -290,10 +270,6 @@
         gke=_get_container_resource(credentials),
         serviceusage=_get_serviceusage_resource(credentials),
         dns=_get_dns_resource(credentials),
-<<<<<<< HEAD
-        cloudfunction = _get_cloudfunction_resource(credentials),
-        cloudsql = _get_cloudsql_resource(credentials),
-=======
         sql=_get_cloudsql_resource(credentials),
         bigtable=_get_cloudbigtable_resource(credentials),
         firestore=_get_firestore_resource(credentials),
@@ -303,7 +279,6 @@
         admin=_get_admin_resource(credentials),
         apigateway=_get_apigateway_resource(credentials),
         cloudfunction=_get_cloudfunction_resource(credentials),
->>>>>>> 2866784c
     )
 
 
@@ -372,7 +347,6 @@
     """
     # Determine the resources available on the project.
     enabled_services = _services_enabled_on_project(resources.serviceusage, project_id)
-<<<<<<< HEAD
     if service_names.compute in enabled_services:
         compute.sync(neo4j_session, resources.compute, project_id, gcp_update_tag, common_job_parameters)
     if service_names.storage in enabled_services:
@@ -385,7 +359,6 @@
         cloudfunction.sync(neo4j_session, resources.function, project_id, gcp_update_tag,common_job_parameters)
     if service_names.cloudsql in enabled_services:
         sql.sync(neo4j_session,resources.cloudsql,project_id,gcp_update_tag,common_job_parameters)
-=======
     with ThreadPoolExecutor(max_workers=len(RESOURCE_FUNCTIONS)) as executor:
         futures = []
         for request in requested_syncs:
@@ -403,7 +376,6 @@
             logger.info(f'Result from Future - Service Processing: {future.result()}')
 
     label.cleanup_labels(neo4j_session, common_job_parameters)
->>>>>>> 2866784c
 
 
 def _sync_multiple_projects(
