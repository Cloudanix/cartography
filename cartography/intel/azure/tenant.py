--- conflicted
+++ resolved
@@ -16,20 +16,13 @@
 
 def load_azure_tenant(neo4j_session: neo4j.Session, tenant_id: str, current_user: str, update_tag: int) -> None:
     query = """
-    MERGE (at:AzureTenant{id: {tenantID}})
+    MERGE (at:AzureTenant{id: {TENANT_ID}})
     ON CREATE SET at.firstseen = timestamp()
     SET at.lastupdated = {update_tag}
     WITH at
-<<<<<<< HEAD
-    MERGE (ap:AzurePrincipal{email: {userEmail}})
-    ON CREATE SET ap.firstseen = timestamp(), ap.type = 'AZURE'
-    SET ap.lastupdated = {azure_update_tag},
-    ap.name={userName}, ap.id={userID}
-=======
     MERGE (ap:AzurePrincipal{id: {CURRENT_USER}})
     ON CREATE SET ap.email = {CURRENT_USER}, ap.firstseen = timestamp()
     SET ap.lastupdated = {update_tag}
->>>>>>> 8ce8d385
     WITH at, ap
     MERGE (at)-[r:RESOURCE]->(ap)
     ON CREATE SET r.firstseen = timestamp()
@@ -37,17 +30,9 @@
     """
     neo4j_session.run(
         query,
-<<<<<<< HEAD
-        tenantID=tenant_id,
-        userEmail=current_user['email'],
-        userID=current_user.get('id'),
-        userName=current_user.get('name'),
-        azure_update_tag=azure_update_tag,
-=======
         TENANT_ID=tenant_id,
         CURRENT_USER=current_user,
         update_tag=update_tag,
->>>>>>> 8ce8d385
     )
 
 
