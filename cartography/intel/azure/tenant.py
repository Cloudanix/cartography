--- conflicted
+++ resolved
@@ -51,11 +51,7 @@
 
 
 def cleanup(neo4j_session: neo4j.Session, tenant_id: str, common_job_parameters: Dict) -> None:
-    common_job_parameters['TENANT_ID'] = tenant_id
-
     run_cleanup_job('azure_tenant_cleanup.json', neo4j_session, common_job_parameters)
-
-    del common_job_parameters["TENANT_ID"]
 
 
 @timeit
@@ -63,14 +59,9 @@
     neo4j_session: neo4j.Session, tenant_id: str, current_user: str, update_tag: int,
     common_job_parameters: Dict,
 ) -> None:
-<<<<<<< HEAD
-    load_azure_tenant(neo4j_session, tenant_id, current_user, update_tag, common_job_parameters)
-    cleanup(neo4j_session, tenant_id, common_job_parameters)
-=======
     common_job_parameters['AZURE_TENANT_ID'] = tenant_id
 
     load_azure_tenant(neo4j_session, tenant_id, current_user, update_tag)
     cleanup(neo4j_session, common_job_parameters)
 
-    del common_job_parameters['AZURE_TENANT_ID']
->>>>>>> 8aaaadbf
+    del common_job_parameters['AZURE_TENANT_ID']