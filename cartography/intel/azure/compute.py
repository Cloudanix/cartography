--- conflicted
+++ resolved
@@ -786,11 +786,7 @@
     s.type = snapshot.type, s.location = snapshot.location,
     s.consolelink = snapshot.consolelink,
     s.region = snapshot.location
-<<<<<<< HEAD
-    SET s.lastupdated = $update_tag, s.name = snapshot.name,
-=======
     SET s.lastupdated = $update_tag, s.name = snapshot.name, s.time_created = snapshot.time_created,
->>>>>>> 87e735de
     s.createoption = snapshot.creation_data.create_option, s.disksizegb = snapshot.disk_size_gb,
     s.encryption = snapshot.encryption_settings_collection.enabled, s.incremental = snapshot.incremental,
     s.network_access_policy = snapshot.network_access_policy, s.ostype = snapshot.os_type,
@@ -841,15 +837,14 @@
     vm_list = get_vm_list(credentials, subscription_id, regions, common_job_parameters)
 
     load_vms(neo4j_session, subscription_id, vm_list, update_tag)
+    cleanup_virtual_machine(neo4j_session, common_job_parameters)
+    sync_virtual_machine_extensions(neo4j_session, client, vm_list, update_tag, common_job_parameters)
+    # sync_virtual_machine_available_sizes(neo4j_session, client, vm_list, update_tag, common_job_parameters)
+
+    load_vms(neo4j_session, subscription_id, vm_list, update_tag)
     sync_virtual_machine_extensions(neo4j_session, client, vm_list, update_tag, common_job_parameters)
     cleanup_virtual_machine(neo4j_session, common_job_parameters)
-<<<<<<< HEAD
     
-=======
-    sync_virtual_machine_extensions(neo4j_session, client, vm_list, update_tag, common_job_parameters)
-    # sync_virtual_machine_available_sizes(neo4j_session, client, vm_list, update_tag, common_job_parameters)
-
->>>>>>> 87e735de
 
 def sync_disk(
     neo4j_session: neo4j.Session, credentials: Credentials, subscription_id: str, update_tag: int,
