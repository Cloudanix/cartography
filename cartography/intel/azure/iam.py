--- conflicted
+++ resolved
@@ -125,7 +125,6 @@
     Microsoft Graph API documentation: https://learn.microsoft.com/en-us/graph/api/user-list
     """
     try:
-<<<<<<< HEAD
         request_config = None
         if filter_query:
             # Use a request configuration to add the $filter query parameter
@@ -135,11 +134,8 @@
             request_config = UsersRequestBuilder.UsersRequestBuilderGetRequestConfiguration(
                 query_parameters=query_params,
             )
+        users: List[Dict] = []
         response = await client.users.get(request_configuration=request_config)
-=======
-        users: List[Dict] = []
-        response = await client.users.get()
->>>>>>> 7eb0674d
         if not response or not response.value:
             return []
         users.extend(response.value)
@@ -315,7 +311,6 @@
     Microsoft Graph API documentation: https://learn.microsoft.com/en-us/graph/api/group-list
     """
     try:
-<<<<<<< HEAD
         request_config = None
         if filter_query:
             # Use a request configuration to add the $filter query parameter
@@ -325,11 +320,8 @@
             request_config = GroupsRequestBuilder.GroupsRequestBuilderGetRequestConfiguration(
                 query_parameters=query_params,
             )
+        groups: List[Dict] = []
         response = await client.groups.get(request_configuration=request_config)
-=======
-        groups: List[Dict] = []
-        response = await client.groups.get()
->>>>>>> 7eb0674d
         if not response or not response.value:
             return []
         groups.extend(response.value)
