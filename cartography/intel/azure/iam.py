import logging
from typing import Dict
from typing import List

import neo4j
from azure.core.exceptions import HttpResponseError
from azure.graphrbac import GraphRbacManagementClient
from azure.mgmt.authorization import AuthorizationManagementClient

from .util.credentials import Credentials
from cartography.util import run_cleanup_job
from cartography.util import timeit

logger = logging.getLogger(__name__)


def load_tenant_users(session: neo4j.Session, tenant_id: str, data_list: List[Dict], update_tag: int) -> None:
    session.write_transaction(_load_tenant_users_tx, tenant_id, data_list, update_tag)


def load_roles(session: neo4j.Session, data_list: List[Dict], update_tag: int) -> None:
    session.write_transaction(_load_roles_tx, data_list, update_tag)


def load_tenant_groups(session: neo4j.Session, tenant_id: str, data_list: List[Dict], update_tag: int) -> None:
    session.write_transaction(_load_tenant_groups_tx, tenant_id, data_list, update_tag)


def load_tenant_applications(session: neo4j.Session, tenant_id: str, data_list: List[Dict], update_tag: int) -> None:
    session.write_transaction(_load_tenant_applications_tx, tenant_id, data_list, update_tag)


def load_tenant_service_accounts(
    session: neo4j.Session, tenant_id: str, data_list: List[Dict], update_tag: int,
) -> None:
    session.write_transaction(_load_tenant_service_accounts_tx, tenant_id, data_list, update_tag)


def load_tenant_domains(session: neo4j.Session, tenant_id: str, data_list: List[Dict], update_tag: int) -> None:
    session.write_transaction(_load_tenant_domains_tx, tenant_id, data_list, update_tag)


@timeit
def get_graph_client(credentials: Credentials, tenant_id: str) -> GraphRbacManagementClient:
    client = GraphRbacManagementClient(credentials, tenant_id)
    return client


@timeit
def get_authorization_client(credentials: Credentials, subscription_id: str) -> AuthorizationManagementClient:
    client = AuthorizationManagementClient(credentials, subscription_id)
    return client


@timeit
def get_tenant_users_list(client: GraphRbacManagementClient) -> List[Dict]:
    try:
        tenant_users_list = list(
            map(lambda x: x.as_dict(), client.users.list()),
        )

        return tenant_users_list

    except HttpResponseError as e:
        logger.warning(f"Error while retrieving tenant users - {e}")
        return []


def _load_tenant_users_tx(
    tx: neo4j.Transaction, tenant_id: str, tenant_users_list: List[Dict], update_tag: int,
) -> None:
    ingest_user = """
    UNWIND {tenant_users_list} AS user
    MERGE (i:AzureUser{id: user.object_id})
    ON CREATE SET i.firstseen = timestamp(),
    i.name = user.display_name,
    i.given_name = user.given_name,
    i.surname = user.surname,
    i.user_type = user.user_type,
    i.mobile = user.mobile
    SET i.lastupdated = {update_tag},
    i.account_enabled = user.account_enabled,
    i.refreshTokensValidFromDateTime = user.refreshTokensValidFromDateTime,
    i.user_principal_name = user.user_principal_name
    WITH i
    MATCH (owner:AzureTenant{id: {tenant_id}})
    MERGE (owner)-[r:RESOURCE]->(i)
    ON CREATE SET r.firstseen = timestamp()
    SET r.lastupdated = {update_tag}
    """

    tx.run(
        ingest_user,
        tenant_users_list=tenant_users_list,
        tenant_id=tenant_id,
        update_tag=update_tag,
    )


def cleanup_tenant_users(neo4j_session: neo4j.Session, common_job_parameters: Dict) -> None:
    run_cleanup_job('azure_import_tenant_users_cleanup.json', neo4j_session, common_job_parameters)


def sync_tenant_users(
    neo4j_session: neo4j.Session, credentials: Credentials, tenant_id: str, update_tag: int,
    common_job_parameters: Dict,
) -> None:
    client = get_graph_client(credentials, tenant_id)
    tenant_users_list = get_tenant_users_list(client)
    load_tenant_users(neo4j_session, tenant_id, tenant_users_list, update_tag)
    cleanup_tenant_users(neo4j_session, common_job_parameters)


@timeit
def get_tenant_groups_list(client: GraphRbacManagementClient) -> List[Dict]:
    try:
        tenant_groups_list = list(map(lambda x: x.as_dict(), client.groups.list()))

        return tenant_groups_list

    except HttpResponseError as e:
        logger.warning(f"Error while retrieving tenant groups - {e}")
        return []


def _load_tenant_groups_tx(
    tx: neo4j.Transaction, tenant_id: str, tenant_groups_list: List[Dict], update_tag: int,
) -> None:
    ingest_group = """
    UNWIND {tenant_groups_list} AS group
    MERGE (i:AzureGroup{id: group.object_id})
    ON CREATE SET i.firstseen = timestamp(),
    i.visibility = group.visibility,
    i.classification = group.classification,
    i.createdDateTime = group.createdDateTime,
    i.securityEnabled = group.security_enabled
    SET i.lastupdated = {update_tag},
    i.mail = group.mail
    WITH i
    MATCH (owner:AzureTenant{id: {tenant_id}})
    MERGE (owner)-[r:RESOURCE]->(i)
    ON CREATE SET r.firstseen = timestamp()
    SET r.lastupdated = {update_tag}
    """

    tx.run(
        ingest_group,
        tenant_groups_list=tenant_groups_list,
        tenant_id=tenant_id,
        update_tag=update_tag,
    )


def cleanup_tenant_groups(neo4j_session: neo4j.Session, common_job_parameters: Dict) -> None:
    run_cleanup_job('azure_import_tenant_groups_cleanup.json', neo4j_session, common_job_parameters)


def sync_tenant_groups(
    neo4j_session: neo4j.Session, credentials: Credentials, tenant_id: str, update_tag: int,
    common_job_parameters: Dict,
) -> None:
    client = get_graph_client(credentials, tenant_id)
    tenant_groups_list = get_tenant_groups_list(client)
    load_tenant_groups(neo4j_session, tenant_id, tenant_groups_list, update_tag)
    cleanup_tenant_groups(neo4j_session, common_job_parameters)


@timeit
def get_tenant_applications_list(client: GraphRbacManagementClient) -> List[Dict]:
    try:
        tenant_applications_list = list(map(lambda x: x.as_dict(), client.applications.list()))

        return tenant_applications_list

    except HttpResponseError as e:
        logger.warning(f"Error while retrieving tenant applications - {e}")
        return []


def _load_tenant_applications_tx(
    tx: neo4j.Transaction, tenant_id: str, tenant_applications_list: List[Dict], update_tag: int,
) -> None:
    ingest_app = """
    UNWIND {tenant_applications_list} AS app
    MERGE (i:AzureApplication{id: app.object_id})
    ON CREATE SET i.firstseen = timestamp(),
    i.displayName = app.display_name,
    i.publisherDomain = app.publisher_domain
    SET i.lastupdated = {update_tag},
    i.signInAudience = app.sign_in_audience
    WITH i
    MATCH (owner:AzureTenant{id: {tenant_id}})
    MERGE (owner)-[r:RESOURCE]->(i)
    ON CREATE SET r.firstseen = timestamp()
    SET r.lastupdated = {update_tag}
    """

    tx.run(
        ingest_app,
        tenant_applications_list=tenant_applications_list,
        tenant_id=tenant_id,
        update_tag=update_tag,
    )


def cleanup_tenant_applications(neo4j_session: neo4j.Session, common_job_parameters: Dict) -> None:
    run_cleanup_job('azure_import_tenant_applications_cleanup.json', neo4j_session, common_job_parameters)


def sync_tenant_applications(
    neo4j_session: neo4j.Session, credentials: Credentials, tenant_id: str, update_tag: int,
    common_job_parameters: Dict,
) -> None:
    client = get_graph_client(credentials, tenant_id)
    tenant_applications_list = get_tenant_applications_list(client)
    load_tenant_applications(neo4j_session, tenant_id, tenant_applications_list, update_tag)
    cleanup_tenant_applications(neo4j_session, common_job_parameters)


@timeit
def get_tenant_service_accounts_list(client: GraphRbacManagementClient) -> List[Dict]:
    try:
        tenant_service_accounts_list = list(
            map(lambda x: x.as_dict(), client.service_principals.list()),
        )

        return tenant_service_accounts_list

    except HttpResponseError as e:
        logger.warning(f"Error while retrieving tenant service accounts - {e}")
        return []


def _load_tenant_service_accounts_tx(
    tx: neo4j.Transaction, tenant_id: str, tenant_service_accounts_list: List[Dict], update_tag: int,
) -> None:
    ingest_app = """
    UNWIND {tenant_service_accounts_list} AS service
    MERGE (i:AzureServiceAccount{id: service.object_id})
    ON CREATE SET i.firstseen = timestamp(),
    i.name = service.display_name,
    i.accountEnabled = service.account_enabled,
    i.servicePrincipalType = service.service_principal_type
    SET i.lastupdated = {update_tag},
    i.signInAudience = service.signInAudience
    WITH i
    MATCH (owner:AzureTenant{id: {tenant_id}})
    MERGE (owner)-[r:RESOURCE]->(i)
    ON CREATE SET r.firstseen = timestamp()
    SET r.lastupdated = {update_tag}
    """

    tx.run(
        ingest_app,
        tenant_service_accounts_list=tenant_service_accounts_list,
        tenant_id=tenant_id,
        update_tag=update_tag,
    )


def cleanup_tenant_service_accounts(neo4j_session: neo4j.Session, common_job_parameters: Dict) -> None:
    run_cleanup_job('azure_import_tenant_service_accounts_cleanup.json', neo4j_session, common_job_parameters)


def sync_tenant_service_accounts(
    neo4j_session: neo4j.Session, credentials: Credentials, tenant_id: str, update_tag: int,
    common_job_parameters: Dict,
) -> None:
    client = get_graph_client(credentials, tenant_id)
    tenant_service_accounts_list = get_tenant_service_accounts_list(client)
    load_tenant_service_accounts(neo4j_session, tenant_id, tenant_service_accounts_list, update_tag)
    cleanup_tenant_service_accounts(neo4j_session, common_job_parameters)


@timeit
def get_tenant_domains_list(client: GraphRbacManagementClient, tenant_id: str) -> List[Dict]:
    try:
        tenant_domains_list = list(map(lambda x: x.as_dict(), client.domains.list()))
<<<<<<< HEAD
        for domain in tenant_domains_list:
            domain["id"] = f"tenants/{tenant_id}/domains/{domain.get('name',None)}"
=======

        for domain in tenant_domains_list:
            domain["id"] = f"tenants/{tenant_id}/domains/{domain.get('name',None)}"

>>>>>>> 4012511d
        return tenant_domains_list

    except HttpResponseError as e:
        logger.warning(f"Error while retrieving tenant domains - {e}")
        return []


def _load_tenant_domains_tx(
    tx: neo4j.Transaction, tenant_id: str, tenant_domains_list: List[Dict], update_tag: int,
) -> None:
    ingest_domain = """
    UNWIND {tenant_domains_list} AS domain
    MERGE (i:AzureDomain{id: domain.id})
    ON CREATE SET i.firstseen = timestamp(),
    i.isRoot = domain.isRoot,
    i.name = domain.name,
    i.isInitial = domain.isInitial
    SET i.lastupdated = {update_tag},
    i.authenticationType = domain.authentication_type,
    i.availabilityStatus = domain.availabilityStatus
    WITH i
    MATCH (owner:AzureTenant{id: {tenant_id}})
    MERGE (owner)-[r:RESOURCE]->(i)
    ON CREATE SET r.firstseen = timestamp()
    SET r.lastupdated = {update_tag}
    """

    tx.run(
        ingest_domain,
        tenant_domains_list=tenant_domains_list,
        tenant_id=tenant_id,
        update_tag=update_tag,
    )


def cleanup_tenant_domains(neo4j_session: neo4j.Session, common_job_parameters: Dict) -> None:
    run_cleanup_job('azure_import_tenant_domains_cleanup.json', neo4j_session, common_job_parameters)


def sync_tenant_domains(
    neo4j_session: neo4j.Session, credentials: Credentials, tenant_id: str, update_tag: int,
    common_job_parameters: Dict,
) -> None:
    client = get_graph_client(credentials, tenant_id)
    tenant_domains_list = get_tenant_domains_list(client, tenant_id)
    load_tenant_domains(neo4j_session, tenant_id, tenant_domains_list, update_tag)
    cleanup_tenant_domains(neo4j_session, common_job_parameters)


@timeit
def get_roles_list(client: AuthorizationManagementClient) -> List[Dict]:
    try:
        roles_list = list(
            map(lambda x: x.as_dict(), client.role_assignments.list()),
        )

        for role in roles_list:
            result = client.role_definitions.get_by_id(role["role_definition_id"], raw=True)
            result = result.response.json()
            role['roleName'] = result.get('properties', {}).get('roleName', '')
            role['permissions'] = []
            for permission in result.get('properties', {}).get('permissions', []):
                for action in permission.get('actions', []):
                    role['permissions'].append(action)
                for data_action in permission.get('dataActions', []):
                    role['permissions'].append(data_action)
            role['permissions'] = list(set(role['permissions']))
        return roles_list

    except HttpResponseError as e:
        logger.warning(f"Error while retrieving roles - {e}")
        return []


def _load_roles_tx(
    tx: neo4j.Transaction, roles_list: List[Dict], update_tag: int,
) -> None:
    ingest_role = """
    UNWIND {roles_list} AS role
    MERGE (i:AzureRole{id: role.id})
    ON CREATE SET i.firstseen = timestamp(),
    i.name = role.name,
    i.type = role.type
    SET i.lastupdated = {update_tag},
    i.roleName = role.roleName,
    i.permissions = role.permissions
    WITH i,role
    MATCH (owner) where owner.id = role.principal_id
    MERGE (owner)-[r:ASSUME_ROLE]->(i)
    ON CREATE SET r.firstseen = timestamp()
    SET r.lastupdated = {update_tag}
    """

    tx.run(
        ingest_role,
        roles_list=roles_list,
        update_tag=update_tag,
    )


def cleanup_roles(neo4j_session: neo4j.Session, common_job_parameters: Dict) -> None:
    run_cleanup_job('azure_import_roles_cleanup.json', neo4j_session, common_job_parameters)


def sync_roles(
    neo4j_session: neo4j.Session, credentials: Credentials, update_tag: int,
    common_job_parameters: Dict,
) -> None:
    client = get_authorization_client(credentials.arm_credentials, credentials.subscription_id)
    roles_list = get_roles_list(client)
    load_roles(neo4j_session, roles_list, update_tag)
    cleanup_roles(neo4j_session, common_job_parameters)


@ timeit
def sync(
    neo4j_session: neo4j.Session, credentials: Credentials, tenant_id: str, update_tag: int,
    common_job_parameters: Dict,
) -> None:
    logger.info("Syncing IAM for Tenant '%s'.", tenant_id)

    common_job_parameters['AZURE_TENANT_ID'] = tenant_id

    sync_tenant_users(neo4j_session, credentials.aad_graph_credentials, tenant_id, update_tag, common_job_parameters)
    sync_tenant_groups(neo4j_session, credentials.aad_graph_credentials, tenant_id, update_tag, common_job_parameters)
    sync_tenant_applications(
        neo4j_session, credentials.aad_graph_credentials,
        tenant_id, update_tag, common_job_parameters,
    )
    sync_tenant_service_accounts(
        neo4j_session, credentials.aad_graph_credentials,
        tenant_id, update_tag, common_job_parameters,
    )
    sync_tenant_domains(neo4j_session, credentials.aad_graph_credentials, tenant_id, update_tag, common_job_parameters)
    sync_roles(
        neo4j_session, credentials, update_tag, common_job_parameters,
    )

    del common_job_parameters['AZURE_TENANT_ID']<|MERGE_RESOLUTION|>--- conflicted
+++ resolved
@@ -276,15 +276,10 @@
 def get_tenant_domains_list(client: GraphRbacManagementClient, tenant_id: str) -> List[Dict]:
     try:
         tenant_domains_list = list(map(lambda x: x.as_dict(), client.domains.list()))
-<<<<<<< HEAD
+
         for domain in tenant_domains_list:
             domain["id"] = f"tenants/{tenant_id}/domains/{domain.get('name',None)}"
-=======
-
-        for domain in tenant_domains_list:
-            domain["id"] = f"tenants/{tenant_id}/domains/{domain.get('name',None)}"
-
->>>>>>> 4012511d
+
         return tenant_domains_list
 
     except HttpResponseError as e:
