--- conflicted
+++ resolved
@@ -17,12 +17,7 @@
 from . import subscription
 from . import tag
 from . import tenant
-<<<<<<< HEAD
-from . import function
-from . import network
 
-=======
->>>>>>> 14299d27
 from .util.credentials import Authenticator
 from .util.credentials import Credentials
 from cartography.config import Config
@@ -32,15 +27,6 @@
 
 
 def _sync_one_subscription(
-<<<<<<< HEAD
-    neo4j_session: neo4j.Session, credentials: Credentials, subscription_id: str, update_tag: int,
-    common_job_parameters: Dict, regions: List[str],
-) -> None:
-    compute.sync(neo4j_session, credentials.arm_credentials, subscription_id, update_tag, common_job_parameters)
-    cosmosdb.sync(neo4j_session, credentials.arm_credentials, subscription_id, update_tag, common_job_parameters)
-    function.sync(neo4j_session, credentials.arm_credentials, subscription_id, update_tag, common_job_parameters)
-    network.sync(neo4j_session, credentials.arm_credentials, subscription_id, update_tag, common_job_parameters)
-=======
     neo4j_session: neo4j.Session,
     credentials: Credentials,
     subscription_id: str,
@@ -54,7 +40,6 @@
         neo4j_session, credentials.arm_credentials,
         subscription_id, update_tag, common_job_parameters,
     )
->>>>>>> 14299d27
     sql.sync(neo4j_session, credentials.arm_credentials, subscription_id, update_tag, common_job_parameters)
     storage.sync(neo4j_session, credentials.arm_credentials, subscription_id, update_tag, common_job_parameters)
     key_vaults.sync(neo4j_session, credentials.arm_credentials, subscription_id, update_tag, common_job_parameters)
@@ -81,17 +66,8 @@
 
 
 def _sync_multiple_subscriptions(
-<<<<<<< HEAD
     neo4j_session: neo4j.Session, credentials: Credentials, tenant_id: str, subscriptions: List[Dict],
     update_tag: int, common_job_parameters: Dict, regions: List[str],
-=======
-    neo4j_session: neo4j.Session,
-    credentials: Credentials,
-    tenant_id: str,
-    subscriptions: List[Dict],
-    update_tag: int,
-    common_job_parameters: Dict,
->>>>>>> 14299d27
 ) -> None:
     logger.info("Syncing Azure subscriptions")
 
@@ -107,15 +83,7 @@
         )
         common_job_parameters['AZURE_SUBSCRIPTION_ID'] = sub['subscriptionId']
 
-<<<<<<< HEAD
         _sync_one_subscription(neo4j_session, credentials, sub['subscriptionId'], update_tag, common_job_parameters, regions)
-=======
-        _sync_one_subscription(
-            neo4j_session, credentials,
-            sub['subscriptionId'], update_tag,
-            common_job_parameters,
-        )
->>>>>>> 14299d27
 
     del common_job_parameters["AZURE_SUBSCRIPTION_ID"]
 
@@ -132,7 +100,6 @@
     }
 
     try:
-<<<<<<< HEAD
         # if config.azure_sp_auth:
         #     credentials = Authenticator().authenticate_sp(
         #         config.azure_tenant_id, config.azure_client_id, config.azure_client_secret,
@@ -145,16 +112,6 @@
             config.azure_client_id, config.azure_client_secret, config.azure_redirect_uri,
             config.azure_refresh_token, config.azure_graph_scope, config.azure_azure_scope, config.azure_subscription_id
         )
-=======
-        if config.azure_sp_auth:
-            credentials = Authenticator().authenticate_sp(
-                config.azure_tenant_id,
-                config.azure_client_id,
-                config.azure_client_secret,
-            )
-        else:
-            credentials = Authenticator().authenticate_cli()
->>>>>>> 14299d27
 
     except Exception as e:
         logger.error(
@@ -191,15 +148,6 @@
     regions = config.params.get('regions', [])
 
     _sync_multiple_subscriptions(
-<<<<<<< HEAD
         neo4j_session, credentials, credentials.get_tenant_id(), subscriptions, config.update_tag,
         common_job_parameters, regions,
-=======
-        neo4j_session,
-        credentials,
-        credentials.get_tenant_id(),
-        subscriptions,
-        config.update_tag,
-        common_job_parameters,
->>>>>>> 14299d27
     )