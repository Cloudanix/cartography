import logging
from typing import Dict
from typing import List
from typing import Optional

import neo4j

from . import compute
from . import cosmosdb
<<<<<<< HEAD
from . import iam
=======
from . import function_app
from . import network
>>>>>>> 84a11814
from . import sql
from . import storage
from . import subscription
from . import tag
from . import tenant
from .util.credentials import Authenticator
from .util.credentials import Credentials
from cartography.config import Config
from cartography.util import timeit

logger = logging.getLogger(__name__)


def _sync_one_subscription(
    neo4j_session: neo4j.Session,
    credentials: Credentials,
    subscription_id: str,
    update_tag: int,
    common_job_parameters: Dict,
) -> None:
    compute.sync(neo4j_session, credentials.arm_credentials, subscription_id, update_tag, common_job_parameters)
    cosmosdb.sync(neo4j_session, credentials.arm_credentials, subscription_id, update_tag, common_job_parameters)
    function_app.sync(
        neo4j_session, credentials.arm_credentials,
        subscription_id, update_tag, common_job_parameters,
    )
    sql.sync(neo4j_session, credentials.arm_credentials, subscription_id, update_tag, common_job_parameters)
    storage.sync(neo4j_session, credentials.arm_credentials, subscription_id, update_tag, common_job_parameters)
<<<<<<< HEAD
    iam.sync(
        neo4j_session, credentials.aad_graph_credentials, credentials.tenant_id, update_tag, common_job_parameters,
    )
=======
    tag.sync(neo4j_session, credentials.arm_credentials, subscription_id, update_tag, common_job_parameters)
    network.sync(neo4j_session, credentials.arm_credentials, subscription_id, update_tag, common_job_parameters)
>>>>>>> 84a11814


def _sync_tenant(
    neo4j_session: neo4j.Session,
    tenant_id: str,
    current_user: Optional[str],
    update_tag: int,
    common_job_parameters: Dict,
) -> None:
    logger.info("Syncing Azure Tenant: %s", tenant_id)
    tenant.sync(
        neo4j_session, tenant_id, current_user, update_tag,
        common_job_parameters,
    )


def _sync_multiple_subscriptions(
    neo4j_session: neo4j.Session,
    credentials: Credentials,
    tenant_id: str,
    subscriptions: List[Dict],
    update_tag: int,
    common_job_parameters: Dict,
) -> None:
    logger.info("Syncing Azure subscriptions")

    subscription.sync(
        neo4j_session, tenant_id, subscriptions, update_tag,
        common_job_parameters,
    )

    for sub in subscriptions:
        logger.info(
            "Syncing Azure Subscription with ID '%s'",
            sub['subscriptionId'],
        )
        common_job_parameters['AZURE_SUBSCRIPTION_ID'] = sub['subscriptionId']

        _sync_one_subscription(
            neo4j_session, credentials,
            sub['subscriptionId'], update_tag,
            common_job_parameters,
        )

    del common_job_parameters["AZURE_SUBSCRIPTION_ID"]


@timeit
def start_azure_ingestion(
    neo4j_session: neo4j.Session,
    config: Config,
) -> None:
    common_job_parameters = {
        "UPDATE_TAG": config.update_tag,
        "permission_relationships_file": config.permission_relationships_file,
    }

    try:
        if config.azure_sp_auth:
            credentials = Authenticator().authenticate_sp(
                config.azure_tenant_id,
                config.azure_client_id,
                config.azure_client_secret,
            )
        else:
            credentials = Authenticator().authenticate_cli()

    except Exception as e:
        logger.error(
            (
                "Unable to authenticate with Azure Service Principal, an error occurred: %s."
                "Make sure your Azure Service Principal details are provided correctly."
            ),
            e,
        )
        return

    _sync_tenant(
        neo4j_session,
        credentials.get_tenant_id(),
        credentials.get_current_user(),
        config.update_tag,
        common_job_parameters,
    )

    if config.azure_sync_all_subscriptions:
        subscriptions = subscription.get_all_azure_subscriptions(credentials)

    else:
        subscriptions = subscription.get_current_azure_subscription(
            credentials, credentials.subscription_id,
        )

    if not subscriptions:
        logger.warning(
            "No valid Azure credentials are found. No Azure subscriptions can be synced. Exiting Azure sync stage.",
        )
        return

    _sync_multiple_subscriptions(
        neo4j_session,
        credentials,
        credentials.get_tenant_id(),
        subscriptions,
        config.update_tag,
        common_job_parameters,
    )<|MERGE_RESOLUTION|>--- conflicted
+++ resolved
@@ -7,12 +7,9 @@
 
 from . import compute
 from . import cosmosdb
-<<<<<<< HEAD
 from . import iam
-=======
 from . import function_app
 from . import network
->>>>>>> 84a11814
 from . import sql
 from . import storage
 from . import subscription
@@ -41,14 +38,11 @@
     )
     sql.sync(neo4j_session, credentials.arm_credentials, subscription_id, update_tag, common_job_parameters)
     storage.sync(neo4j_session, credentials.arm_credentials, subscription_id, update_tag, common_job_parameters)
-<<<<<<< HEAD
     iam.sync(
         neo4j_session, credentials.aad_graph_credentials, credentials.tenant_id, update_tag, common_job_parameters,
     )
-=======
     tag.sync(neo4j_session, credentials.arm_credentials, subscription_id, update_tag, common_job_parameters)
     network.sync(neo4j_session, credentials.arm_credentials, subscription_id, update_tag, common_job_parameters)
->>>>>>> 84a11814
 
 
 def _sync_tenant(
