--- conflicted
+++ resolved
@@ -34,14 +34,11 @@
 ) -> None:
     compute.sync(neo4j_session, credentials.arm_credentials, subscription_id, update_tag, common_job_parameters)
     cosmosdb.sync(neo4j_session, credentials.arm_credentials, subscription_id, update_tag, common_job_parameters)
-<<<<<<< HEAD
     aks.sync(neo4j_session, credentials.arm_credentials, subscription_id, update_tag, common_job_parameters)
-=======
     function_app.sync(
         neo4j_session, credentials.arm_credentials,
         subscription_id, update_tag, common_job_parameters,
     )
->>>>>>> ef5d3102
     sql.sync(neo4j_session, credentials.arm_credentials, subscription_id, update_tag, common_job_parameters)
     storage.sync(neo4j_session, credentials.arm_credentials, subscription_id, update_tag, common_job_parameters)
     key_vaults.sync(neo4j_session, credentials.arm_credentials, subscription_id, update_tag, common_job_parameters)
