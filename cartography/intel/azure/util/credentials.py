--- conflicted
+++ resolved
@@ -174,14 +174,10 @@
                 resource='https://graph.windows.net',
             )
 
-            return Credentials(
-<<<<<<< HEAD
-                arm_credentials, aad_graph_credentials, tenant_id=tenant_id, current_user={'email': profile.get_current_account_user()}
-=======
-                arm_credentials, aad_graph_credentials, tenant_id=tenant_id,
-                current_user=client_id,
->>>>>>> c6b23f90
-            )
+            return Credentials(arm_credentials, aad_graph_credentials, tenant_id=tenant_id, current_user=client_id)
+            # return Credentials(
+            #     arm_credentials, aad_graph_credentials, tenant_id=tenant_id, current_user={'email': profile.get_current_account_user()}
+            # )
 
         except HttpResponseError as e:
             if ', AdalError: Unsupported wstrust endpoint version. ' \
