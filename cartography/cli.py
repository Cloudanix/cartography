import argparse
import base64
import getpass
import json
import logging
import os
import sys
from typing import Optional

import cartography.config
import cartography.sync
import cartography.util
from cartography.config import Config
from cartography.intel.aws.util.common import parse_and_validate_aws_requested_syncs


logger = logging.getLogger(__name__)


class CLI:
    """
    :type sync: cartography.sync.Sync
    :param sync: A sync task for the command line program to execute.
    :type prog: string
    :param prog: The name of the command line program. This will be displayed in usage and help output.
    """

    def __init__(
        self, sync: Optional[cartography.sync.Sync] = None, prog: Optional[str] = None
    ):
        self.sync = sync if sync else cartography.sync.build_default_sync()
        self.prog = prog
        self.parser = self._build_parser()

    def _build_parser(self):
        """
        :rtype: argparse.ArgumentParser
        :return: A cartography argument parser. Calling parse_args on the argument parser will return an object which
            implements the cartography.config.Config interface.
        """
        parser = argparse.ArgumentParser(
            prog=self.prog,
            description=(
                "cartography consolidates infrastructure assets and the relationships between them in an intuitive "
                "graph view. This application can be used to pull configuration data from multiple sources, load it "
                "in to Neo4j, and run arbitrary enrichment and analysis on that data. Please make sure you have Neo4j "
                "running and have configured AWS credentials with the SecurityAudit IAM policy before getting started. "
                "Running cartography with no parameters will execute a simple sync against a Neo4j instance running "
                "locally. It will use your default AWS credentials and will not execute and post-sync analysis jobs. "
                "Please see the per-parameter documentation below for information on how to connect to different Neo4j "
                "instances, use auth when communicating with Neo4j, sync data from multiple AWS accounts, and execute "
                "arbitrary analysis jobs after the conclusion of the sync."
            ),
            epilog="For more documentation please visit: https://github.com/lyft/cartography",
        )
        parser.add_argument(
            "-v",
            "--verbose",
            action="store_true",
            help="Enable verbose logging for cartography.",
        )
        parser.add_argument(
            "-q",
            "--quiet",
            action="store_true",
            help="Restrict cartography logging to warnings and errors only.",
        )
        parser.add_argument(
            "--neo4j-uri",
            type=str,
            default="bolt://localhost:7687",
            help=(
                "A valid Neo4j URI to sync against. See "
                "https://neo4j.com/docs/api/python-driver/current/driver.html#uri for complete documentation on the "
                "structure of a Neo4j URI."
            ),
        )
        parser.add_argument(
            "--neo4j-user",
            type=str,
            default=None,
            help="A username with which to authenticate to Neo4j.",
        )
        parser.add_argument(
            "--neo4j-password-env-var",
            type=str,
            default=None,
            help="The name of an environment variable containing a password with which to authenticate to Neo4j.",
        )
        parser.add_argument(
            "--neo4j-password-prompt",
            action="store_true",
            help=(
                "Present an interactive prompt for a password with which to authenticate to Neo4j. This parameter "
                "supersedes other methods of supplying a Neo4j password."
            ),
        )
        parser.add_argument(
            "--neo4j-max-connection-lifetime",
            type=int,
            default=3600,
            help=(
                "Time in seconds for the Neo4j driver to consider a TCP connection alive. cartography default = 3600, "
                "which is the same as the Neo4j driver default. See "
                "https://neo4j.com/docs/driver-manual/1.7/client-applications/#driver-config-connection-pool-management"
                "."
            ),
        )
        parser.add_argument(
            "--neo4j-database",
            type=str,
            default=None,
            help=(
                "The name of the database in Neo4j to connect to. If not specified, uses the config settings of your "
                "Neo4j database itself to infer which database is set to default. "
                "See https://neo4j.com/docs/api/python-driver/4.4/api.html#database."
            ),
        )
        parser.add_argument(
            "--selected-modules",
            type=str,
            default=None,
            help=(
                'Comma-separated list of cartography top-level modules to sync. Example 1: "aws,gcp" to run AWS and GCP'
                "modules. See the full list available in source code at cartography.sync. "
                "If not specified, cartography by default will run all modules available and log warnings when it "
                "does not find credentials configured for them. "
                # TODO remove this mention about the create-indexes module when everything is using auto-indexes.
                "We recommend that you always specify the `create-indexes` module first in this list. "
                "If you specify the `analysis` module, we recommend that you include it as the LAST item of this list, "
                "(because it does not make sense to perform analysis on an empty/out-of-date graph)."
            ),
        )
        # TODO add the below parameters to a 'sync' subparser
        parser.add_argument(
            "--update-tag",
            type=int,
            default=None,
            help=(
                "A unique tag to apply to all Neo4j nodes and relationships created or updated during the sync run. "
                "This tag is used by cleanup jobs to identify nodes and relationships that are stale and need to be "
                "removed from the graph. By default, cartography will use a UNIX timestamp as the update tag."
            ),
        )
        parser.add_argument(
            "--aws-sync-all-profiles",
            action="store_true",
            help=(
                "Enable AWS sync for all discovered named profiles. When this parameter is supplied cartography will "
                "discover all configured AWS named profiles (see "
                "https://docs.aws.amazon.com/cli/latest/userguide/cli-configure-profiles.html) and run the AWS sync "
                'job for each profile not named "default". If this parameter is not supplied, cartography will use the '
                "default AWS credentials available in your environment to run the AWS sync once. When using this "
                "parameter it is suggested that you create an AWS config file containing a named profile for each AWS "
                "account you want to sync and use the AWS_CONFIG_FILE environment variable to point to that config "
                "file (see https://docs.aws.amazon.com/cli/latest/userguide/cli-configure-envvars.html). cartography "
                "respects the AWS CLI/SDK environment variables and does not override them."
            ),
        )
        parser.add_argument(
            "--aws-best-effort-mode",
            action="store_true",
            help=(
                "Enable AWS sync best effort mode when syncing AWS accounts. This will allow cartography to continue "
                "syncing other accounts and delay raising an exception until the very end."
            ),
        )
        parser.add_argument(
            "--oci-sync-all-profiles",
            action="store_true",
            help=(
                "Enable OCI sync for all discovered named profiles. When this parameter is supplied cartography will "
                "discover all configured OCI named profiles (see "
                "https://docs.oracle.com/en-us/iaas/Content/API/Concepts/sdkconfig.htm) and run the OCI sync "
                'job for each profile not named "DEFAULT". If this parameter is not supplied, cartography will use the '
                "default OCI credentials available in your environment to run the OCI sync once."
            ),
        )
        parser.add_argument(
            "--azure-sync-all-subscriptions",
            action="store_true",
            help=(
                "Enable Azure sync for all discovered subscriptions. When this parameter is supplied cartography will "
                "discover all configured Azure subscriptions."
            ),
        )
        parser.add_argument(
            "--azure-sp-auth",
            action="store_true",
            help=("Use Service Principal authentication for Azure sync."),
        )
        parser.add_argument(
            "--azure-tenant-id",
            type=str,
            default=None,
            help=("Azure Tenant Id for Service Principal Authentication."),
        )
        parser.add_argument(
            "--azure-client-id",
            type=str,
            default=None,
            help=("Azure Client Id for Service Principal Authentication."),
        )
        parser.add_argument(
            "--azure-client-secret-env-var",
            type=str,
            default=None,
            help=(
                "The name of environment variable containing Azure Client Secret for Service Principal Authentication."
            ),
        )
        parser.add_argument(
            "--aws-requested-syncs",
            type=str,
            default=None,
            help=(
                'Comma-separated list of AWS resources to sync. Example 1: "ecr,s3,ec2:instance" for ECR, S3, and all '
                "EC2 instance resources. See the full list available in source code at cartography.intel.aws.resources."
                " If not specified, cartography by default will run all AWS sync modules available."
            ),
        )
        parser.add_argument(
            "--azure-requested-syncs",
            type=str,
            default=None,
            help=(
                'Comma-separated list of Azure resources to sync. Example 1: "compute,sql,iam".\
                     See the full list available in source code at cartography.intel.azure.resources.'
                " If not specified, cartography by default will run all azure sync modules available."
            ),
        )
        parser.add_argument(
            "--gcp-requested-syncs",
            type=str,
            default=None,
            help=(
                'Comma-separated list of GCP resources to sync. Example 1: "compute,storage,gke".\
                     See the full list available in source code at cartography.intel.gcp.resources.'
                " If not specified, cartography by default will run all gcp sync modules available."
            ),
        )
        parser.add_argument(
            "--crxcavator-api-base-uri",
            type=str,
            default="https://api.crxcavator.io/v1",
            help=("Base URI for the CRXcavator API. Defaults to public API endpoint."),
        )
        parser.add_argument(
            "--crxcavator-api-key-env-var",
            type=str,
            default=None,
            help=(
                "The name of an environment variable containing a key with which to auth to the CRXcavator API. "
                "Required if you are using the CRXcavator intel module. Ignored otherwise."
            ),
        )
        parser.add_argument(
            "--analysis-job-directory",
            type=str,
            default=None,
            help=(
                "A path to a directory containing analysis jobs to run at the conclusion of the sync. cartography will "
                "discover all JSON files in the given directory (and its subdirectories) and pass them to the GraphJob "
                "API to execute against the graph. This allows you to apply data transformation and augmentation at "
                "the end of a sync run without writing code. cartography does not guarantee the order in which the "
                "jobs are executed."
            ),
        )
        parser.add_argument(
            "--okta-org-id",
            type=str,
            default=None,
            help=(
                "Okta organizational id to sync. Required if you are using the Okta intel module. Ignored otherwise."
            ),
        )
        parser.add_argument(
            "--okta-api-key-env-var",
            type=str,
            default=None,
            help=(
                "The name of an environment variable containing a key with which to auth to the Okta API."
                "Required if you are using the Okta intel module. Ignored otherwise."
            ),
        )
        parser.add_argument(
            "--okta-saml-role-regex",
            type=str,
            default=r"^aws\#\S+\#(?{{role}}[\w\-]+)\#(?{{accountid}}\d+)$",
            help=(
                "The regex used to map Okta groups to AWS roles when using okta as a SAML provider."
                "The regex is the one entered in Step 5: Enabling Group Based Role Mapping in Okta"
                "https://saml-doc.okta.com/SAML_Docs/How-to-Configure-SAML-2.0-for-Amazon-Web-Service#c-step5"
                "The regex must contain the {{role}} and {{accountid}} tags"
            ),
        )
        parser.add_argument(
            "--github-config-env-var",
            type=str,
            default=None,
            help=(
                "The name of an environment variable containing a Base64 encoded GitHub config object."
                "Required if you are using the GitHub intel module. Ignored otherwise."
            ),
        )
        parser.add_argument(
            "--azure-devops-config-env-var",
            type=str,
            default=None,
            help=(
                "The name of environment variable containing a Base64 encoded Azure DevOps config object. "
                "Required if you are using the Azure DevOps intel module. Ignored otherwise."
            ),
        )
        parser.add_argument(
            "--digitalocean-token-env-var",
            type=str,
            default=None,
            help=(
                "The name of an environment variable containing a DigitalOcean access token."
                "Required if you are using the DigitalOcean intel module. Ignored otherwise."
            ),
        )
        parser.add_argument(
            "--permission-relationships-file",
            type=str,
            default="cartography/data/permission_relationships.yaml",
            help=(
                "The path to the permission relationships mapping file."
                "If omitted the default permission relationships will be created"
            ),
        )
        parser.add_argument(
            "--jamf-base-uri",
            type=str,
            default=None,
            help=(
                "Your Jamf base URI, e.g. https://hostname.com/JSSResource."
                "Required if you are using the Jamf intel module. Ignored otherwise."
            ),
        )
        parser.add_argument(
            "--jamf-user",
            type=str,
            default=None,
            help="A username with which to authenticate to Jamf.",
        )
        parser.add_argument(
            "--jamf-password-env-var",
            type=str,
            default=None,
            help="The name of an environment variable containing a password with which to authenticate to Jamf.",
        )
        parser.add_argument(
            "--k8s-kubeconfig",
            default=None,
            type=str,
            help=(
                "The path to kubeconfig file specifying context to access K8s cluster(s)."
            ),
        )
        parser.add_argument(
            "--nist-cve-url",
            type=str,
            default="https://nvd.nist.gov/feeds/json/cve/1.1",
            help=(
                "The base url for the NIST CVE data. Default = https://nvd.nist.gov/feeds/json/cve/1.1"
            ),
        )
        parser.add_argument(
            "--cve-enabled",
            action="store_true",
            help=("If set, CVE data will be synced from NIST."),
        )
        parser.add_argument(
            "--statsd-enabled",
            action="store_true",
            help=(
                "If set, enables sending metrics using statsd to a server of your choice."
            ),
        )
        parser.add_argument(
            "--statsd-prefix",
            type=str,
            default="",
            help=(
                "The string to prefix statsd metrics with. Only used if --statsd-enabled is on. Default = empty string."
            ),
        )
        parser.add_argument(
            "--statsd-host",
            type=str,
            default="127.0.0.1",
            help=(
                "The IP address of your statsd server. Only used if --statsd-enabled is on. Default = 127.0.0.1."
            ),
        )
        parser.add_argument(
            "--statsd-port",
            type=int,
            default=8125,
            help=(
                "The port of your statsd server. Only used if --statsd-enabled is on. Default = UDP 8125."
            ),
        )
        parser.add_argument(
            "--pagerduty-api-key-env-var",
            type=str,
            default=None,
            help=(
                "The name of environment variable containing the pagerduty API key for authentication."
            ),
        )
        parser.add_argument(
            "--pagerduty-request-timeout",
            type=int,
            default=None,
            help=("Seconds to timeout for pagerduty API sessions."),
        )
        parser.add_argument(
            "--crowdstrike-client-id-env-var",
            type=str,
            default=None,
            help=(
                "The name of environment variable containing the crowdstrike client id for authentication."
            ),
        )
        parser.add_argument(
            "--crowdstrike-client-secret-env-var",
            type=str,
            default=None,
            help=(
                "The name of environment variable containing the crowdstrike secret key for authentication."
            ),
        )
        parser.add_argument(
            "--crowdstrike-api-url",
            type=str,
            default=None,
            help=(
                "The crowdstrike URL, if using self-hosted. Defaults to the public crowdstrike API URL otherwise."
            ),
        )
        parser.add_argument(
            "--gsuite-auth-method",
            type=str,
            default="delegated",
            choices=["delegated", "oauth"],
            help=(
                "The method used by GSuite to authenticate. delegated is the legacy one."
            ),
        )
        parser.add_argument(
            "--gsuite-tokens-env-var",
            type=str,
            default="GSUITE_GOOGLE_APPLICATION_CREDENTIALS",
            help=(
                "The name of environment variable containing secrets for GSuite authentication."
            ),
        )
        parser.add_argument(
            "--lastpass-cid-env-var",
            type=str,
            default=None,
            help=(
                "The name of environment variable containing the Lastpass CID for authentication."
            ),
        )
        parser.add_argument(
            "--lastpass-provhash-env-var",
            type=str,
            default=None,
            help=(
                "The name of environment variable containing the Lastpass provhash for authentication."
            ),
        )
        parser.add_argument(
            "--bigfix-username",
            type=str,
            default=None,
            help=("The BigFix username for authentication."),
        )
        parser.add_argument(
            "--bigfix-password-env-var",
            type=str,
            default=None,
            help=(
                "The name of environment variable containing the BigFix password for authentication."
            ),
        )
        parser.add_argument(
            "--bigfix-root-url",
            type=str,
            default=None,
            help=("The BigFix Root URL, a.k.a the BigFix API URL"),
        )
        parser.add_argument(
            "--duo-api-key-env-var",
            type=str,
            default=None,
            help=("The name of environment variable containing the Duo api key"),
        )
        parser.add_argument(
            "--duo-api-secret-env-var",
            type=str,
            default=None,
            help=("The name of environment variable containing the Duo api secret"),
        )
        parser.add_argument(
            "--duo-api-hostname",
            type=str,
            default=None,
            help=("The Duo api hostname"),
        )
        parser.add_argument(
            "--semgrep-app-token-env-var",
            type=str,
            default=None,
            help=(
                "The name of environment variable containing the Semgrep app token key. "
                "Required if you are using the Semgrep intel module. Ignored otherwise."
            ),
        )
        return parser

    def main(self, argv: str) -> int:
        """
        Entrypoint for the command line interface.

        :type argv: string
        :param argv: The parameters supplied to the command line program.
        """
        # TODO support parameter lookup in environment variables if not present on command line
        config: argparse.Namespace = self.parser.parse_args(argv)
        # Logging config
        if config.verbose:
            logging.getLogger("cartography").setLevel(logging.DEBUG)
        elif config.quiet:
            logging.getLogger("cartography").setLevel(logging.WARNING)
        else:
            logging.getLogger("cartography").setLevel(logging.INFO)
        # logger.debug("Launching cartography with CLI configuration: %r", vars(config))
        # Neo4j config
        if config.neo4j_user:
            config.neo4j_password = None
            if config.neo4j_password_prompt:
                logger.info(
                    "Reading password for Neo4j user '%s' interactively.",
                    config.neo4j_user,
                )
                config.neo4j_password = getpass.getpass()
            elif config.neo4j_password_env_var:
                logger.debug(
                    "Reading password for Neo4j user '%s' from environment variable '%s'.",
                    config.neo4j_user,
                    config.neo4j_password_env_var,
                )
                config.neo4j_password = os.environ.get(config.neo4j_password_env_var)
            if not config.neo4j_password:
                logger.warning(
                    "Neo4j username was provided but a password could not be found."
                )
        else:
            config.neo4j_password = None

        # Selected modules
        if config.selected_modules:
            self.sync = cartography.sync.build_sync(config.selected_modules)

        # AWS config
        if config.aws_requested_syncs:
            # No need to store the returned value; we're using this for input validation.
            parse_and_validate_aws_requested_syncs(config.aws_requested_syncs)

        # Azure config
        if config.azure_sp_auth and config.azure_client_secret_env_var:
            logger.debug(
                "Reading Client Secret for Azure Service Principal Authentication from environment variable %s",
                config.azure_client_secret_env_var,
            )
            config.azure_client_secret = os.environ.get(
                config.azure_client_secret_env_var
            )
        else:
            config.azure_client_secret = None

        # Okta config
        if config.okta_org_id and config.okta_api_key_env_var:
            logger.debug(
                f"Reading API key for Okta from environment variable {config.okta_api_key_env_var}"
            )
            config.okta_api_key = os.environ.get(config.okta_api_key_env_var)
        else:
            config.okta_api_key = None

        # CRXcavator config
        if config.crxcavator_api_base_uri and config.crxcavator_api_key_env_var:
            logger.debug(
                f"Reading API key for CRXcavator from env variable {config.crxcavator_api_key_env_var}."
            )
            config.crxcavator_api_key = os.environ.get(
                config.crxcavator_api_key_env_var
            )
        else:
            config.crxcavator_api_key = None

        # GitHub config
        if config.github_config_env_var:
            logger.debug(
                f"Reading config string for GitHub from environment variable {config.github_config_env_var}"
            )
            config.github_config = os.environ.get(config.github_config_env_var)
        else:
            config.github_config = None

        # Azure DevOps config
        if config.azure_devops_config_env_var:
            logger.debug(
                f"Reading config string for Azure DevOps from environment variable {config.azure_devops_config_env_var}"
            )
            config.azure_devops_config = os.environ.get(
                config.azure_devops_config_env_var
            )
        else:
            config.azure_devops_config = None

        # DigitalOcean config
        if config.digitalocean_token_env_var:
            logger.debug(
                f"Reading token for DigitalOcean from env variable {config.digitalocean_token_env_var}"
            )
            config.digitalocean_token = os.environ.get(
                config.digitalocean_token_env_var
            )
        else:
            config.digitalocean_token = None

        # Jamf config
        if config.jamf_base_uri:
            if config.jamf_user:
                config.jamf_password = None
                if config.jamf_password_env_var:
                    logger.debug(
                        "Reading password for Jamf user '%s' from environment variable '%s'.",
                        config.jamf_user,
                        config.jamf_password_env_var,
                    )
                    config.jamf_password = os.environ.get(config.jamf_password_env_var)
            if not config.jamf_user:
                logger.warning("A Jamf base URI was provided but a user was not.")
            if not config.jamf_password:
                logger.warning("A Jamf password could not be found.")
        else:
            config.jamf_user = None
            config.jamf_password = None

        if config.statsd_enabled:
            logger.debug(
                f"statsd enabled. Sending metrics to server {config.statsd_host}:{config.statsd_port}. "
                f'Metrics have prefix "{config.statsd_prefix}".',
            )

        # Pagerduty config
        if config.pagerduty_api_key_env_var:
            logger.debug(
                f"Reading API key for PagerDuty from environment variable {config.pagerduty_api_key_env_var}"
            )
            config.pagerduty_api_key = os.environ.get(config.pagerduty_api_key_env_var)
        else:
            config.pagerduty_api_key = None

        # Crowdstrike config
        if config.crowdstrike_client_id_env_var:
            logger.debug(
                f"Reading API key for Crowdstrike from environment variable {config.crowdstrike_client_id_env_var}",
            )
            config.crowdstrike_client_id = os.environ.get(
                config.crowdstrike_client_id_env_var
            )
        else:
            config.crowdstrike_client_id = None

        if config.crowdstrike_client_secret_env_var:
            logger.debug(
                f"Reading API key for Crowdstrike from environment variable {config.crowdstrike_client_secret_env_var}",
            )
            config.crowdstrike_client_secret = os.environ.get(
                config.crowdstrike_client_secret_env_var
            )
        else:
            config.crowdstrike_client_secret = None

        # GSuite config
        if config.gsuite_tokens_env_var:
            logger.debug(
                f"Reading config string for GSuite from environment variable {config.gsuite_tokens_env_var}"
            )
            config.gsuite_config = os.environ.get(config.gsuite_tokens_env_var)
        else:
            config.gsuite_tokens_env_var = None

        # Lastpass config
        if config.lastpass_cid_env_var:
            logger.debug(
                f"Reading CID for Lastpass from environment variable {config.lastpass_cid_env_var}"
            )
            config.lastpass_cid = os.environ.get(config.lastpass_cid_env_var)
        else:
            config.lastpass_cid = None
        if config.lastpass_provhash_env_var:
            logger.debug(
                f"Reading provhash for Lastpass from environment variable {config.lastpass_provhash_env_var}"
            )
            config.lastpass_provhash = os.environ.get(config.lastpass_provhash_env_var)
        else:
            config.lastpass_provhash = None

        # BigFix config
        if (
            config.bigfix_username
            and config.bigfix_password_env_var
            and config.bigfix_root_url
        ):
            logger.debug(
                f"Reading BigFix password from environment variable {config.bigfix_password_env_var}"
            )
            config.bigfix_password = os.environ.get(config.bigfix_password_env_var)

        # Duo config
        if (
            config.duo_api_key_env_var
            and config.duo_api_secret_env_var
            and config.duo_api_hostname
        ):
            logger.debug(
                f"Reading Duo api key and secret from environment variables {config.duo_api_key_env_var}"
                f", {config.duo_api_secret_env_var}",
            )
            config.duo_api_key = os.environ.get(config.duo_api_key_env_var)
            config.duo_api_secret = os.environ.get(config.duo_api_secret_env_var)
        else:
            config.duo_api_key = None
            config.duo_api_secret = None

        # Semgrep config
        if config.semgrep_app_token_env_var:
            logger.debug(
                f"Reading Semgrep App Token from environment variable {config.semgrep_app_token_env_var}"
            )
            config.semgrep_app_token = os.environ.get(config.semgrep_app_token_env_var)
        else:
            config.semgrep_app_token = None

        # Run cartography
        try:
            return cartography.sync.run_with_config(self.sync, config)
        except KeyboardInterrupt:
            return cartography.util.STATUS_KEYBOARD_INTERRUPT

    def process(self, config):
        # Logging config
        if config.verbose:
            logging.getLogger("cartography").setLevel(logging.DEBUG)
        elif config.quiet:
            logging.getLogger("cartography").setLevel(logging.WARNING)
        else:
            logging.getLogger("cartography").setLevel(logging.INFO)
        # logger.debug("Launching cartography with CLI configuration: %r", vars(config))

        # Run cartography
        try:
            output = cartography.sync.run_with_config(self.sync, config)

            return {
                "status": "success",
                "message": f"output - {output}",
                "updateTag": output.get("UPDATE_TAG", None),
                "pagination": output.get("pagination", None),
            }

        except KeyboardInterrupt:
            # return 130
            return {
                "status": "failure",
                "message": "keyboard interuption",
            }
        except Exception as e:
            return {
                "status": "failure",
                "message": f"error with: {str(e)}",
            }


def main(argv=None):
    """
    Entrypoint for the default cartography command line interface.

    This entrypoint build and executed the default cartography sync. See cartography.sync.build_default_sync.

    :rtype: int
    :return: The return code.
    """
    logging.basicConfig(level=logging.INFO)
    logging.getLogger("botocore").setLevel(logging.WARNING)
    logging.getLogger("googleapiclient").setLevel(logging.WARNING)
    logging.getLogger("neo4j").setLevel(logging.WARNING)
    argv = argv if argv is not None else sys.argv[1:]
    default_sync = cartography.sync.build_default_sync()
    return CLI(default_sync, prog="cartography").main(argv)


def run_aws(request):
    logging.basicConfig(level=logging.INFO)
    logging.getLogger("botocore").setLevel(logging.WARNING)
    logging.getLogger("neo4j").setLevel(logging.WARNING)

    default_sync = cartography.sync.build_aws_sync()

    # TODO: Define config and pass it forward
    config = Config(
        request["neo4j"]["uri"],
        neo4j_user=request["neo4j"]["user"],
        neo4j_password=request["neo4j"]["pwd"],
        neo4j_max_connection_lifetime=request["neo4j"]["connection_lifetime"],
        credentials=request["credentials"],
        params=request["params"],
        aws_requested_syncs=request.get("services", None),
        update_tag=request.get("updateTag", None),
        refresh_entitlements=request.get("refreshEntitlements", False),
        identity_store_region=request.get("identityStoreRegion", None),
        aws_internal_accounts=request.get("awsInternalAccounts", None),
        partial=request.get("params", {}).get("partial", False),
        dc=request.get("params", {}).get("dc", "US"),
    )

    if request["logging"]["mode"] == "verbose":
        config.verbose = True
    elif request["logging"]["mode"] == "quiet":
        config.quiet = True

    return CLI(default_sync, prog="cartography").process(config)


def run_azure(request):
    logging.basicConfig(level=logging.INFO)
    logging.getLogger("botocore").setLevel(logging.WARNING)
    logging.getLogger("neo4j").setLevel(logging.WARNING)

    default_sync = cartography.sync.build_azure_sync()

    # TODO: Define config and pass it forward
    config = Config(
<<<<<<< HEAD
        request["neo4j"]["uri"],
        neo4j_user=request["neo4j"]["user"],
        neo4j_password=request["neo4j"]["pwd"],
        neo4j_max_connection_lifetime=request["neo4j"]["connection_lifetime"],
        azure_client_id=request["azure"]["client_id"],
        azure_client_secret=request["azure"]["client_secret"],
        azure_redirect_uri=request["azure"]["redirect_uri"],
        azure_subscription_id=request["azure"]["subscription_id"],
        azure_tenant_id=request["azure"]["tenant_id"],
        azure_refresh_token=request["azure"]["refresh_token"],
        azure_vault_scope=request["azure"]["vault_scope"],
        azure_graph_scope=request["azure"]["graph_scope"],
        azure_default_graph_scope=request.get("azure", {}).get("default_graph_scope"),
        azure_azure_scope=request["azure"]["azure_scope"],
        params=request["params"],
        azure_requested_syncs=request.get("services", None),
        update_tag=request.get("updateTag", None),
=======
        request['neo4j']['uri'],
        neo4j_user=request['neo4j']['user'],
        neo4j_password=request['neo4j']['pwd'],
        neo4j_max_connection_lifetime=request['neo4j']['connection_lifetime'],
        azure_client_id=request['azure']['client_id'],
        azure_client_secret=request['azure']['client_secret'],
        azure_redirect_uri=request['azure']['redirect_uri'],
        azure_subscription_id=request['azure']['subscription_id'],
        azure_tenant_id=request['azure']['tenant_id'],
        azure_refresh_token=request.get('azure', {}).get('refresh_token'),
        azure_vault_scope=request['azure']['vault_scope'],
        azure_graph_scope=request['azure']['graph_scope'],
        azure_default_graph_scope=request.get('azure', {}).get('default_graph_scope'),
        azure_azure_scope=request['azure']['azure_scope'],
        params=request['params'],
        azure_requested_syncs=request.get('services', None),
        update_tag=request.get('updateTag', None),
>>>>>>> f631dbd4
    )

    if request["logging"]["mode"] == "verbose":
        config.verbose = True
    elif request["logging"]["mode"] == "quiet":
        config.quiet = True

    return CLI(default_sync, prog="cartography").process(config)


def run_gcp(request):
    logging.basicConfig(level=logging.INFO)
    logging.getLogger("botocore").setLevel(logging.WARNING)
    logging.getLogger("neo4j").setLevel(logging.WARNING)

    default_sync = cartography.sync.build_gcp_sync()

    # TODO: Define config and pass it forward
    config = Config(
        request["neo4j"]["uri"],
        neo4j_user=request["neo4j"]["user"],
        neo4j_password=request["neo4j"]["pwd"],
        neo4j_max_connection_lifetime=request["neo4j"]["connection_lifetime"],
        credentials=request["credentials"],
        params=request["params"],
        gcp_requested_syncs=request.get("services", None),
        refresh_entitlements=request.get("refreshEntitlements", False),
        update_tag=request.get("updateTag", None),
    )

    if request["logging"]["mode"] == "verbose":
        config.verbose = True
    elif request["logging"]["mode"] == "quiet":
        config.quiet = True

    return CLI(default_sync, prog="cartography").process(config)


def run_github(request):
    logging.basicConfig(level=logging.INFO)
    logging.getLogger("botocore").setLevel(logging.WARNING)
    logging.getLogger("neo4j").setLevel(logging.WARNING)
    default_sync = cartography.sync.build_github_sync()

    config = Config(
        request["neo4j"]["uri"],
        neo4j_user=request["neo4j"]["user"],
        neo4j_password=request["neo4j"]["pwd"],
        neo4j_max_connection_lifetime=request["neo4j"]["connection_lifetime"],
        params=request["params"],
        github_config=request.get("github_config", None),
        gcp_requested_syncs=request.get("services", None),
        update_tag=request.get("updateTag", None),
    )

    if request["logging"]["mode"] == "verbose":
        config.verbose = True
    elif request["logging"]["mode"] == "quiet":
        config.quiet = True

    return CLI(default_sync, prog="cartography").process(config)


def run_bitbucket(request):
    logging.basicConfig(level=logging.INFO)
    logging.getLogger("botocore").setLevel(logging.WARNING)
    logging.getLogger("neo4j").setLevel(logging.WARNING)

    default_sync = cartography.sync.build_bitbucket_sync()
    config = Config(
        request["neo4j"]["uri"],
        neo4j_user=request["neo4j"]["user"],
        neo4j_password=request["neo4j"]["pwd"],
        neo4j_max_connection_lifetime=request["neo4j"]["connection_lifetime"],
        params=request["params"],
        bitbucket_access_token=request["bitbucket"]["access_token"],
        update_tag=request.get("updateTag", None),
    )

    if request["logging"]["mode"] == "verbose":
        config.verbose = True
    elif request["logging"]["mode"] == "quiet":
        config.quiet = True

    return CLI(default_sync, prog="cartography").process(config)


def run_gitlab(request):
    logging.basicConfig(level=logging.INFO)
    logging.getLogger("botocore").setLevel(logging.WARNING)
    logging.getLogger("neo4j").setLevel(logging.WARNING)

    default_sync = cartography.sync.build_gitlab_sync()
    config = Config(
        request["neo4j"]["uri"],
        neo4j_user=request["neo4j"]["user"],
        neo4j_password=request["neo4j"]["pwd"],
        neo4j_max_connection_lifetime=request["neo4j"]["connection_lifetime"],
        params=request["params"],
        gitlab_access_token=request["gitlab"]["access_token"],
        update_tag=request.get("updateTag", None),
    )

    if request["logging"]["mode"] == "verbose":
        config.verbose = True
    elif request["logging"]["mode"] == "quiet":
        config.quiet = True

    return CLI(default_sync, prog="cartography").process(config)


def run_azure_devops(request):
    logging.basicConfig(level=logging.INFO)
    logging.getLogger("botocore").setLevel(logging.WARNING)
    logging.getLogger("neo4j").setLevel(logging.WARNING)

    default_sync = cartography.sync.build_azure_devops_sync()
    config = Config(
        request["neo4j"]["uri"],
        neo4j_user=request["neo4j"]["user"],
        neo4j_password=request["neo4j"]["pwd"],
        neo4j_max_connection_lifetime=request["neo4j"]["connection_lifetime"],
        params=request["params"],
        azure_devops_config=request.get("azure_devops_config", None),
        update_tag=request.get("updateTag", None),
    )

    if request["logging"]["mode"] == "verbose":
        config.verbose = True
    elif request["logging"]["mode"] == "quiet":
        config.quiet = True

    return CLI(default_sync, prog="cartography").process(config)<|MERGE_RESOLUTION|>--- conflicted
+++ resolved
@@ -850,25 +850,6 @@
 
     # TODO: Define config and pass it forward
     config = Config(
-<<<<<<< HEAD
-        request["neo4j"]["uri"],
-        neo4j_user=request["neo4j"]["user"],
-        neo4j_password=request["neo4j"]["pwd"],
-        neo4j_max_connection_lifetime=request["neo4j"]["connection_lifetime"],
-        azure_client_id=request["azure"]["client_id"],
-        azure_client_secret=request["azure"]["client_secret"],
-        azure_redirect_uri=request["azure"]["redirect_uri"],
-        azure_subscription_id=request["azure"]["subscription_id"],
-        azure_tenant_id=request["azure"]["tenant_id"],
-        azure_refresh_token=request["azure"]["refresh_token"],
-        azure_vault_scope=request["azure"]["vault_scope"],
-        azure_graph_scope=request["azure"]["graph_scope"],
-        azure_default_graph_scope=request.get("azure", {}).get("default_graph_scope"),
-        azure_azure_scope=request["azure"]["azure_scope"],
-        params=request["params"],
-        azure_requested_syncs=request.get("services", None),
-        update_tag=request.get("updateTag", None),
-=======
         request['neo4j']['uri'],
         neo4j_user=request['neo4j']['user'],
         neo4j_password=request['neo4j']['pwd'],
@@ -886,7 +867,6 @@
         params=request['params'],
         azure_requested_syncs=request.get('services', None),
         update_tag=request.get('updateTag', None),
->>>>>>> f631dbd4
     )
 
     if request["logging"]["mode"] == "verbose":
