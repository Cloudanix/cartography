import argparse
import getpass
import logging
import os
import sys
from typing import Optional

import cartography.config
import cartography.sync
import cartography.util
from cartography.config import Config
from cartography.intel.aws.util.common import parse_and_validate_aws_requested_syncs


logger = logging.getLogger(__name__)


class CLI:
    """
    :type sync: cartography.sync.Sync
    :param sync: A sync task for the command line program to execute.
    :type prog: string
    :param prog: The name of the command line program. This will be displayed in usage and help output.
    """

    def __init__(self, sync: Optional[cartography.sync.Sync] = None, prog: Optional[str] = None):
        self.sync = sync if sync else cartography.sync.build_default_sync()
        self.prog = prog
        self.parser = self._build_parser()

    def _build_parser(self):
        """
        :rtype: argparse.ArgumentParser
        :return: A cartography argument parser. Calling parse_args on the argument parser will return an object which
            implements the cartography.config.Config interface.
        """
        parser = argparse.ArgumentParser(
            prog=self.prog,
            description=(
                "cartography consolidates infrastructure assets and the relationships between them in an intuitive "
                "graph view. This application can be used to pull configuration data from multiple sources, load it "
                "in to Neo4j, and run arbitrary enrichment and analysis on that data. Please make sure you have Neo4j "
                "running and have configured AWS credentials with the SecurityAudit IAM policy before getting started. "
                "Running cartography with no parameters will execute a simple sync against a Neo4j instance running "
                "locally. It will use your default AWS credentials and will not execute and post-sync analysis jobs. "
                "Please see the per-parameter documentation below for information on how to connect to different Neo4j "
                "instances, use auth when communicating with Neo4j, sync data from multiple AWS accounts, and execute "
                "arbitrary analysis jobs after the conclusion of the sync."
            ),
            epilog='For more documentation please visit: https://github.com/lyft/cartography',
        )
        parser.add_argument(
            '-v',
            '--verbose',
            action='store_true',
            help='Enable verbose logging for cartography.',
        )
        parser.add_argument(
            '-q',
            '--quiet',
            action='store_true',
            help='Restrict cartography logging to warnings and errors only.',
        )
        parser.add_argument(
            '--neo4j-uri',
            type=str,
            default='bolt://localhost:7687',
            help=(
                'A valid Neo4j URI to sync against. See '
                'https://neo4j.com/docs/api/python-driver/current/driver.html#uri for complete documentation on the '
                'structure of a Neo4j URI.'
            ),
        )
        parser.add_argument(
            '--neo4j-user',
            type=str,
            default=None,
            help='A username with which to authenticate to Neo4j.',
        )
        parser.add_argument(
            '--neo4j-password-env-var',
            type=str,
            default=None,
            help='The name of an environment variable containing a password with which to authenticate to Neo4j.',
        )
        parser.add_argument(
            '--neo4j-password-prompt',
            action='store_true',
            help=(
                'Present an interactive prompt for a password with which to authenticate to Neo4j. This parameter '
                'supersedes other methods of supplying a Neo4j password.'
            ),
        )
        parser.add_argument(
            '--neo4j-max-connection-lifetime',
            type=int,
            default=3600,
            help=(
                'Time in seconds for the Neo4j driver to consider a TCP connection alive. cartography default = 3600, '
                'which is the same as the Neo4j driver default. See '
                'https://neo4j.com/docs/driver-manual/1.7/client-applications/#driver-config-connection-pool-management'
                '.'
            ),
        )
        parser.add_argument(
            '--neo4j-database',
            type=str,
            default=None,
            help=(
                'The name of the database in Neo4j to connect to. If not specified, uses the config settings of your '
                'Neo4j database itself to infer which database is set to default. '
                'See https://neo4j.com/docs/api/python-driver/4.4/api.html#database.'
            ),
        )
        parser.add_argument(
            '--selected-modules',
            type=str,
            default=None,
            help=(
                'Comma-separated list of cartography top-level modules to sync. Example 1: "aws,gcp" to run AWS and GCP'
                'modules. See the full list available in source code at cartography.sync. '
                'If not specified, cartography by default will run all modules available and log warnings when it '
                'does not find credentials configured for them. '
                # TODO remove this mention about the create-indexes module when everything is using auto-indexes.
                'We recommend that you always specify the `create-indexes` module first in this list. '
                'If you specify the `analysis` module, we recommend that you include it as the LAST item of this list, '
                '(because it does not make sense to perform analysis on an empty/out-of-date graph).'
            ),
        )
        # TODO add the below parameters to a 'sync' subparser
        parser.add_argument(
            '--update-tag',
            type=int,
            default=None,
            help=(
                'A unique tag to apply to all Neo4j nodes and relationships created or updated during the sync run. '
                'This tag is used by cleanup jobs to identify nodes and relationships that are stale and need to be '
                'removed from the graph. By default, cartography will use a UNIX timestamp as the update tag.'
            ),
        )
        parser.add_argument(
            '--aws-sync-all-profiles',
            action='store_true',
            help=(
                'Enable AWS sync for all discovered named profiles. When this parameter is supplied cartography will '
                'discover all configured AWS named profiles (see '
                'https://docs.aws.amazon.com/cli/latest/userguide/cli-configure-profiles.html) and run the AWS sync '
                'job for each profile not named "default". If this parameter is not supplied, cartography will use the '
                'default AWS credentials available in your environment to run the AWS sync once. When using this '
                'parameter it is suggested that you create an AWS config file containing a named profile for each AWS '
                'account you want to sync and use the AWS_CONFIG_FILE environment variable to point to that config '
                'file (see https://docs.aws.amazon.com/cli/latest/userguide/cli-configure-envvars.html). cartography '
                'respects the AWS CLI/SDK environment variables and does not override them.'
            ),
        )
        parser.add_argument(
            '--aws-best-effort-mode',
            action='store_true',
            help=(
                'Enable AWS sync best effort mode when syncing AWS accounts. This will allow cartography to continue '
                'syncing other accounts and delay raising an exception until the very end.'
            ),
        )
        parser.add_argument(
            '--oci-sync-all-profiles',
            action='store_true',
            help=(
                'Enable OCI sync for all discovered named profiles. When this parameter is supplied cartography will '
                'discover all configured OCI named profiles (see '
                'https://docs.oracle.com/en-us/iaas/Content/API/Concepts/sdkconfig.htm) and run the OCI sync '
                'job for each profile not named "DEFAULT". If this parameter is not supplied, cartography will use the '
                'default OCI credentials available in your environment to run the OCI sync once.'
            ),
        )
        parser.add_argument(
            '--azure-sync-all-subscriptions',
            action='store_true',
            help=(
                'Enable Azure sync for all discovered subscriptions. When this parameter is supplied cartography will '
                'discover all configured Azure subscriptions.'
            ),
        )
        parser.add_argument(
            '--azure-sp-auth',
            action='store_true',
            help=(
                'Use Service Principal authentication for Azure sync.'
            ),
        )
        parser.add_argument(
            '--azure-tenant-id',
            type=str,
            default=None,
            help=(
                'Azure Tenant Id for Service Principal Authentication.'
            ),
        )
        parser.add_argument(
            '--azure-client-id',
            type=str,
            default=None,
            help=(
                'Azure Client Id for Service Principal Authentication.'
            ),
        )
        parser.add_argument(
            '--azure-client-secret-env-var',
            type=str,
            default=None,
            help=(
                'The name of environment variable containing Azure Client Secret for Service Principal Authentication.'
            ),
        )
        parser.add_argument(
            '--aws-requested-syncs',
            type=str,
            default=None,
            help=(
                'Comma-separated list of AWS resources to sync. Example 1: "ecr,s3,ec2:instance" for ECR, S3, and all '
                'EC2 instance resources. See the full list available in source code at cartography.intel.aws.resources.'
                ' If not specified, cartography by default will run all AWS sync modules available.'
            ),
        )
        parser.add_argument(
            '--azure-requested-syncs',
            type=str,
            default=None,
            help=(
                'Comma-separated list of Azure resources to sync. Example 1: "compute,sql,iam".\
                     See the full list available in source code at cartography.intel.azure.resources.'
                ' If not specified, cartography by default will run all azure sync modules available.'
            ),
        )
        parser.add_argument(
            '--gcp-requested-syncs',
            type=str,
            default=None,
            help=(
                'Comma-separated list of GCP resources to sync. Example 1: "compute,storage,gke".\
                     See the full list available in source code at cartography.intel.gcp.resources.'
                ' If not specified, cartography by default will run all gcp sync modules available.'
            ),
        )
        parser.add_argument(
            '--crxcavator-api-base-uri',
            type=str,
            default='https://api.crxcavator.io/v1',
            help=(
                'Base URI for the CRXcavator API. Defaults to public API endpoint.'
            ),
        )
        parser.add_argument(
            '--crxcavator-api-key-env-var',
            type=str,
            default=None,
            help=(
                'The name of an environment variable containing a key with which to auth to the CRXcavator API. '
                'Required if you are using the CRXcavator intel module. Ignored otherwise.'
            ),
        )
        parser.add_argument(
            '--analysis-job-directory',
            type=str,
            default=None,
            help=(
                'A path to a directory containing analysis jobs to run at the conclusion of the sync. cartography will '
                'discover all JSON files in the given directory (and its subdirectories) and pass them to the GraphJob '
                'API to execute against the graph. This allows you to apply data transformation and augmentation at '
                'the end of a sync run without writing code. cartography does not guarantee the order in which the '
                'jobs are executed.'
            ),
        )
        parser.add_argument(
            '--okta-org-id',
            type=str,
            default=None,
            help=(
                'Okta organizational id to sync. Required if you are using the Okta intel module. Ignored otherwise.'
            ),
        )
        parser.add_argument(
            '--okta-api-key-env-var',
            type=str,
            default=None,
            help=(
                'The name of an environment variable containing a key with which to auth to the Okta API.'
                'Required if you are using the Okta intel module. Ignored otherwise.'
            ),
        )
        parser.add_argument(
            '--okta-saml-role-regex',
            type=str,
            default=r"^aws\#\S+\#(?{{role}}[\w\-]+)\#(?{{accountid}}\d+)$",
            help=(
                'The regex used to map Okta groups to AWS roles when using okta as a SAML provider.'
                'The regex is the one entered in Step 5: Enabling Group Based Role Mapping in Okta'
                'https://saml-doc.okta.com/SAML_Docs/How-to-Configure-SAML-2.0-for-Amazon-Web-Service#c-step5'
                'The regex must contain the {{role}} and {{accountid}} tags'
            ),
        )
        parser.add_argument(
            '--github-config-env-var',
            type=str,
            default=None,
            help=(
                'The name of an environment variable containing a Base64 encoded GitHub config object.'
                'Required if you are using the GitHub intel module. Ignored otherwise.'
            ),
        )
        parser.add_argument(
            '--digitalocean-token-env-var',
            type=str,
            default=None,
            help=(
                'The name of an environment variable containing a DigitalOcean access token.'
                'Required if you are using the DigitalOcean intel module. Ignored otherwise.'
            ),
        )
        parser.add_argument(
            '--permission-relationships-file',
            type=str,
            default="cartography/data/permission_relationships.yaml",
            help=(
                'The path to the permission relationships mapping file.'
                'If omitted the default permission relationships will be created'
            ),
        )
        parser.add_argument(
            '--jamf-base-uri',
            type=str,
            default=None,
            help=(
                'Your Jamf base URI, e.g. https://hostname.com/JSSResource.'
                'Required if you are using the Jamf intel module. Ignored otherwise.'
            ),
        )
        parser.add_argument(
            '--jamf-user',
            type=str,
            default=None,
            help='A username with which to authenticate to Jamf.',
        )
        parser.add_argument(
            '--jamf-password-env-var',
            type=str,
            default=None,
            help='The name of an environment variable containing a password with which to authenticate to Jamf.',
        )
        parser.add_argument(
            '--k8s-kubeconfig',
            default=None,
            type=str,
            help=(
                'The path to kubeconfig file specifying context to access K8s cluster(s).'
            ),
        )
        parser.add_argument(
            '--nist-cve-url',
            type=str,
            default='https://nvd.nist.gov/feeds/json/cve/1.1',
            help=(
                'The base url for the NIST CVE data. Default = https://nvd.nist.gov/feeds/json/cve/1.1'
            ),
        )
        parser.add_argument(
            '--cve-enabled',
            action='store_true',
            help=(
                'If set, CVE data will be synced from NIST.'
            ),
        )
        parser.add_argument(
            '--statsd-enabled',
            action='store_true',
            help=(
                'If set, enables sending metrics using statsd to a server of your choice.'
            ),
        )
        parser.add_argument(
            '--statsd-prefix',
            type=str,
            default='',
            help=(
                'The string to prefix statsd metrics with. Only used if --statsd-enabled is on. Default = empty string.'
            ),
        )
        parser.add_argument(
            '--statsd-host',
            type=str,
            default='127.0.0.1',
            help=(
                'The IP address of your statsd server. Only used if --statsd-enabled is on. Default = 127.0.0.1.'
            ),
        )
        parser.add_argument(
            '--statsd-port',
            type=int,
            default=8125,
            help=(
                'The port of your statsd server. Only used if --statsd-enabled is on. Default = UDP 8125.'
            ),
        )
        parser.add_argument(
            '--pagerduty-api-key-env-var',
            type=str,
            default=None,
            help=(
                'The name of environment variable containing the pagerduty API key for authentication.'
            ),
        )
        parser.add_argument(
            '--pagerduty-request-timeout',
            type=int,
            default=None,
            help=(
                'Seconds to timeout for pagerduty API sessions.'
            ),
        )
        parser.add_argument(
            '--crowdstrike-client-id-env-var',
            type=str,
            default=None,
            help=(
                'The name of environment variable containing the crowdstrike client id for authentication.'
            ),
        )
        parser.add_argument(
            '--crowdstrike-client-secret-env-var',
            type=str,
            default=None,
            help=(
                'The name of environment variable containing the crowdstrike secret key for authentication.'
            ),
        )
        parser.add_argument(
            '--crowdstrike-api-url',
            type=str,
            default=None,
            help=(
                'The crowdstrike URL, if using self-hosted. Defaults to the public crowdstrike API URL otherwise.'
            ),
        )
        parser.add_argument(
            '--gsuite-auth-method',
            type=str,
            default='delegated',
            choices=['delegated', 'oauth'],
            help=(
                'The method used by GSuite to authenticate. delegated is the legacy one.'
            ),
        )
        parser.add_argument(
            '--gsuite-tokens-env-var',
            type=str,
            default='GSUITE_GOOGLE_APPLICATION_CREDENTIALS',
            help=(
                'The name of environment variable containing secrets for GSuite authentication.'
            ),
        )
        parser.add_argument(
            '--lastpass-cid-env-var',
            type=str,
            default=None,
            help=(
                'The name of environment variable containing the Lastpass CID for authentication.'
            ),
        )
        parser.add_argument(
            '--lastpass-provhash-env-var',
            type=str,
            default=None,
            help=(
                'The name of environment variable containing the Lastpass provhash for authentication.'
            ),
        )
        parser.add_argument(
            '--bigfix-username',
            type=str,
            default=None,
            help=(
                'The BigFix username for authentication.'
            ),
        )
        parser.add_argument(
            '--bigfix-password-env-var',
            type=str,
            default=None,
            help=(
                'The name of environment variable containing the BigFix password for authentication.'
            ),
        )
        parser.add_argument(
            '--bigfix-root-url',
            type=str,
            default=None,
            help=(
                'The BigFix Root URL, a.k.a the BigFix API URL'
            ),
        )
        parser.add_argument(
            '--duo-api-key-env-var',
            type=str,
            default=None,
            help=(
                'The name of environment variable containing the Duo api key'
            ),
        )
        parser.add_argument(
            '--duo-api-secret-env-var',
            type=str,
            default=None,
            help=(
                'The name of environment variable containing the Duo api secret'
            ),
        )
        parser.add_argument(
            '--duo-api-hostname',
            type=str,
            default=None,
            help=(
                'The Duo api hostname'
            ),
        )
        return parser

    def main(self, argv: str) -> int:
        """
        Entrypoint for the command line interface.

        :type argv: string
        :param argv: The parameters supplied to the command line program.
        """
        # TODO support parameter lookup in environment variables if not present on command line
        config: argparse.Namespace = self.parser.parse_args(argv)
        # Logging config
        if config.verbose:
            logging.getLogger('cartography').setLevel(logging.DEBUG)
        elif config.quiet:
            logging.getLogger('cartography').setLevel(logging.WARNING)
        else:
            logging.getLogger('cartography').setLevel(logging.INFO)
        # logger.debug("Launching cartography with CLI configuration: %r", vars(config))
        # Neo4j config
        if config.neo4j_user:
            config.neo4j_password = None
            if config.neo4j_password_prompt:
                logger.info("Reading password for Neo4j user '%s' interactively.", config.neo4j_user)
                config.neo4j_password = getpass.getpass()
            elif config.neo4j_password_env_var:
                logger.debug(
                    "Reading password for Neo4j user '%s' from environment variable '%s'.",
                    config.neo4j_user,
                    config.neo4j_password_env_var,
                )
                config.neo4j_password = os.environ.get(config.neo4j_password_env_var)
            if not config.neo4j_password:
                logger.warning("Neo4j username was provided but a password could not be found.")
        else:
            config.neo4j_password = None

        # Selected modules
        if config.selected_modules:
            self.sync = cartography.sync.build_sync(config.selected_modules)

        # AWS config
        if config.aws_requested_syncs:
            # No need to store the returned value; we're using this for input validation.
            parse_and_validate_aws_requested_syncs(config.aws_requested_syncs)

        # Azure config
        if config.azure_sp_auth and config.azure_client_secret_env_var:
            logger.debug(
                "Reading Client Secret for Azure Service Principal Authentication from environment variable %s",
                config.azure_client_secret_env_var,
            )
            config.azure_client_secret = os.environ.get(config.azure_client_secret_env_var)
        else:
            config.azure_client_secret = None

        # Okta config
        if config.okta_org_id and config.okta_api_key_env_var:
            logger.debug(f"Reading API key for Okta from environment variable {config.okta_api_key_env_var}")
            config.okta_api_key = os.environ.get(config.okta_api_key_env_var)
        else:
            config.okta_api_key = None

        # CRXcavator config
        if config.crxcavator_api_base_uri and config.crxcavator_api_key_env_var:
            logger.debug(f"Reading API key for CRXcavator from env variable {config.crxcavator_api_key_env_var}.")
            config.crxcavator_api_key = os.environ.get(config.crxcavator_api_key_env_var)
        else:
            config.crxcavator_api_key = None

        # GitHub config
        if config.github_config_env_var:
            logger.debug(f"Reading config string for GitHub from environment variable {config.github_config_env_var}")
            config.github_config = os.environ.get(config.github_config_env_var)
        else:
            config.github_config = None

        # DigitalOcean config
        if config.digitalocean_token_env_var:
            logger.debug(f"Reading token for DigitalOcean from env variable {config.digitalocean_token_env_var}")
            config.digitalocean_token = os.environ.get(config.digitalocean_token_env_var)
        else:
            config.digitalocean_token = None

        # Jamf config
        if config.jamf_base_uri:
            if config.jamf_user:
                config.jamf_password = None
                if config.jamf_password_env_var:
                    logger.debug(
                        "Reading password for Jamf user '%s' from environment variable '%s'.",
                        config.jamf_user,
                        config.jamf_password_env_var,
                    )
                    config.jamf_password = os.environ.get(config.jamf_password_env_var)
            if not config.jamf_user:
                logger.warning("A Jamf base URI was provided but a user was not.")
            if not config.jamf_password:
                logger.warning("A Jamf password could not be found.")
        else:
            config.jamf_user = None
            config.jamf_password = None

        if config.statsd_enabled:
            logger.debug(
                f'statsd enabled. Sending metrics to server {config.statsd_host}:{config.statsd_port}. '
                f'Metrics have prefix "{config.statsd_prefix}".',
            )

        # Pagerduty config
        if config.pagerduty_api_key_env_var:
            logger.debug(f"Reading API key for PagerDuty from environment variable {config.pagerduty_api_key_env_var}")
            config.pagerduty_api_key = os.environ.get(config.pagerduty_api_key_env_var)
        else:
            config.pagerduty_api_key = None

        # Crowdstrike config
        if config.crowdstrike_client_id_env_var:
            logger.debug(
                f"Reading API key for Crowdstrike from environment variable {config.crowdstrike_client_id_env_var}",
            )
            config.crowdstrike_client_id = os.environ.get(config.crowdstrike_client_id_env_var)
        else:
            config.crowdstrike_client_id = None

        if config.crowdstrike_client_secret_env_var:
            logger.debug(
                f"Reading API key for Crowdstrike from environment variable {config.crowdstrike_client_secret_env_var}",
            )
            config.crowdstrike_client_secret = os.environ.get(config.crowdstrike_client_secret_env_var)
        else:
            config.crowdstrike_client_secret = None

        # GSuite config
        if config.gsuite_tokens_env_var:
            logger.debug(f"Reading config string for GSuite from environment variable {config.gsuite_tokens_env_var}")
            config.gsuite_config = os.environ.get(config.gsuite_tokens_env_var)
        else:
            config.github_config = None

        # Lastpass config
        if config.lastpass_cid_env_var:
            logger.debug(f"Reading CID for Lastpass from environment variable {config.lastpass_cid_env_var}")
            config.lastpass_cid = os.environ.get(config.lastpass_cid_env_var)
        else:
            config.lastpass_cid = None
        if config.lastpass_provhash_env_var:
            logger.debug(f"Reading provhash for Lastpass from environment variable {config.lastpass_provhash_env_var}")
            config.lastpass_provhash = os.environ.get(config.lastpass_provhash_env_var)
        else:
            config.lastpass_provhash = None

        # BigFix config
        if config.bigfix_username and config.bigfix_password_env_var and config.bigfix_root_url:
            logger.debug(f"Reading BigFix password from environment variable {config.bigfix_password_env_var}")
            config.bigfix_password = os.environ.get(config.bigfix_password_env_var)

        # Duo config
        if config.duo_api_key_env_var and config.duo_api_secret_env_var and config.duo_api_hostname:
            logger.debug(
                f"Reading Duo api key and secret from environment variables {config.duo_api_key_env_var}"
                f", {config.duo_api_secret_env_var}",
            )
            config.duo_api_key = os.environ.get(config.duo_api_key_env_var)
            config.duo_api_secret = os.environ.get(config.duo_api_secret_env_var)

        # Run cartography
        try:
            return cartography.sync.run_with_config(self.sync, config)
        except KeyboardInterrupt:
            return cartography.util.STATUS_KEYBOARD_INTERRUPT

    def process(self, config):
        # Logging config
        if config.verbose:
            logging.getLogger('cartography').setLevel(logging.DEBUG)
        elif config.quiet:
            logging.getLogger('cartography').setLevel(logging.WARNING)
        else:
            logging.getLogger('cartography').setLevel(logging.INFO)
        # logger.debug("Launching cartography with CLI configuration: %r", vars(config))

        # Run cartography
        try:
            output = cartography.sync.run_with_config(self.sync, config)

            return {
                "status": "success",
                "message": f"output - {output}",
                "updateTag": output.get('UPDATE_TAG', None),
                "pagination": output.get('pagination', None),
            }

        except KeyboardInterrupt:
            # return 130
            return {
                "status": "failure",
                "message": "keyboard interuption",
            }
        except Exception as e:
            return {
                "status": "failure",
                "message": f"error with: {str(e)}",
            }


def main(argv=None):
    """
    Entrypoint for the default cartography command line interface.

    This entrypoint build and executed the default cartography sync. See cartography.sync.build_default_sync.

    :rtype: int
    :return: The return code.
    """
    logging.basicConfig(level=logging.INFO)
    logging.getLogger('botocore').setLevel(logging.WARNING)
    logging.getLogger('googleapiclient').setLevel(logging.WARNING)
    logging.getLogger('neo4j').setLevel(logging.WARNING)
    argv = argv if argv is not None else sys.argv[1:]
<<<<<<< HEAD
    default_sync = cartography.sync.build_default_sync()
    return CLI(default_sync, prog='cartography').main(argv)


def run_aws(request):
    logging.basicConfig(level=logging.INFO)
    logging.getLogger('botocore').setLevel(logging.WARNING)
    logging.getLogger('neo4j').setLevel(logging.WARNING)

    default_sync = cartography.sync.build_aws_sync()

    # TODO: Define config and pass it forward
    config = Config(
        request['neo4j']['uri'],
        neo4j_user=request['neo4j']['user'],
        neo4j_password=request['neo4j']['pwd'],
        neo4j_max_connection_lifetime=request['neo4j']['connection_lifetime'],
        credentials=request['credentials'],
        params=request['params'],
        aws_requested_syncs=request.get('services', None),
        update_tag=request.get('updateTag', None)
    )

    if request['logging']['mode'] == "verbose":
        config.verbose = True
    elif request['logging']['mode'] == "quiet":
        config.quiet = True

    return CLI(default_sync, prog='cartography').process(config)


def run_azure(request):
    logging.basicConfig(level=logging.INFO)
    logging.getLogger('botocore').setLevel(logging.WARNING)
    logging.getLogger('neo4j').setLevel(logging.WARNING)

    default_sync = cartography.sync.build_azure_sync()

    # TODO: Define config and pass it forward
    config = Config(
        request['neo4j']['uri'],
        neo4j_user=request['neo4j']['user'],
        neo4j_password=request['neo4j']['pwd'],
        neo4j_max_connection_lifetime=request['neo4j']['connection_lifetime'],
        azure_client_id=request['azure']['client_id'],
        azure_client_secret=request['azure']['client_secret'],
        azure_redirect_uri=request['azure']['redirect_uri'],
        azure_subscription_id=request['azure']['subscription_id'],
        azure_tenant_id=request['azure']['tenant_id'],
        azure_refresh_token=request['azure']['refresh_token'],
        azure_vault_scope=request['azure']['vault_scope'],
        azure_graph_scope=request['azure']['graph_scope'],
        azure_azure_scope=request['azure']['azure_scope'],
        params=request['params'],
        azure_requested_syncs=request.get('services', None),
        update_tag=request.get('updateTag', None)
    )

    if request['logging']['mode'] == "verbose":
        config.verbose = True
    elif request['logging']['mode'] == "quiet":
        config.quiet = True

    return CLI(default_sync, prog='cartography').process(config)


def run_gcp(request):
    logging.basicConfig(level=logging.INFO)
    logging.getLogger('botocore').setLevel(logging.WARNING)
    logging.getLogger('neo4j').setLevel(logging.WARNING)

    default_sync = cartography.sync.build_gcp_sync()

    # TODO: Define config and pass it forward
    config = Config(
        request['neo4j']['uri'],
        neo4j_user=request['neo4j']['user'],
        neo4j_password=request['neo4j']['pwd'],
        neo4j_max_connection_lifetime=request['neo4j']['connection_lifetime'],
        credentials=request['credentials'],
        params=request['params'],
        gcp_requested_syncs=request.get('services', None),
    )

    if request['logging']['mode'] == "verbose":
        config.verbose = True
    elif request['logging']['mode'] == "quiet":
        config.quiet = True

    return CLI(default_sync, prog='cartography').process(config)
=======
    sys.exit(CLI(prog='cartography').main(argv))
>>>>>>> 0c852d26
<|MERGE_RESOLUTION|>--- conflicted
+++ resolved
@@ -740,98 +740,4 @@
     logging.getLogger('botocore').setLevel(logging.WARNING)
     logging.getLogger('googleapiclient').setLevel(logging.WARNING)
     logging.getLogger('neo4j').setLevel(logging.WARNING)
-    argv = argv if argv is not None else sys.argv[1:]
-<<<<<<< HEAD
-    default_sync = cartography.sync.build_default_sync()
-    return CLI(default_sync, prog='cartography').main(argv)
-
-
-def run_aws(request):
-    logging.basicConfig(level=logging.INFO)
-    logging.getLogger('botocore').setLevel(logging.WARNING)
-    logging.getLogger('neo4j').setLevel(logging.WARNING)
-
-    default_sync = cartography.sync.build_aws_sync()
-
-    # TODO: Define config and pass it forward
-    config = Config(
-        request['neo4j']['uri'],
-        neo4j_user=request['neo4j']['user'],
-        neo4j_password=request['neo4j']['pwd'],
-        neo4j_max_connection_lifetime=request['neo4j']['connection_lifetime'],
-        credentials=request['credentials'],
-        params=request['params'],
-        aws_requested_syncs=request.get('services', None),
-        update_tag=request.get('updateTag', None)
-    )
-
-    if request['logging']['mode'] == "verbose":
-        config.verbose = True
-    elif request['logging']['mode'] == "quiet":
-        config.quiet = True
-
-    return CLI(default_sync, prog='cartography').process(config)
-
-
-def run_azure(request):
-    logging.basicConfig(level=logging.INFO)
-    logging.getLogger('botocore').setLevel(logging.WARNING)
-    logging.getLogger('neo4j').setLevel(logging.WARNING)
-
-    default_sync = cartography.sync.build_azure_sync()
-
-    # TODO: Define config and pass it forward
-    config = Config(
-        request['neo4j']['uri'],
-        neo4j_user=request['neo4j']['user'],
-        neo4j_password=request['neo4j']['pwd'],
-        neo4j_max_connection_lifetime=request['neo4j']['connection_lifetime'],
-        azure_client_id=request['azure']['client_id'],
-        azure_client_secret=request['azure']['client_secret'],
-        azure_redirect_uri=request['azure']['redirect_uri'],
-        azure_subscription_id=request['azure']['subscription_id'],
-        azure_tenant_id=request['azure']['tenant_id'],
-        azure_refresh_token=request['azure']['refresh_token'],
-        azure_vault_scope=request['azure']['vault_scope'],
-        azure_graph_scope=request['azure']['graph_scope'],
-        azure_azure_scope=request['azure']['azure_scope'],
-        params=request['params'],
-        azure_requested_syncs=request.get('services', None),
-        update_tag=request.get('updateTag', None)
-    )
-
-    if request['logging']['mode'] == "verbose":
-        config.verbose = True
-    elif request['logging']['mode'] == "quiet":
-        config.quiet = True
-
-    return CLI(default_sync, prog='cartography').process(config)
-
-
-def run_gcp(request):
-    logging.basicConfig(level=logging.INFO)
-    logging.getLogger('botocore').setLevel(logging.WARNING)
-    logging.getLogger('neo4j').setLevel(logging.WARNING)
-
-    default_sync = cartography.sync.build_gcp_sync()
-
-    # TODO: Define config and pass it forward
-    config = Config(
-        request['neo4j']['uri'],
-        neo4j_user=request['neo4j']['user'],
-        neo4j_password=request['neo4j']['pwd'],
-        neo4j_max_connection_lifetime=request['neo4j']['connection_lifetime'],
-        credentials=request['credentials'],
-        params=request['params'],
-        gcp_requested_syncs=request.get('services', None),
-    )
-
-    if request['logging']['mode'] == "verbose":
-        config.verbose = True
-    elif request['logging']['mode'] == "quiet":
-        config.quiet = True
-
-    return CLI(default_sync, prog='cartography').process(config)
-=======
-    sys.exit(CLI(prog='cartography').main(argv))
->>>>>>> 0c852d26
+    argv = argv if argv is not None else sys.argv[1:]