--- conflicted
+++ resolved
@@ -784,12 +784,8 @@
         aws_requested_syncs=request.get('services', None),
         update_tag=request.get('updateTag', None),
         refresh_entitlements=request.get('refreshEntitlements', False),
-<<<<<<< HEAD
         identity_store_region=request.get('identityStoreRegion', None),
         aws_internal_accounts=request.get('awsInternalAccounts', None)
-=======
-        aws_internal_accounts=request.get('awsInternalAccounts', None),
->>>>>>> 9340522e
     )
 
     if request['logging']['mode'] == "verbose":
