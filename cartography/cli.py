--- conflicted
+++ resolved
@@ -130,13 +130,8 @@
             '--azure-sync-all-subscriptions',
             action='store_true',
             help=(
-<<<<<<< HEAD
-                'Enable Azure sync for all discovered profiles. When this parameter is supplied cartography will '
-                'discover all configured Azure profiles.'
-=======
                 'Enable Azure sync for all discovered subscriptions. When this parameter is supplied cartography will '
                 'discover all configured Azure subscriptions.'
->>>>>>> dcc99478
             ),
         )
         parser.add_argument(
@@ -147,8 +142,6 @@
             ),
         )
         parser.add_argument(
-<<<<<<< HEAD
-=======
             '--azure-tenant-id',
             type=str,
             default=None,
@@ -183,7 +176,6 @@
             ),
         )
         parser.add_argument(
->>>>>>> dcc99478
             '--crxcavator-api-base-uri',
             type=str,
             default='https://api.crxcavator.io/v1',
