--- conflicted
+++ resolved
@@ -46,19 +46,11 @@
 
 
 def get_azure_resource_group_name(id: str) -> None:
-<<<<<<< HEAD
-    resource_group = ''
-    id = id.lower()
-    if id is not None and 'resourcegroups' in id:
-        x = id.split('/')
-        resource_group = x[x.index('resourcegroups') + 1]
-=======
     resource_group = ""
     id = id.lower()
     if id is not None and "resourcegroups" in id:
         x = id.split("/")
         resource_group = x[x.index("resourcegroups") + 1]
->>>>>>> 60731c05
         return resource_group
     return resource_group
 
@@ -139,15 +131,11 @@
 
 
 def run_cleanup_job(
-<<<<<<< HEAD
-    filename: str, neo4j_session: neo4j.Session, common_job_parameters: Dict,
-    package: str = 'cartography.data.jobs.cleanup', retry: int = 1
-=======
     filename: str,
     neo4j_session: neo4j.Session,
     common_job_parameters: Dict,
     package: str = "cartography.data.jobs.cleanup",
->>>>>>> 60731c05
+    retry: int = 1,
 ) -> None:
     try:
         GraphJob.run_from_json(
