--- conflicted
+++ resolved
@@ -98,12 +98,6 @@
     return inner_function
 
 
-<<<<<<< HEAD
-def get_optional_value(cfg, keys):
-    if cfg.get(keys[0]):
-        return get_optional_value(cfg[keys[0]], keys[1:]) if len(keys) > 1 else cfg.get(keys[0])
-    return None
-=======
 def dict_value_to_str(obj: Dict, key: str) -> Optional[str]:
     """
     Convert the value referenced by the key in the dict to a string, if it exists, and return it. If it doesn't exist,
@@ -125,5 +119,4 @@
     if value is not None:
         return int(value.timestamp())
     else:
-        return None
->>>>>>> c6b23f90
+        return None