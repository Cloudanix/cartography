--- conflicted
+++ resolved
@@ -162,9 +162,7 @@
 CREATE INDEX IF NOT EXISTS FOR (n:GCPFirestoreIndex) ON (n.id);
 CREATE INDEX IF NOT EXISTS FOR (n:GCPBigqueryDataset) ON (n.id);
 CREATE INDEX IF NOT EXISTS FOR (n:GCPBigqueryTable) ON (n.id);
-<<<<<<< HEAD
 CREATE INDEX IF NOT EXISTS FOR (n:GCPCloudTasksQueue) ON (n.id);
-=======
 CREATE INDEX IF NOT EXISTS FOR (n:GCPSpannerInstance) ON (n.id);
 CREATE INDEX IF NOT EXISTS FOR (n:GCPSpannerInstanceConfig) ON (n.id);
 CREATE INDEX IF NOT EXISTS FOR (n:GCPSpannerInstanceConfigReplica) ON (n.id);
@@ -172,7 +170,6 @@
 CREATE INDEX IF NOT EXISTS FOR (n:GCPSpannerInstanceDatabase) ON (n.id);
 CREATE INDEX IF NOT EXISTS FOR (n:GCPPubSubLiteTopic) ON (n.id);
 CREATE INDEX IF NOT EXISTS FOR (n:GCPPubSubLiteSubscription) ON (n.id);
->>>>>>> ce5d7086
 CREATE INDEX IF NOT EXISTS FOR (n:Ip) ON (n.id);
 CREATE INDEX IF NOT EXISTS FOR (n:Ip) ON (n.ip);
 CREATE INDEX IF NOT EXISTS FOR (n:IpPermissionInbound) ON (n.ruleid);
