--- conflicted
+++ resolved
@@ -106,7 +106,6 @@
 CREATE INDEX ON :GSuiteGroup(id);
 CREATE INDEX ON :GSuiteUser(email);
 CREATE INDEX ON :GSuiteUser(id);
-<<<<<<< HEAD
 CREATE INDEX ON :GCPFunction(id)
 CREATE INDEX ON :GCPKMSLocation(id);
 CREATE INDEX ON :GCPKMSKeyring(id);
@@ -117,14 +116,12 @@
 CREATE INDEX ON :GCPCloudRunRevision(id);
 CREATE INDEX ON :GCPCloudRunRoute(id);
 CREATE INDEX ON :GCPCloudRunService(id);
-=======
 CREATE INDEX ON :GCPRole(id);
 CREATE INDEX ON :GCPServiceAccount(id);
 CREATE INDEX ON :GCPServiceAccountKey(id);
 CREATE INDEX ON :GCPUser(id);
 CREATE INDEX ON :GCPGroup(id);
 CREATE INDEX ON :GCPDomain(id);
->>>>>>> e634413e
 CREATE INDEX ON :Ip(id);
 CREATE INDEX ON :Ip(ip);
 CREATE INDEX ON :IpPermissionInbound(ruleid);
