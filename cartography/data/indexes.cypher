CREATE INDEX ON :CloudanixWorkspace(id);
CREATE INDEX ON :AWSConfigurationRecorder(id);
CREATE INDEX ON :AWSConfigDeliveryChannel(id);
CREATE INDEX ON :AWSConfigRule(id);
CREATE INDEX ON :APIGatewayClientCertificate(id);
CREATE INDEX ON :APIGatewayRestAPI(id);
CREATE INDEX ON :APIGatewayResource(id);
CREATE INDEX ON :APIGatewayStage(id);
CREATE INDEX ON :APIGatewayClientCertificate(id);
CREATE INDEX ON :APIGatewayStage(clientcertificateid);
CREATE INDEX ON :AWSCloudfrontDistribution(id);
CREATE INDEX ON :AWSAccount(id);
CREATE INDEX ON :AWSCidrBlock(id);
CREATE INDEX ON :AWSDNSRecord(id);
CREATE INDEX ON :AWSDNSZone(name);
CREATE INDEX ON :AWSDNSZone(zoneid);
CREATE INDEX ON :AWSGroup(arn);
CREATE INDEX ON :AWSInternetGateway(id);
CREATE INDEX ON :AWSIpv4CidrBlock(id);
CREATE INDEX ON :AWSIpv6CidrBlock(id);
CREATE INDEX ON :AWSLambda(id);
CREATE INDEX ON :AWSLambdaEventSourceMapping(id);
CREATE INDEX ON :AWSLambdaFunctionAlias(id);
CREATE INDEX ON :AWSLambdaLayer(id);
CREATE INDEX ON :AWSPeeringConnection(id);
CREATE INDEX ON :AWSPolicy(id);
CREATE INDEX ON :AWSPolicy(name);
CREATE INDEX ON :AWSPolicyStatement(id);
CREATE INDEX ON :AWSPrincipal(arn);
CREATE INDEX ON :AWSRole(arn);
CREATE INDEX ON :AWSTag(id);
CREATE INDEX ON :AWSTag(key);
CREATE INDEX ON :AWSTransitGateway(arn);
CREATE INDEX ON :AWSTransitGateway(id);
CREATE INDEX ON :AWSTransitGatewayAttachment(id);
CREATE INDEX ON :AWSUser(arn);
CREATE INDEX ON :AWSUser(name);
CREATE INDEX ON :AWSVpc(id);
CREATE INDEX ON :AWSCloudWatchAlarm(id);
CREATE INDEX ON :AWSCloudWatchFlowLog(id);
CREATE INDEX ON :AWSCloudWatchEventBus(id);
CREATE INDEX ON :RDSReservedDBInstance(id);
CREATE INDEX ON :AccountAccessKey(accesskeyid);
CREATE INDEX ON :AutoScalingGroup(arn);
CREATE INDEX ON :ChromeExtension(id);
CREATE INDEX ON :Dependency(id);
CREATE INDEX ON :DBGroup(name);
CREATE INDEX ON :DNSRecord(id);
CREATE INDEX ON :DNSZone(name);
CREATE INDEX ON :DOAccount(id);
CREATE INDEX ON :DODroplet(id);
CREATE INDEX ON :DOProject(id);
CREATE INDEX ON :DynamoDBGlobalSecondaryIndex(id);
CREATE INDEX ON :DynamoDBTable(arn);
CREATE INDEX ON :EBSSnapshot(id);
CREATE INDEX ON :EBSVolume(id);
CREATE INDEX ON :DynamoDBTable(id);
CREATE INDEX ON :EC2Image(id);
CREATE INDEX ON :EC2Instance(id);
CREATE INDEX ON :EC2Instance(instanceid);
CREATE INDEX ON :EC2Instance(publicdnsname);
CREATE INDEX ON :EC2KeyPair(id);
CREATE INDEX ON :EC2PrivateIp(id);
CREATE INDEX ON :EC2Reservation(reservationid);
CREATE INDEX ON :EC2ReservedInstance(id);
CREATE INDEX ON :EC2SecurityGroup(groupid);
CREATE INDEX ON :EC2SecurityGroup(id);
CREATE INDEX ON :EC2Subnet(id);
CREATE INDEX ON :EC2Subnet(subnetid);
CREATE INDEX ON :ECRImage(id);
CREATE INDEX ON :ECRRepository(id);
CREATE INDEX ON :ECRRepository(name);
CREATE INDEX ON :ECRRepository(uri);
CREATE INDEX ON :ECRRepositoryImage(id);
CREATE INDEX ON :ECRRepositoryImage(uri);
CREATE INDEX ON :ECRRepositoryImage(tag);
CREATE INDEX ON :ECRScanFinding(id);
CREATE INDEX ON :ECSCluster(id);
CREATE INDEX ON :ECSContainerInstance(id);
CREATE INDEX ON :ECSService(id);
CREATE INDEX ON :ECSTaskDefinition(id);
CREATE INDEX ON :ECSTask(id);
CREATE INDEX ON :ECSContainerDefinition(id);
CREATE INDEX ON :ECSContainer(id);
CREATE INDEX ON :EKSCluster(id);
CREATE INDEX ON :ElasticacheCluster(id);
CREATE INDEX ON :ElasticacheCluster(arn);
CREATE INDEX ON :ElasticIPAddress(id);
CREATE INDEX ON :ELBListener(id);
CREATE INDEX ON :ELBV2Listener(id);
CREATE INDEX ON :EMRCluster(id);
CREATE INDEX ON :EMRCluster(arn);
CREATE INDEX ON :Endpoint(id);
CREATE INDEX ON :ESDomain(arn);
CREATE INDEX ON :ESDomain(id);
CREATE INDEX ON :ESDomain(name);
CREATE INDEX ON :AWSCloudTrailTrail(id);
CREATE INDEX ON :AWSRoute53Domain(id);
CREATE INDEX ON :AWSCloudformationStack(id);
CREATE INDEX ON :AWSSNSTopic(id);
<<<<<<< HEAD
CREATE INDEX ON :RedshiftReservedNode(id);
=======
CREATE INDEX ON :AWSESReservedInstance(id);
>>>>>>> 5bd8a6c6
CREATE INDEX ON :AWSSESIdentity(id);
CREATE INDEX ON :GCPDNSZone(id);
CREATE INDEX ON :GCPRecordSet(id);
CREATE INDEX ON :GCPFolder(id);
CREATE INDEX ON :GCPForwardingRule(id);
CREATE INDEX ON :GCPInstance(id);
CREATE INDEX ON :GCPNetworkInterface(id);
CREATE INDEX ON :GCPNetworkTag(id);
CREATE INDEX ON :GCPNicAccessConfig(id);
CREATE INDEX ON :GCPOrganization(id);
CREATE INDEX ON :GCPProject(id);
CREATE INDEX ON :GCPProject(projectnumber);
CREATE INDEX ON :GCPBucket(id);
CREATE INDEX ON :GCPBucketLabel(key);
CREATE INDEX ON :GCPSubnet(id);
CREATE INDEX ON :GCPVpc(id);
CREATE INDEX ON :GCPLocation(id);
CREATE INDEX ON :GCPAPI(id);
CREATE INDEX ON :GCPAPIConfig(id);
CREATE INDEX ON :GCPAPIGateway(id);
CREATE INDEX ON :GCPFunction(id)
CREATE INDEX ON :GCPKMSKeyRing(id);
CREATE INDEX ON :GCPKMSCryptoKey(id);
CREATE INDEX ON :GCPCloudRunAuthorizedDomains(id);
CREATE INDEX ON :GCPCloudRunConfiguration(id);
CREATE INDEX ON :GCPCloudRunDomainMap(id);
CREATE INDEX ON :GCPCloudRunRevision(id);
CREATE INDEX ON :GCPCloudRunRoute(id);
CREATE INDEX ON :GCPCloudRunService(id);
CREATE INDEX ON :GCPRole(id);
CREATE INDEX ON :GCPServiceAccount(id);
CREATE INDEX ON :GCPServiceAccountKey(id);
CREATE INDEX ON :GCPUser(id);
CREATE INDEX ON :GCPCustomer(id);
CREATE INDEX ON :GCPGroup(id);
CREATE INDEX ON :GCPDomain(name);
CREATE INDEX ON :GitHubOrganization(id);
CREATE INDEX ON :GitHubRepository(id);
CREATE INDEX ON :GitHubUser(id);
CREATE INDEX ON :GKECluster(id);
CREATE INDEX ON :GSuiteGroup(email);
CREATE INDEX ON :GSuiteGroup(id);
CREATE INDEX ON :GSuiteUser(email);
CREATE INDEX ON :GSuiteUser(id);
CREATE INDEX ON :GCPSQLInstance(id);
CREATE INDEX ON :GCPSQLUser(id);
CREATE INDEX ON :GCPBigtableInstance(id);
CREATE INDEX ON :GCPBigtableCluster(id);
CREATE INDEX ON :GCPBigtableClusterBackup(id);
CREATE INDEX ON :GCPBigtableTable(id);
CREATE INDEX ON :GCPFirestoreDatabase(id);
CREATE INDEX ON :GCPFirestoreIndex(id);
CREATE INDEX ON :Ip(id);
CREATE INDEX ON :Ip(ip);
CREATE INDEX ON :IpPermissionInbound(ruleid);
CREATE INDEX ON :IpPermissionsEgress(ruleid);
CREATE INDEX ON :IpRange(id);
CREATE INDEX ON :IpRule(ruleid);
CREATE INDEX ON :JamfComputerGroup(id);
CREATE INDEX ON :KMSKey(id);
CREATE INDEX ON :KMSKey(arn);
CREATE INDEX ON :KMSAlias(id);
CREATE INDEX ON :KMSGrant(id);
CREATE INDEX ON :LaunchConfiguration(id);
CREATE INDEX ON :LaunchConfiguration(name);
CREATE INDEX ON :LaunchTemplate(id);
CREATE INDEX ON :LaunchTemplate(name);
CREATE INDEX ON :LaunchTemplateVersion(id);
CREATE INDEX ON :LaunchTemplateVersion(name);
CREATE INDEX ON :LoadBalancer(dnsname);
CREATE INDEX ON :LoadBalancer(id);
CREATE INDEX ON :LoadBalancerV2(dnsname);
CREATE INDEX ON :LoadBalancerV2(id);
CREATE INDEX ON :NetworkInterface(id);
CREATE INDEX ON :NameServer(id);
CREATE INDEX ON :OktaOrganization(id);
CREATE INDEX ON :OktaUser(id);
CREATE INDEX ON :OktaUser(email);
CREATE INDEX ON :OktaGroup(id);
CREATE INDEX ON :OktaGroup(name);
CREATE INDEX ON :OktaApplication(id);
CREATE INDEX ON :OktaUserFactor(id);
CREATE INDEX ON :OktaTrustedOrigin(id);
CREATE INDEX ON :OktaAdministrationRole(id);
CREATE INDEX ON :Package(id);
CREATE INDEX ON :Package(name);
CREATE INDEX ON :PagerDutyEscalationPolicy(id);
CREATE INDEX ON :PagerDutyEscalationPolicy(name);
CREATE INDEX ON :PagerDutyEscalationPolicyRule(id);
CREATE INDEX ON :PagerDutyIntegration(id);
CREATE INDEX ON :PagerDutySchedule(id);
CREATE INDEX ON :PagerDutySchedule(name);
CREATE INDEX ON :PagerDutyScheduleLayer(id);
CREATE INDEX ON :PagerDutyService(id);
CREATE INDEX ON :PagerDutyService(name);
CREATE INDEX ON :PagerDutyTeam(id);
CREATE INDEX ON :PagerDutyTeam(name);
CREATE INDEX ON :PagerDutyUser(id);
CREATE INDEX ON :PagerDutyUser(name);
CREATE INDEX ON :PagerDutyVendor(id);
CREATE INDEX ON :PagerDutyVendor(name);
CREATE INDEX ON :ProgrammingLanguage(id);
CREATE INDEX ON :PublicIpAddress(ip);
CREATE INDEX ON :PythonLibrary(id);
CREATE INDEX ON :RedshiftCluster(id);
CREATE INDEX ON :RedshiftCluster(arn);
CREATE INDEX ON :RDSCluster(db_cluster_identifier);
CREATE INDEX ON :RDSCluster(id);
CREATE INDEX ON :RDSCluster(arn);
CREATE INDEX ON :RDSInstance(db_instance_identifier);
CREATE INDEX ON :RDSInstance(id);
CREATE INDEX ON :RDSInstance(arn);
CREATE INDEX ON :ReplyUri(id);
CREATE INDEX ON :Risk(id);
CREATE INDEX ON :S3Acl(id);
CREATE INDEX ON :S3Bucket(id);
CREATE INDEX ON :SecretsManagerSecret(id);
CREATE INDEX ON :SecurityHub(id);
CREATE INDEX ON :SQSQueue(id);
CREATE INDEX ON :S3Bucket(name);
CREATE INDEX ON :S3Bucket(arn);
CREATE INDEX ON :User(arn);
CREATE INDEX ON :AzureTenant(id);
CREATE INDEX ON :AzurePrincipal(email);
CREATE INDEX ON :AzureSubscription(id);
CREATE INDEX ON :AzureCosmosDBAccount(id);
CREATE INDEX ON :AzureCosmosDBLocation(id);
CREATE INDEX ON :AzureCosmosDBCorsPolicy(id);
CREATE INDEX ON :AzureCosmosDBAccountFailoverPolicy(id);
CREATE INDEX ON :AzureCDBPrivateEndpointConnection(id);
CREATE INDEX ON :AzureCosmosDBVirtualNetworkRule(id);
CREATE INDEX ON :AzureCosmosDBSqlDatabase(id);
CREATE INDEX ON :AzureCosmosDBCassandraKeyspace(id);
CREATE INDEX ON :AzureCosmosDBMongoDBDatabase(id);
CREATE INDEX ON :AzureCosmosDBTableResource(id);
CREATE INDEX ON :AzureCosmosDBSqlContainer(id);
CREATE INDEX ON :AzureCosmosDBCassandraTable(id);
CREATE INDEX ON :AzureCosmosDBMongoDBCollection(id);
CREATE INDEX ON :AzureStorageAccount(id);
CREATE INDEX ON :AzureStorageQueueService(id);
CREATE INDEX ON :AzureStorageTableService(id);
CREATE INDEX ON :AzureStorageFileService(id);
CREATE INDEX ON :AzureStorageBlobService(id);
CREATE INDEX ON :AzureStorageQueue(id);
CREATE INDEX ON :AzureStorageTable(id);
CREATE INDEX ON :AzureStorageFileShare(id);
CREATE INDEX ON :AzureStorageBlobContainer(id);
CREATE INDEX ON :AzureSQLServer(id);
CREATE INDEX ON :AzureServerDNSAlias(id);
CREATE INDEX ON :AzureServerADAdministrator(id);
CREATE INDEX ON :AzureRecoverableDatabase(id);
CREATE INDEX ON :AzureRestorableDroppedDatabase(id);
CREATE INDEX ON :AzureFailoverGroup(id);
CREATE INDEX ON :AzureElasticPool(id);
CREATE INDEX ON :AzureSQLDatabase(id);
CREATE INDEX ON :AzureReplicationLink(id);
CREATE INDEX ON :AzureDatabaseThreatDetectionPolicy(id);
CREATE INDEX ON :AzureRestorePoint(id);
CREATE INDEX ON :AzureTransparentDataEncryption(id);
CREATE INDEX ON :AzureVirtualMachine(id);
CREATE INDEX ON :AzureDataDisk(id);
CREATE INDEX ON :AzureDisk(id);
CREATE INDEX ON :AzureSnapshot(id);
CREATE INDEX ON :GCPDomain(id);
CREATE INDEX ON :AzureCluster(id);
CREATE INDEX ON :AzureContainerRegistry(id);
CREATE INDEX ON :AzureContainerRegistryReplication(id);
CREATE INDEX ON :AzureContainerRegistryRun(id);
CREATE INDEX ON :AzureContainerRegistryTask(id);
CREATE INDEX ON :AzureContainerRegistryWebhook(id);
CREATE INDEX ON :AzureContainerGroup(id);
CREATE INDEX ON :AzureContainer(id);
CREATE INDEX ON :AzureVirtualMachineExtension(id);
CREATE INDEX ON :AzureVirtualMachineAvailableSize(id);
CREATE INDEX ON :AzureVirtualMachineScaleSet(id);
CREATE INDEX ON :AzureVirtualMachineScaleSetExtension(id);
CREATE INDEX ON :AzureKeyVault(id);
CREATE INDEX ON :AzureUser(id);
CREATE INDEX ON :AzureGroup(id);
CREATE INDEX ON :AzureApplication(id);
CREATE INDEX ON :AzureServiceAccount(id);
CREATE INDEX ON :AzureDomain(id);
CREATE INDEX ON :AzureRole(id);
CREATE INDEX ON :AzureResourceGroup(id);
CREATE INDEX ON :AzureTag(id);
CREATE INDEX ON :AzureNetwork(id);
CREATE INDEX ON :AzureNetworkSubnet(id);
CREATE INDEX ON :AzureRouteTable(id);
CREATE INDEX ON :AzureNetworkRoute(id);
CREATE INDEX ON :AzureNetworkSecurityGroup(id);
CREATE INDEX ON :AzureNetworkSecurityRule(id);
CREATE INDEX ON :AzurePublicIPAddress(id);
CREATE INDEX ON :AzureNetworkUsage(id);
CREATE INDEX ON :AzureFunctionApp(id);
CREATE INDEX ON :AzureFunctionAppConfiguration(id);
CREATE INDEX ON :AzureFunctionAppFunction(id);
CREATE INDEX ON :AzureFunctionAppDeployment(id);
CREATE INDEX ON :AzureFunctionAppProcess(id);
CREATE INDEX ON :AzureFunctionAppBackup(id);
CREATE INDEX ON :AzureFunctionAppSnapshot(id);
CREATE INDEX ON :AzureFunctionAppWebjob(id);
CREATE INDEX ON :KubernetesCluster(id);
CREATE INDEX ON :KubernetesCluster(name);
CREATE INDEX ON :KubernetesNamespace(id);
CREATE INDEX ON :KubernetesNamespace(name);
CREATE INDEX ON :KubernetesPod(id);
CREATE INDEX ON :KubernetesPod(name);
CREATE INDEX ON :KubernetesContainer(id);
CREATE INDEX ON :KubernetesContainer(name);
CREATE INDEX ON :KubernetesContainer(image);
CREATE INDEX ON :KubernetesService(id);
CREATE INDEX ON :KubernetesService(name);<|MERGE_RESOLUTION|>--- conflicted
+++ resolved
@@ -98,11 +98,8 @@
 CREATE INDEX ON :AWSRoute53Domain(id);
 CREATE INDEX ON :AWSCloudformationStack(id);
 CREATE INDEX ON :AWSSNSTopic(id);
-<<<<<<< HEAD
 CREATE INDEX ON :RedshiftReservedNode(id);
-=======
 CREATE INDEX ON :AWSESReservedInstance(id);
->>>>>>> 5bd8a6c6
 CREATE INDEX ON :AWSSESIdentity(id);
 CREATE INDEX ON :GCPDNSZone(id);
 CREATE INDEX ON :GCPRecordSet(id);
