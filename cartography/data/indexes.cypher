CREATE INDEX ON :CloudanixWorkspace(id);
CREATE INDEX ON :AWSConfigurationRecorder(id);
CREATE INDEX ON :AWSConfigDeliveryChannel(id);
CREATE INDEX ON :AWSConfigRule(id);
CREATE INDEX ON :APIGatewayClientCertificate(id);
CREATE INDEX ON :APIGatewayRestAPI(id);
CREATE INDEX ON :APIGatewayResource(id);
CREATE INDEX ON :APIGatewayStage(id);
CREATE INDEX ON :APIGatewayStage(clientcertificateid);
CREATE INDEX ON :AWSAccount(id);
CREATE INDEX ON :AWSCidrBlock(id);
CREATE INDEX ON :AWSDNSRecord(id);
CREATE INDEX ON :AWSDNSZone(name);
CREATE INDEX ON :AWSDNSZone(zoneid);
CREATE INDEX ON :AWSGroup(arn);
CREATE INDEX ON :AWSInternetGateway(id);
CREATE INDEX ON :AWSIpv4CidrBlock(id);
CREATE INDEX ON :AWSIpv6CidrBlock(id);
CREATE INDEX ON :AWSLambda(id);
CREATE INDEX ON :AWSLambdaEventSourceMapping(id);
CREATE INDEX ON :AWSLambdaFunctionAlias(id);
CREATE INDEX ON :AWSLambdaLayer(id);
CREATE INDEX ON :AWSPeeringConnection(id);
CREATE INDEX ON :AWSPolicy(id);
CREATE INDEX ON :AWSPolicy(name);
CREATE INDEX ON :AWSPolicyStatement(id);
CREATE INDEX ON :AWSPrincipal(arn);
CREATE INDEX ON :AWSRole(arn);
CREATE INDEX ON :AWSTag(id);
CREATE INDEX ON :AWSTag(key);
CREATE INDEX ON :AWSTransitGateway(arn);
CREATE INDEX ON :AWSTransitGateway(id);
CREATE INDEX ON :AWSTransitGatewayAttachment(id);
CREATE INDEX ON :AWSUser(arn);
CREATE INDEX ON :AWSUser(name);
CREATE INDEX ON :AWSVpc(id);
CREATE INDEX ON :AWSCloudWatchAlarm(id);
CREATE INDEX ON :AWSCloudWatchFlowLog(id);
CREATE INDEX ON :AWSCloudWatchEventBus(id);
CREATE INDEX ON :RDSReservedDBInstance(id);
CREATE INDEX ON :AccountAccessKey(accesskeyid);
CREATE INDEX ON :AutoScalingGroup(arn);
CREATE INDEX ON :ChromeExtension(id);
CREATE INDEX ON :Dependency(id);
CREATE INDEX ON :DBGroup(name);
CREATE INDEX ON :DNSRecord(id);
CREATE INDEX ON :DNSZone(name);
CREATE INDEX ON :DOAccount(id);
CREATE INDEX ON :DODroplet(id);
CREATE INDEX ON :DOProject(id);
CREATE INDEX ON :DynamoDBGlobalSecondaryIndex(id);
CREATE INDEX ON :DynamoDBTable(arn);
CREATE INDEX ON :EBSSnapshot(id);
CREATE INDEX ON :EBSVolume(id);
CREATE INDEX ON :DynamoDBTable(id);
CREATE INDEX ON :EC2Image(id);
CREATE INDEX ON :EC2Instance(id);
CREATE INDEX ON :EC2Instance(instanceid);
CREATE INDEX ON :EC2Instance(publicdnsname);
CREATE INDEX ON :EC2KeyPair(id);
CREATE INDEX ON :EC2PrivateIp(id);
CREATE INDEX ON :EC2Reservation(reservationid);
CREATE INDEX ON :EC2ReservedInstance(id);
CREATE INDEX ON :EC2SecurityGroup(groupid);
CREATE INDEX ON :EC2SecurityGroup(id);
CREATE INDEX ON :EC2Subnet(id);
CREATE INDEX ON :EC2Subnet(subnetid);
CREATE INDEX ON :ECRImage(id);
CREATE INDEX ON :ECRRepository(id);
CREATE INDEX ON :ECRRepository(name);
CREATE INDEX ON :ECRRepository(uri);
CREATE INDEX ON :ECRRepositoryImage(id);
CREATE INDEX ON :ECRRepositoryImage(uri);
CREATE INDEX ON :ECRRepositoryImage(tag);
CREATE INDEX ON :ECRScanFinding(id);
CREATE INDEX ON :ECSCluster(id);
CREATE INDEX ON :ECSContainerInstance(id);
CREATE INDEX ON :ECSService(id);
CREATE INDEX ON :ECSTaskDefinition(id);
CREATE INDEX ON :ECSTask(id);
CREATE INDEX ON :ECSContainerDefinition(id);
CREATE INDEX ON :ECSContainer(id);
CREATE INDEX ON :EKSCluster(id);
CREATE INDEX ON :ElasticacheCluster(id);
CREATE INDEX ON :ElasticacheCluster(arn);
CREATE INDEX ON :ElasticIPAddress(id);
CREATE INDEX ON :ELBListener(id);
CREATE INDEX ON :ELBV2Listener(id);
CREATE INDEX ON :EMRCluster(id);
CREATE INDEX ON :EMRCluster(arn);
CREATE INDEX ON :Endpoint(id);
CREATE INDEX ON :ESDomain(arn);
CREATE INDEX ON :ESDomain(id);
CREATE INDEX ON :ESDomain(name);
CREATE INDEX ON :AWSCloudTrailTrail(id);
CREATE INDEX ON :AWSRoute53Domain(id);
CREATE INDEX ON :AWSCloudformationStack(id);
CREATE INDEX ON :AWSSNSTopic(id);
<<<<<<< HEAD
CREATE INDEX ON :RedshiftReservedNode(id);
=======
CREATE INDEX ON :AWSSESIdentity(id);
>>>>>>> 460521f1
CREATE INDEX ON :GCPDNSZone(id);
CREATE INDEX ON :GCPRecordSet(id);
CREATE INDEX ON :GCPFolder(id);
CREATE INDEX ON :GCPForwardingRule(id);
CREATE INDEX ON :GCPInstance(id);
CREATE INDEX ON :GCPNetworkInterface(id);
CREATE INDEX ON :GCPNetworkTag(id);
CREATE INDEX ON :GCPNicAccessConfig(id);
CREATE INDEX ON :GCPOrganization(id);
CREATE INDEX ON :GCPProject(id);
CREATE INDEX ON :GCPProject(projectnumber);
CREATE INDEX ON :GCPBucket(id);
CREATE INDEX ON :GCPBucketLabel(key);
CREATE INDEX ON :GCPSubnet(id);
CREATE INDEX ON :GCPVpc(id);
CREATE INDEX ON :GCPLocation(id);
CREATE INDEX ON :GCPAPI(id);
CREATE INDEX ON :GCPAPIConfig(id);
CREATE INDEX ON :GCPAPIGateway(id);
CREATE INDEX ON :GCPFunction(id)
CREATE INDEX ON :GCPKMSKeyRing(id);
CREATE INDEX ON :GCPKMSCryptoKey(id);
CREATE INDEX ON :GCPCloudRunAuthorizedDomains(id);
CREATE INDEX ON :GCPCloudRunConfiguration(id);
CREATE INDEX ON :GCPCloudRunDomainMap(id);
CREATE INDEX ON :GCPCloudRunRevision(id);
CREATE INDEX ON :GCPCloudRunRoute(id);
CREATE INDEX ON :GCPCloudRunService(id);
CREATE INDEX ON :GCPRole(id);
CREATE INDEX ON :GCPServiceAccount(id);
CREATE INDEX ON :GCPServiceAccountKey(id);
CREATE INDEX ON :GCPUser(id);
CREATE INDEX ON :GCPCustomer(id);
CREATE INDEX ON :GCPGroup(id);
CREATE INDEX ON :GCPDomain(name);
CREATE INDEX ON :GitHubOrganization(id);
CREATE INDEX ON :GitHubRepository(id);
CREATE INDEX ON :GitHubUser(id);
CREATE INDEX ON :GKECluster(id);
CREATE INDEX ON :GSuiteGroup(email);
CREATE INDEX ON :GSuiteGroup(id);
CREATE INDEX ON :GSuiteUser(email);
CREATE INDEX ON :GSuiteUser(id);
CREATE INDEX ON :GCPSQLInstance(id);
CREATE INDEX ON :GCPSQLUser(id);
CREATE INDEX ON :GCPBigtableInstance(id);
CREATE INDEX ON :GCPBigtableCluster(id);
CREATE INDEX ON :GCPBigtableClusterBackup(id);
CREATE INDEX ON :GCPBigtableTable(id);
CREATE INDEX ON :GCPFirestoreDatabase(id);
CREATE INDEX ON :GCPFirestoreIndex(id);
CREATE INDEX ON :Ip(id);
CREATE INDEX ON :Ip(ip);
CREATE INDEX ON :IpPermissionInbound(ruleid);
CREATE INDEX ON :IpPermissionsEgress(ruleid);
CREATE INDEX ON :IpRange(id);
CREATE INDEX ON :IpRule(ruleid);
CREATE INDEX ON :JamfComputerGroup(id);
CREATE INDEX ON :KMSKey(id);
CREATE INDEX ON :KMSKey(arn);
CREATE INDEX ON :KMSAlias(id);
CREATE INDEX ON :KMSGrant(id);
CREATE INDEX ON :LaunchConfiguration(id);
CREATE INDEX ON :LaunchConfiguration(name);
CREATE INDEX ON :LaunchTemplate(id);
CREATE INDEX ON :LaunchTemplate(name);
CREATE INDEX ON :LaunchTemplateVersion(id);
CREATE INDEX ON :LaunchTemplateVersion(name);
CREATE INDEX ON :LoadBalancer(dnsname);
CREATE INDEX ON :LoadBalancer(id);
CREATE INDEX ON :LoadBalancerV2(dnsname);
CREATE INDEX ON :LoadBalancerV2(id);
CREATE INDEX ON :NetworkInterface(id);
CREATE INDEX ON :NameServer(id);
CREATE INDEX ON :OktaOrganization(id);
CREATE INDEX ON :OktaUser(id);
CREATE INDEX ON :OktaUser(email);
CREATE INDEX ON :OktaGroup(id);
CREATE INDEX ON :OktaGroup(name);
CREATE INDEX ON :OktaApplication(id);
CREATE INDEX ON :OktaUserFactor(id);
CREATE INDEX ON :OktaTrustedOrigin(id);
CREATE INDEX ON :OktaAdministrationRole(id);
CREATE INDEX ON :Package(id);
CREATE INDEX ON :Package(name);
CREATE INDEX ON :PagerDutyEscalationPolicy(id);
CREATE INDEX ON :PagerDutyEscalationPolicy(name);
CREATE INDEX ON :PagerDutyEscalationPolicyRule(id);
CREATE INDEX ON :PagerDutyIntegration(id);
CREATE INDEX ON :PagerDutySchedule(id);
CREATE INDEX ON :PagerDutySchedule(name);
CREATE INDEX ON :PagerDutyScheduleLayer(id);
CREATE INDEX ON :PagerDutyService(id);
CREATE INDEX ON :PagerDutyService(name);
CREATE INDEX ON :PagerDutyTeam(id);
CREATE INDEX ON :PagerDutyTeam(name);
CREATE INDEX ON :PagerDutyUser(id);
CREATE INDEX ON :PagerDutyUser(name);
CREATE INDEX ON :PagerDutyVendor(id);
CREATE INDEX ON :PagerDutyVendor(name);
CREATE INDEX ON :ProgrammingLanguage(id);
CREATE INDEX ON :PublicIpAddress(ip);
CREATE INDEX ON :PythonLibrary(id);
CREATE INDEX ON :RedshiftCluster(id);
CREATE INDEX ON :RedshiftCluster(arn);
CREATE INDEX ON :RDSCluster(db_cluster_identifier);
CREATE INDEX ON :RDSCluster(id);
CREATE INDEX ON :RDSCluster(arn);
CREATE INDEX ON :RDSInstance(db_instance_identifier);
CREATE INDEX ON :RDSInstance(id);
CREATE INDEX ON :RDSInstance(arn);
CREATE INDEX ON :ReplyUri(id);
CREATE INDEX ON :Risk(id);
CREATE INDEX ON :S3Acl(id);
CREATE INDEX ON :S3Bucket(id);
CREATE INDEX ON :SecretsManagerSecret(id);
CREATE INDEX ON :SecurityHub(id);
CREATE INDEX ON :SQSQueue(id);
CREATE INDEX ON :S3Bucket(name);
CREATE INDEX ON :S3Bucket(arn);
CREATE INDEX ON :User(arn);
CREATE INDEX ON :AzureTenant(id);
CREATE INDEX ON :AzurePrincipal(email);
CREATE INDEX ON :AzureSubscription(id);
CREATE INDEX ON :AzureCosmosDBAccount(id);
CREATE INDEX ON :AzureCosmosDBLocation(id);
CREATE INDEX ON :AzureCosmosDBCorsPolicy(id);
CREATE INDEX ON :AzureCosmosDBAccountFailoverPolicy(id);
CREATE INDEX ON :AzureCDBPrivateEndpointConnection(id);
CREATE INDEX ON :AzureCosmosDBVirtualNetworkRule(id);
CREATE INDEX ON :AzureCosmosDBSqlDatabase(id);
CREATE INDEX ON :AzureCosmosDBCassandraKeyspace(id);
CREATE INDEX ON :AzureCosmosDBMongoDBDatabase(id);
CREATE INDEX ON :AzureCosmosDBTableResource(id);
CREATE INDEX ON :AzureCosmosDBSqlContainer(id);
CREATE INDEX ON :AzureCosmosDBCassandraTable(id);
CREATE INDEX ON :AzureCosmosDBMongoDBCollection(id);
CREATE INDEX ON :AzureStorageAccount(id);
CREATE INDEX ON :AzureStorageQueueService(id);
CREATE INDEX ON :AzureStorageTableService(id);
CREATE INDEX ON :AzureStorageFileService(id);
CREATE INDEX ON :AzureStorageBlobService(id);
CREATE INDEX ON :AzureStorageQueue(id);
CREATE INDEX ON :AzureStorageTable(id);
CREATE INDEX ON :AzureStorageFileShare(id);
CREATE INDEX ON :AzureStorageBlobContainer(id);
CREATE INDEX ON :AzureSQLServer(id);
CREATE INDEX ON :AzureServerDNSAlias(id);
CREATE INDEX ON :AzureServerADAdministrator(id);
CREATE INDEX ON :AzureRecoverableDatabase(id);
CREATE INDEX ON :AzureRestorableDroppedDatabase(id);
CREATE INDEX ON :AzureFailoverGroup(id);
CREATE INDEX ON :AzureElasticPool(id);
CREATE INDEX ON :AzureSQLDatabase(id);
CREATE INDEX ON :AzureReplicationLink(id);
CREATE INDEX ON :AzureDatabaseThreatDetectionPolicy(id);
CREATE INDEX ON :AzureRestorePoint(id);
CREATE INDEX ON :AzureTransparentDataEncryption(id);
CREATE INDEX ON :AzureVirtualMachine(id);
CREATE INDEX ON :AzureDataDisk(id);
CREATE INDEX ON :AzureDisk(id);
CREATE INDEX ON :AzureSnapshot(id);
CREATE INDEX ON :GCPDomain(id);
CREATE INDEX ON :AzureCluster(id);
CREATE INDEX ON :AzureContainerRegistry(id);
CREATE INDEX ON :AzureContainerRegistryReplication(id);
CREATE INDEX ON :AzureContainerRegistryRun(id);
CREATE INDEX ON :AzureContainerRegistryTask(id);
CREATE INDEX ON :AzureContainerRegistryWebhook(id);
CREATE INDEX ON :AzureContainerGroup(id);
CREATE INDEX ON :AzureContainer(id);
CREATE INDEX ON :AzureVirtualMachineExtension(id);
CREATE INDEX ON :AzureVirtualMachineAvailableSize(id);
CREATE INDEX ON :AzureVirtualMachineScaleSet(id);
CREATE INDEX ON :AzureVirtualMachineScaleSetExtension(id);
CREATE INDEX ON :AzureKeyVault(id);
CREATE INDEX ON :AzureUser(id);
CREATE INDEX ON :AzureGroup(id);
CREATE INDEX ON :AzureApplication(id);
CREATE INDEX ON :AzureServiceAccount(id);
CREATE INDEX ON :AzureDomain(id);
CREATE INDEX ON :AzureRole(id);
CREATE INDEX ON :AzureResourceGroup(id);
CREATE INDEX ON :AzureTag(id);
CREATE INDEX ON :AzureNetwork(id);
CREATE INDEX ON :AzureNetworkSubnet(id);
CREATE INDEX ON :AzureRouteTable(id);
CREATE INDEX ON :AzureNetworkRoute(id);
CREATE INDEX ON :AzureNetworkSecurityGroup(id);
CREATE INDEX ON :AzureNetworkSecurityRule(id);
CREATE INDEX ON :AzurePublicIPAddress(id);
CREATE INDEX ON :AzureNetworkUsage(id);
CREATE INDEX ON :AzureFunctionApp(id);
CREATE INDEX ON :AzureFunctionAppConfiguration(id);
CREATE INDEX ON :AzureFunctionAppFunction(id);
CREATE INDEX ON :AzureFunctionAppDeployment(id);
CREATE INDEX ON :AzureFunctionAppProcess(id);
CREATE INDEX ON :AzureFunctionAppBackup(id);
CREATE INDEX ON :AzureFunctionAppSnapshot(id);
CREATE INDEX ON :AzureFunctionAppWebjob(id);
CREATE INDEX ON :KubernetesCluster(id);
CREATE INDEX ON :KubernetesCluster(name);
CREATE INDEX ON :KubernetesNamespace(id);
CREATE INDEX ON :KubernetesNamespace(name);
CREATE INDEX ON :KubernetesPod(id);
CREATE INDEX ON :KubernetesPod(name);
CREATE INDEX ON :KubernetesContainer(id);
CREATE INDEX ON :KubernetesContainer(name);
CREATE INDEX ON :KubernetesContainer(image);
CREATE INDEX ON :KubernetesService(id);
CREATE INDEX ON :KubernetesService(name);<|MERGE_RESOLUTION|>--- conflicted
+++ resolved
@@ -96,11 +96,8 @@
 CREATE INDEX ON :AWSRoute53Domain(id);
 CREATE INDEX ON :AWSCloudformationStack(id);
 CREATE INDEX ON :AWSSNSTopic(id);
-<<<<<<< HEAD
 CREATE INDEX ON :RedshiftReservedNode(id);
-=======
 CREATE INDEX ON :AWSSESIdentity(id);
->>>>>>> 460521f1
 CREATE INDEX ON :GCPDNSZone(id);
 CREATE INDEX ON :GCPRecordSet(id);
 CREATE INDEX ON :GCPFolder(id);
