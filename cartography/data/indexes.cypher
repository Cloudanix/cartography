CREATE INDEX ON :CloudanixWorkspace(id);
CREATE INDEX ON :AWSConfigurationRecorder(id);
CREATE INDEX ON :AWSConfigDeliveryChannel(id);
CREATE INDEX ON :AWSConfigRule(id);
CREATE INDEX ON :APIGatewayClientCertificate(id);
CREATE INDEX ON :APIGatewayRestAPI(id);
CREATE INDEX ON :APIGatewayResource(id);
CREATE INDEX ON :APIGatewayStage(id);
CREATE INDEX ON :APIGatewayStage(clientcertificateid);
CREATE INDEX ON :AWSAccount(id);
CREATE INDEX ON :AWSCidrBlock(id);
CREATE INDEX ON :AWSDNSRecord(id);
CREATE INDEX ON :AWSDNSZone(name);
CREATE INDEX ON :AWSDNSZone(zoneid);
CREATE INDEX ON :AWSGroup(arn);
CREATE INDEX ON :AWSInternetGateway(id);
CREATE INDEX ON :AWSIpv4CidrBlock(id);
CREATE INDEX ON :AWSIpv6CidrBlock(id);
CREATE INDEX ON :AWSLambda(id);
CREATE INDEX ON :AWSLambdaEventSourceMapping(id);
CREATE INDEX ON :AWSLambdaFunctionAlias(id);
CREATE INDEX ON :AWSLambdaLayer(id);
CREATE INDEX ON :AWSPeeringConnection(id);
CREATE INDEX ON :AWSPolicy(id);
CREATE INDEX ON :AWSPolicy(name);
CREATE INDEX ON :AWSPolicyStatement(id);
CREATE INDEX ON :AWSPrincipal(arn);
CREATE INDEX ON :AWSRole(arn);
CREATE INDEX ON :AWSTag(id);
CREATE INDEX ON :AWSTag(key);
CREATE INDEX ON :AWSTransitGateway(arn);
CREATE INDEX ON :AWSTransitGateway(id);
CREATE INDEX ON :AWSTransitGatewayAttachment(id);
CREATE INDEX ON :AWSUser(arn);
CREATE INDEX ON :AWSUser(name);
CREATE INDEX ON :AWSVpc(id);
CREATE INDEX ON :AWSCloudWatchAlarm(id);
CREATE INDEX ON :AWSCloudWatchFlowLog(id);
CREATE INDEX ON :AWSCloudWatchEventBus(id);
CREATE INDEX ON :RDSReservedDBInstance(id);
CREATE INDEX ON :AccountAccessKey(accesskeyid);
CREATE INDEX ON :AutoScalingGroup(arn);
CREATE INDEX ON :ChromeExtension(id);
CREATE INDEX ON :Dependency(id);
CREATE INDEX ON :DBGroup(name);
CREATE INDEX ON :DNSRecord(id);
CREATE INDEX ON :DNSZone(name);
CREATE INDEX ON :DOAccount(id);
CREATE INDEX ON :DODroplet(id);
CREATE INDEX ON :DOProject(id);
CREATE INDEX ON :DynamoDBGlobalSecondaryIndex(id);
CREATE INDEX ON :DynamoDBTable(arn);
CREATE INDEX ON :EBSSnapshot(id);
CREATE INDEX ON :EBSVolume(id);
CREATE INDEX ON :DynamoDBTable(id);
CREATE INDEX ON :EC2Image(id);
CREATE INDEX ON :EC2Instance(id);
CREATE INDEX ON :EC2Instance(instanceid);
CREATE INDEX ON :EC2Instance(publicdnsname);
CREATE INDEX ON :EC2KeyPair(id);
CREATE INDEX ON :EC2PrivateIp(id);
CREATE INDEX ON :EC2Reservation(reservationid);
CREATE INDEX ON :EC2ReservedInstance(id);
CREATE INDEX ON :EC2SecurityGroup(groupid);
CREATE INDEX ON :EC2SecurityGroup(id);
CREATE INDEX ON :EC2Subnet(id);
CREATE INDEX ON :EC2Subnet(subnetid);
CREATE INDEX ON :ECRImage(id);
CREATE INDEX ON :ECRRepository(id);
CREATE INDEX ON :ECRRepository(name);
CREATE INDEX ON :ECRRepository(uri);
CREATE INDEX ON :ECRRepositoryImage(id);
CREATE INDEX ON :ECRRepositoryImage(uri);
CREATE INDEX ON :ECRRepositoryImage(tag);
CREATE INDEX ON :ECRScanFinding(id);
CREATE INDEX ON :ECSCluster(id);
CREATE INDEX ON :ECSContainerInstance(id);
CREATE INDEX ON :ECSService(id);
CREATE INDEX ON :ECSTaskDefinition(id);
CREATE INDEX ON :ECSTask(id);
CREATE INDEX ON :ECSContainerDefinition(id);
CREATE INDEX ON :ECSContainer(id);
CREATE INDEX ON :EKSCluster(id);
CREATE INDEX ON :ElasticacheCluster(id);
CREATE INDEX ON :ElasticacheCluster(arn);
CREATE INDEX ON :ElasticIPAddress(id);
CREATE INDEX ON :ELBListener(id);
CREATE INDEX ON :ELBV2Listener(id);
CREATE INDEX ON :EMRCluster(id);
CREATE INDEX ON :EMRCluster(arn);
CREATE INDEX ON :Endpoint(id);
CREATE INDEX ON :ESDomain(arn);
CREATE INDEX ON :ESDomain(id);
CREATE INDEX ON :ESDomain(name);
CREATE INDEX ON :AWSCloudTrailTrail(id);
CREATE INDEX ON :AWSRoute53Domain(id);
CREATE INDEX ON :AWSCloudformationStack(id);
CREATE INDEX ON :AWSSNSTopic(id);
<<<<<<< HEAD
CREATE INDEX ON :RDSSecurityGroup(id);
CREATE INDEX ON :RDSSnapshot(id);
=======
CREATE INDEX ON :AWSSESIdentity(id);
>>>>>>> 460521f1
CREATE INDEX ON :GCPDNSZone(id);
CREATE INDEX ON :GCPRecordSet(id);
CREATE INDEX ON :GCPFolder(id);
CREATE INDEX ON :GCPForwardingRule(id);
CREATE INDEX ON :GCPInstance(id);
CREATE INDEX ON :GCPNetworkInterface(id);
CREATE INDEX ON :GCPNetworkTag(id);
CREATE INDEX ON :GCPNicAccessConfig(id);
CREATE INDEX ON :GCPOrganization(id);
CREATE INDEX ON :GCPProject(id);
CREATE INDEX ON :GCPProject(projectnumber);
CREATE INDEX ON :GCPBucket(id);
CREATE INDEX ON :GCPBucketLabel(key);
CREATE INDEX ON :GCPSubnet(id);
CREATE INDEX ON :GCPVpc(id);
CREATE INDEX ON :GCPLocation(id);
CREATE INDEX ON :GCPAPI(id);
CREATE INDEX ON :GCPAPIConfig(id);
CREATE INDEX ON :GCPAPIGateway(id);
CREATE INDEX ON :GCPFunction(id)
CREATE INDEX ON :GCPKMSKeyRing(id);
CREATE INDEX ON :GCPKMSCryptoKey(id);
CREATE INDEX ON :GCPCloudRunAuthorizedDomains(id);
CREATE INDEX ON :GCPCloudRunConfiguration(id);
CREATE INDEX ON :GCPCloudRunDomainMap(id);
CREATE INDEX ON :GCPCloudRunRevision(id);
CREATE INDEX ON :GCPCloudRunRoute(id);
CREATE INDEX ON :GCPCloudRunService(id);
CREATE INDEX ON :GCPRole(id);
CREATE INDEX ON :GCPServiceAccount(id);
CREATE INDEX ON :GCPServiceAccountKey(id);
CREATE INDEX ON :GCPUser(id);
CREATE INDEX ON :GCPCustomer(id);
CREATE INDEX ON :GCPGroup(id);
CREATE INDEX ON :GCPDomain(name);
CREATE INDEX ON :GitHubOrganization(id);
CREATE INDEX ON :GitHubRepository(id);
CREATE INDEX ON :GitHubUser(id);
CREATE INDEX ON :GKECluster(id);
CREATE INDEX ON :GSuiteGroup(email);
CREATE INDEX ON :GSuiteGroup(id);
CREATE INDEX ON :GSuiteUser(email);
CREATE INDEX ON :GSuiteUser(id);
CREATE INDEX ON :GCPSQLInstance(id);
CREATE INDEX ON :GCPSQLUser(id);
CREATE INDEX ON :GCPBigtableInstance(id);
CREATE INDEX ON :GCPBigtableCluster(id);
CREATE INDEX ON :GCPBigtableClusterBackup(id);
CREATE INDEX ON :GCPBigtableTable(id);
CREATE INDEX ON :GCPFirestoreDatabase(id);
CREATE INDEX ON :GCPFirestoreIndex(id);
CREATE INDEX ON :Ip(id);
CREATE INDEX ON :Ip(ip);
CREATE INDEX ON :IpPermissionInbound(ruleid);
CREATE INDEX ON :IpPermissionsEgress(ruleid);
CREATE INDEX ON :IpRange(id);
CREATE INDEX ON :IpRule(ruleid);
CREATE INDEX ON :JamfComputerGroup(id);
CREATE INDEX ON :KMSKey(id);
CREATE INDEX ON :KMSKey(arn);
CREATE INDEX ON :KMSAlias(id);
CREATE INDEX ON :KMSGrant(id);
CREATE INDEX ON :LaunchConfiguration(id);
CREATE INDEX ON :LaunchConfiguration(name);
CREATE INDEX ON :LaunchTemplate(id);
CREATE INDEX ON :LaunchTemplate(name);
CREATE INDEX ON :LaunchTemplateVersion(id);
CREATE INDEX ON :LaunchTemplateVersion(name);
CREATE INDEX ON :LoadBalancer(dnsname);
CREATE INDEX ON :LoadBalancer(id);
CREATE INDEX ON :LoadBalancerV2(dnsname);
CREATE INDEX ON :LoadBalancerV2(id);
CREATE INDEX ON :NetworkInterface(id);
CREATE INDEX ON :NameServer(id);
CREATE INDEX ON :OktaOrganization(id);
CREATE INDEX ON :OktaUser(id);
CREATE INDEX ON :OktaUser(email);
CREATE INDEX ON :OktaGroup(id);
CREATE INDEX ON :OktaGroup(name);
CREATE INDEX ON :OktaApplication(id);
CREATE INDEX ON :OktaUserFactor(id);
CREATE INDEX ON :OktaTrustedOrigin(id);
CREATE INDEX ON :OktaAdministrationRole(id);
CREATE INDEX ON :Package(id);
CREATE INDEX ON :Package(name);
CREATE INDEX ON :PagerDutyEscalationPolicy(id);
CREATE INDEX ON :PagerDutyEscalationPolicy(name);
CREATE INDEX ON :PagerDutyEscalationPolicyRule(id);
CREATE INDEX ON :PagerDutyIntegration(id);
CREATE INDEX ON :PagerDutySchedule(id);
CREATE INDEX ON :PagerDutySchedule(name);
CREATE INDEX ON :PagerDutyScheduleLayer(id);
CREATE INDEX ON :PagerDutyService(id);
CREATE INDEX ON :PagerDutyService(name);
CREATE INDEX ON :PagerDutyTeam(id);
CREATE INDEX ON :PagerDutyTeam(name);
CREATE INDEX ON :PagerDutyUser(id);
CREATE INDEX ON :PagerDutyUser(name);
CREATE INDEX ON :PagerDutyVendor(id);
CREATE INDEX ON :PagerDutyVendor(name);
CREATE INDEX ON :ProgrammingLanguage(id);
CREATE INDEX ON :PublicIpAddress(ip);
CREATE INDEX ON :PythonLibrary(id);
CREATE INDEX ON :RedshiftCluster(id);
CREATE INDEX ON :RedshiftCluster(arn);
CREATE INDEX ON :RDSCluster(db_cluster_identifier);
CREATE INDEX ON :RDSCluster(id);
CREATE INDEX ON :RDSCluster(arn);
CREATE INDEX ON :RDSInstance(db_instance_identifier);
CREATE INDEX ON :RDSInstance(id);
CREATE INDEX ON :RDSInstance(arn);
CREATE INDEX ON :ReplyUri(id);
CREATE INDEX ON :Risk(id);
CREATE INDEX ON :S3Acl(id);
CREATE INDEX ON :S3Bucket(id);
CREATE INDEX ON :SecretsManagerSecret(id);
CREATE INDEX ON :SecurityHub(id);
CREATE INDEX ON :SQSQueue(id);
CREATE INDEX ON :S3Bucket(name);
CREATE INDEX ON :S3Bucket(arn);
CREATE INDEX ON :User(arn);
CREATE INDEX ON :AzureTenant(id);
CREATE INDEX ON :AzurePrincipal(email);
CREATE INDEX ON :AzureSubscription(id);
CREATE INDEX ON :AzureCosmosDBAccount(id);
CREATE INDEX ON :AzureCosmosDBLocation(id);
CREATE INDEX ON :AzureCosmosDBCorsPolicy(id);
CREATE INDEX ON :AzureCosmosDBAccountFailoverPolicy(id);
CREATE INDEX ON :AzureCDBPrivateEndpointConnection(id);
CREATE INDEX ON :AzureCosmosDBVirtualNetworkRule(id);
CREATE INDEX ON :AzureCosmosDBSqlDatabase(id);
CREATE INDEX ON :AzureCosmosDBCassandraKeyspace(id);
CREATE INDEX ON :AzureCosmosDBMongoDBDatabase(id);
CREATE INDEX ON :AzureCosmosDBTableResource(id);
CREATE INDEX ON :AzureCosmosDBSqlContainer(id);
CREATE INDEX ON :AzureCosmosDBCassandraTable(id);
CREATE INDEX ON :AzureCosmosDBMongoDBCollection(id);
CREATE INDEX ON :AzureStorageAccount(id);
CREATE INDEX ON :AzureStorageQueueService(id);
CREATE INDEX ON :AzureStorageTableService(id);
CREATE INDEX ON :AzureStorageFileService(id);
CREATE INDEX ON :AzureStorageBlobService(id);
CREATE INDEX ON :AzureStorageQueue(id);
CREATE INDEX ON :AzureStorageTable(id);
CREATE INDEX ON :AzureStorageFileShare(id);
CREATE INDEX ON :AzureStorageBlobContainer(id);
CREATE INDEX ON :AzureSQLServer(id);
CREATE INDEX ON :AzureServerDNSAlias(id);
CREATE INDEX ON :AzureServerADAdministrator(id);
CREATE INDEX ON :AzureRecoverableDatabase(id);
CREATE INDEX ON :AzureRestorableDroppedDatabase(id);
CREATE INDEX ON :AzureFailoverGroup(id);
CREATE INDEX ON :AzureElasticPool(id);
CREATE INDEX ON :AzureSQLDatabase(id);
CREATE INDEX ON :AzureReplicationLink(id);
CREATE INDEX ON :AzureDatabaseThreatDetectionPolicy(id);
CREATE INDEX ON :AzureRestorePoint(id);
CREATE INDEX ON :AzureTransparentDataEncryption(id);
CREATE INDEX ON :AzureVirtualMachine(id);
CREATE INDEX ON :AzureDataDisk(id);
CREATE INDEX ON :AzureDisk(id);
CREATE INDEX ON :AzureSnapshot(id);
CREATE INDEX ON :GCPDomain(id);
CREATE INDEX ON :AzureCluster(id);
CREATE INDEX ON :AzureContainerRegistry(id);
CREATE INDEX ON :AzureContainerRegistryReplication(id);
CREATE INDEX ON :AzureContainerRegistryRun(id);
CREATE INDEX ON :AzureContainerRegistryTask(id);
CREATE INDEX ON :AzureContainerRegistryWebhook(id);
CREATE INDEX ON :AzureContainerGroup(id);
CREATE INDEX ON :AzureContainer(id);
CREATE INDEX ON :AzureVirtualMachineExtension(id);
CREATE INDEX ON :AzureVirtualMachineAvailableSize(id);
CREATE INDEX ON :AzureVirtualMachineScaleSet(id);
CREATE INDEX ON :AzureVirtualMachineScaleSetExtension(id);
CREATE INDEX ON :AzureKeyVault(id);
CREATE INDEX ON :AzureUser(id);
CREATE INDEX ON :AzureGroup(id);
CREATE INDEX ON :AzureApplication(id);
CREATE INDEX ON :AzureServiceAccount(id);
CREATE INDEX ON :AzureDomain(id);
CREATE INDEX ON :AzureRole(id);
CREATE INDEX ON :AzureResourceGroup(id);
CREATE INDEX ON :AzureTag(id);
CREATE INDEX ON :AzureNetwork(id);
CREATE INDEX ON :AzureNetworkSubnet(id);
CREATE INDEX ON :AzureRouteTable(id);
CREATE INDEX ON :AzureNetworkRoute(id);
CREATE INDEX ON :AzureNetworkSecurityGroup(id);
CREATE INDEX ON :AzureNetworkSecurityRule(id);
CREATE INDEX ON :AzurePublicIPAddress(id);
CREATE INDEX ON :AzureNetworkUsage(id);
CREATE INDEX ON :AzureFunctionApp(id);
CREATE INDEX ON :AzureFunctionAppConfiguration(id);
CREATE INDEX ON :AzureFunctionAppFunction(id);
CREATE INDEX ON :AzureFunctionAppDeployment(id);
CREATE INDEX ON :AzureFunctionAppProcess(id);
CREATE INDEX ON :AzureFunctionAppBackup(id);
CREATE INDEX ON :AzureFunctionAppSnapshot(id);
CREATE INDEX ON :AzureFunctionAppWebjob(id);
CREATE INDEX ON :KubernetesCluster(id);
CREATE INDEX ON :KubernetesCluster(name);
CREATE INDEX ON :KubernetesNamespace(id);
CREATE INDEX ON :KubernetesNamespace(name);
CREATE INDEX ON :KubernetesPod(id);
CREATE INDEX ON :KubernetesPod(name);
CREATE INDEX ON :KubernetesContainer(id);
CREATE INDEX ON :KubernetesContainer(name);
CREATE INDEX ON :KubernetesContainer(image);
CREATE INDEX ON :KubernetesService(id);
CREATE INDEX ON :KubernetesService(name);<|MERGE_RESOLUTION|>--- conflicted
+++ resolved
@@ -96,12 +96,9 @@
 CREATE INDEX ON :AWSRoute53Domain(id);
 CREATE INDEX ON :AWSCloudformationStack(id);
 CREATE INDEX ON :AWSSNSTopic(id);
-<<<<<<< HEAD
 CREATE INDEX ON :RDSSecurityGroup(id);
 CREATE INDEX ON :RDSSnapshot(id);
-=======
 CREATE INDEX ON :AWSSESIdentity(id);
->>>>>>> 460521f1
 CREATE INDEX ON :GCPDNSZone(id);
 CREATE INDEX ON :GCPRecordSet(id);
 CREATE INDEX ON :GCPFolder(id);
