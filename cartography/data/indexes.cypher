CREATE INDEX ON :AWSConfigurationRecorder(id);
CREATE INDEX ON :AWSConfigDeliveryChannel(id);
CREATE INDEX ON :AWSConfigRule(id);
CREATE INDEX ON :APIGatewayClientCertificate(id);
CREATE INDEX ON :APIGatewayRestAPI(id);
CREATE INDEX ON :APIGatewayResource(id);
CREATE INDEX ON :APIGatewayStage(id);
CREATE INDEX ON :AWSAccount(id);
CREATE INDEX ON :AWSCidrBlock(id);
CREATE INDEX ON :AWSDNSRecord(id);
CREATE INDEX ON :AWSDNSZone(name);
CREATE INDEX ON :AWSDNSZone(zoneid);
CREATE INDEX ON :AWSGroup(arn);
CREATE INDEX ON :AWSInternetGateway(id);
CREATE INDEX ON :AWSIpv4CidrBlock(id);
CREATE INDEX ON :AWSIpv6CidrBlock(id);
CREATE INDEX ON :AWSLambda(id);
CREATE INDEX ON :AWSLambdaEventSourceMapping(id);
CREATE INDEX ON :AWSLambdaFunctionAlias(id);
CREATE INDEX ON :AWSLambdaLayer(id);
CREATE INDEX ON :AWSPeeringConnection(id);
CREATE INDEX ON :AWSPolicy(id);
CREATE INDEX ON :AWSPolicy(name);
CREATE INDEX ON :AWSPolicyStatement(id);
CREATE INDEX ON :AWSPrincipal(arn);
CREATE INDEX ON :AWSRole(arn);
CREATE INDEX ON :AWSTag(id);
CREATE INDEX ON :AWSTag(key);
CREATE INDEX ON :AWSTransitGateway(arn);
CREATE INDEX ON :AWSTransitGateway(id);
CREATE INDEX ON :AWSTransitGatewayAttachment(id);
CREATE INDEX ON :AWSUser(arn);
CREATE INDEX ON :AWSUser(name);
CREATE INDEX ON :AWSVpc(id);
CREATE INDEX ON :AccountAccessKey(accesskeyid);
CREATE INDEX ON :AutoScalingGroup(arn);
CREATE INDEX ON :ChromeExtension(id);
CREATE INDEX ON :Dependency(id);
CREATE INDEX ON :DBGroup(name);
CREATE INDEX ON :DNSRecord(id);
CREATE INDEX ON :DNSZone(name);
CREATE INDEX ON :DOAccount(id);
CREATE INDEX ON :DODroplet(id);
CREATE INDEX ON :DOProject(id);
CREATE INDEX ON :DynamoDBGlobalSecondaryIndex(id);
CREATE INDEX ON :DynamoDBTable(arn);
CREATE INDEX ON :EBSSnapshot(id);
CREATE INDEX ON :EBSVolume(id);
CREATE INDEX ON :DynamoDBTable(id);
CREATE INDEX ON :EC2Image(id);
CREATE INDEX ON :EC2Instance(id);
CREATE INDEX ON :EC2Instance(instanceid);
CREATE INDEX ON :EC2Instance(publicdnsname);
CREATE INDEX ON :EC2KeyPair(id);
CREATE INDEX ON :EC2PrivateIp(id);
CREATE INDEX ON :EC2Reservation(reservationid);
CREATE INDEX ON :EC2ReservedInstance(id);
CREATE INDEX ON :EC2SecurityGroup(groupid);
CREATE INDEX ON :EC2SecurityGroup(id);
CREATE INDEX ON :EC2Subnet(id);
CREATE INDEX ON :EC2Subnet(subnetid);
CREATE INDEX ON :ECRImage(id);
CREATE INDEX ON :ECRRepository(id);
CREATE INDEX ON :ECRRepository(name);
CREATE INDEX ON :ECRRepository(uri);
CREATE INDEX ON :ECRRepositoryImage(id);
CREATE INDEX ON :ECRRepositoryImage(uri);
CREATE INDEX ON :ECRRepositoryImage(tag);
CREATE INDEX ON :ECRScanFinding(id);
CREATE INDEX ON :ECSCluster(id);
CREATE INDEX ON :ECSContainerInstance(id);
CREATE INDEX ON :ECSService(id);
CREATE INDEX ON :ECSTaskDefinition(id);
CREATE INDEX ON :ECSTask(id);
CREATE INDEX ON :ECSContainerDefinition(id);
CREATE INDEX ON :ECSContainer(id);
CREATE INDEX ON :EKSCluster(id);
CREATE INDEX ON :ElasticacheCluster(id);
CREATE INDEX ON :ElasticacheCluster(arn);
CREATE INDEX ON :ElasticIPAddress(id);
CREATE INDEX ON :ELBListener(id);
CREATE INDEX ON :ELBV2Listener(id);
CREATE INDEX ON :EMRCluster(id);
CREATE INDEX ON :EMRCluster(arn);
CREATE INDEX ON :Endpoint(id);
CREATE INDEX ON :ESDomain(arn);
CREATE INDEX ON :ESDomain(id);
CREATE INDEX ON :ESDomain(name);
CREATE INDEX ON :GCPDNSZone(id);
CREATE INDEX ON :GCPRecordSet(id);
CREATE INDEX ON :GCPDNSPolicy(id);
CREATE INDEX ON :GCPDNSKey(id);
CREATE INDEX ON :GCPFolder(id);
CREATE INDEX ON :GCPForwardingRule(id);
CREATE INDEX ON :GCPInstance(id);
CREATE INDEX ON :GCPLabel(id);
CREATE INDEX ON :GCPNetworkInterface(id);
CREATE INDEX ON :GCPNetworkTag(id);
CREATE INDEX ON :GCPNicAccessConfig(id);
CREATE INDEX ON :GCPOrganization(id);
CREATE INDEX ON :GCPProject(id);
CREATE INDEX ON :GCPPrincipal(email);
CREATE INDEX ON :GCPProject(projectnumber);
CREATE INDEX ON :GCPBucket(id);
CREATE INDEX ON :GCPBucketLabel(key);
CREATE INDEX ON :GCPSubnet(id);
CREATE INDEX ON :GCPVpc(id);
CREATE INDEX ON :GCPLocation(id);
CREATE INDEX ON :GCPAPI(id);
CREATE INDEX ON :GCPAPIConfig(id);
CREATE INDEX ON :GCPAPIGateway(id);
CREATE INDEX ON :GCPFunction(id)
CREATE INDEX ON :GCPKMSKeyRing(id);
CREATE INDEX ON :GCPKMSCryptoKey(id);
CREATE INDEX ON :GCPCloudRunAuthorizedDomains(id);
CREATE INDEX ON :GCPCloudRunConfiguration(id);
CREATE INDEX ON :GCPCloudRunDomainMap(id);
CREATE INDEX ON :GCPCloudRunRevision(id);
CREATE INDEX ON :GCPCloudRunRoute(id);
CREATE INDEX ON :GCPCloudRunService(id);
CREATE INDEX ON :GCPRole(id);
CREATE INDEX ON :GCPServiceAccount(id);
CREATE INDEX ON :GCPServiceAccountKey(id);
CREATE INDEX ON :GCPUser(id);
CREATE INDEX ON :GCPCustomer(id);
CREATE INDEX ON :GCPGroup(id);
CREATE INDEX ON :GCPDomain(name);
CREATE INDEX ON :GitHubOrganization(id);
CREATE INDEX ON :GitHubRepository(id);
CREATE INDEX ON :GitHubUser(id);
CREATE INDEX ON :GKECluster(id);
CREATE INDEX ON :GSuiteGroup(email);
CREATE INDEX ON :GSuiteGroup(id);
CREATE INDEX ON :GSuiteUser(email);
CREATE INDEX ON :GSuiteUser(id);
CREATE INDEX ON :GCPSQLInstance(id);
CREATE INDEX ON :GCPSQLUser(id);
CREATE INDEX ON :GCPBigtableInstance(id);
CREATE INDEX ON :GCPBigtableCluster(id);
CREATE INDEX ON :GCPBigtableClusterBackup(id);
CREATE INDEX ON :GCPBigtableTable(id);
CREATE INDEX ON :GCPFirestoreDatabase(id);
CREATE INDEX ON :GCPFirestoreIndex(id);
CREATE INDEX ON :GCPPubsubSubscription(id);
CREATE INDEX ON :GCPPubsubTopic(id);
CREATE INDEX ON :GCPComputeDisk(id);
CREATE INDEX ON :GCPLoggingMetric(id);
CREATE INDEX ON :GCPLoggingSink(id);
CREATE INDEX ON :GCPMonitoringAlertPolicy(id);
CREATE INDEX ON :GCPMonitoringMetricDescriptor(id);
CREATE INDEX ON :GCPMonitoringNotificationChannel(id);
CREATE INDEX ON :GCPMonitoringUptimeCheckConfig(id);
CREATE INDEX ON :GCPDataprocCluster(id);
CREATE INDEX ON :GCPBackendBucket(id);
CREATE INDEX ON :GCPBackendService(id);
CREATE INDEX ON :GCPUrlMap(id);
<<<<<<< HEAD
CREATE INDEX ON :GCPProxy(id);
=======
CREATE INDEX ON :GCPHealthCheck(id);
CREATE INDEX ON :GCPInstanceGroup(id);
CREATE INDEX ON :GCPSSLPolicy(id);
>>>>>>> 67263621
CREATE INDEX ON: GCPApiKey(id);
CREATE INDEX ON :Ip(id);
CREATE INDEX ON :Ip(ip);
CREATE INDEX ON :IpPermissionInbound(ruleid);
CREATE INDEX ON :IpPermissionsEgress(ruleid);
CREATE INDEX ON :IpRange(id);
CREATE INDEX ON :IpRule(ruleid);
CREATE INDEX ON :JamfComputerGroup(id);
CREATE INDEX ON :KMSKey(id);
CREATE INDEX ON :KMSKey(arn);
CREATE INDEX ON :KMSAlias(id);
CREATE INDEX ON :KMSGrant(id);
CREATE INDEX ON :LaunchConfiguration(id);
CREATE INDEX ON :LaunchConfiguration(name);
CREATE INDEX ON :LaunchTemplate(id);
CREATE INDEX ON :LaunchTemplate(name);
CREATE INDEX ON :LaunchTemplateVersion(id);
CREATE INDEX ON :LaunchTemplateVersion(name);
CREATE INDEX ON :LoadBalancer(dnsname);
CREATE INDEX ON :LoadBalancer(id);
CREATE INDEX ON :LoadBalancerV2(dnsname);
CREATE INDEX ON :LoadBalancerV2(id);
CREATE INDEX ON :NetworkInterface(id);
CREATE INDEX ON :NameServer(id);
CREATE INDEX ON :OktaOrganization(id);
CREATE INDEX ON :OktaUser(id);
CREATE INDEX ON :OktaUser(email);
CREATE INDEX ON :OktaGroup(id);
CREATE INDEX ON :OktaGroup(name);
CREATE INDEX ON :OktaApplication(id);
CREATE INDEX ON :OktaUserFactor(id);
CREATE INDEX ON :OktaTrustedOrigin(id);
CREATE INDEX ON :OktaAdministrationRole(id);
CREATE INDEX ON :Package(id);
CREATE INDEX ON :Package(name);
CREATE INDEX ON :PagerDutyEscalationPolicy(id);
CREATE INDEX ON :PagerDutyEscalationPolicy(name);
CREATE INDEX ON :PagerDutyEscalationPolicyRule(id);
CREATE INDEX ON :PagerDutyIntegration(id);
CREATE INDEX ON :PagerDutySchedule(id);
CREATE INDEX ON :PagerDutySchedule(name);
CREATE INDEX ON :PagerDutyScheduleLayer(id);
CREATE INDEX ON :PagerDutyService(id);
CREATE INDEX ON :PagerDutyService(name);
CREATE INDEX ON :PagerDutyTeam(id);
CREATE INDEX ON :PagerDutyTeam(name);
CREATE INDEX ON :PagerDutyUser(id);
CREATE INDEX ON :PagerDutyUser(name);
CREATE INDEX ON :PagerDutyVendor(id);
CREATE INDEX ON :PagerDutyVendor(name);
CREATE INDEX ON :ProgrammingLanguage(id);
CREATE INDEX ON :PublicIpAddress(ip);
CREATE INDEX ON :PythonLibrary(id);
CREATE INDEX ON :RedshiftCluster(id);
CREATE INDEX ON :RedshiftCluster(arn);
CREATE INDEX ON :RDSCluster(db_cluster_identifier);
CREATE INDEX ON :RDSCluster(id);
CREATE INDEX ON :RDSCluster(arn);
CREATE INDEX ON :RDSInstance(db_instance_identifier);
CREATE INDEX ON :RDSInstance(id);
CREATE INDEX ON :RDSInstance(arn);
CREATE INDEX ON :ReplyUri(id);
CREATE INDEX ON :Risk(id);
CREATE INDEX ON :S3Acl(id);
CREATE INDEX ON :S3Bucket(id);
CREATE INDEX ON :SecretsManagerSecret(id);
CREATE INDEX ON :SecurityHub(id);
CREATE INDEX ON :SQSQueue(id);
CREATE INDEX ON :S3Bucket(name);
CREATE INDEX ON :S3Bucket(arn);
CREATE INDEX ON :User(arn);
CREATE INDEX ON :AzureTenant(id);
CREATE INDEX ON :AzurePrincipal(email);
CREATE INDEX ON :AzureSubscription(id);
CREATE INDEX ON :AzureCosmosDBAccount(id);
CREATE INDEX ON :AzureCosmosDBLocation(id);
CREATE INDEX ON :AzureCosmosDBCorsPolicy(id);
CREATE INDEX ON :AzureCosmosDBAccountFailoverPolicy(id);
CREATE INDEX ON :AzureCDBPrivateEndpointConnection(id);
CREATE INDEX ON :AzureCosmosDBVirtualNetworkRule(id);
CREATE INDEX ON :AzureCosmosDBSqlDatabase(id);
CREATE INDEX ON :AzureCosmosDBCassandraKeyspace(id);
CREATE INDEX ON :AzureCosmosDBMongoDBDatabase(id);
CREATE INDEX ON :AzureCosmosDBTableResource(id);
CREATE INDEX ON :AzureCosmosDBSqlContainer(id);
CREATE INDEX ON :AzureCosmosDBCassandraTable(id);
CREATE INDEX ON :AzureCosmosDBMongoDBCollection(id);
CREATE INDEX ON :AzureStorageAccount(id);
CREATE INDEX ON :AzureStorageQueueService(id);
CREATE INDEX ON :AzureStorageTableService(id);
CREATE INDEX ON :AzureStorageFileService(id);
CREATE INDEX ON :AzureStorageBlobService(id);
CREATE INDEX ON :AzureStorageQueue(id);
CREATE INDEX ON :AzureStorageTable(id);
CREATE INDEX ON :AzureStorageFileShare(id);
CREATE INDEX ON :AzureStorageBlobContainer(id);
CREATE INDEX ON :AzureSQLServer(id);
CREATE INDEX ON :AzureServerDNSAlias(id);
CREATE INDEX ON :AzureServerADAdministrator(id);
CREATE INDEX ON :AzureRecoverableDatabase(id);
CREATE INDEX ON :AzureRestorableDroppedDatabase(id);
CREATE INDEX ON :AzureFailoverGroup(id);
CREATE INDEX ON :AzureElasticPool(id);
CREATE INDEX ON :AzureSQLDatabase(id);
CREATE INDEX ON :AzureReplicationLink(id);
CREATE INDEX ON :AzureDatabaseThreatDetectionPolicy(id);
CREATE INDEX ON :AzureRestorePoint(id);
CREATE INDEX ON :AzureTransparentDataEncryption(id);
CREATE INDEX ON :AzureVirtualMachine(id);
CREATE INDEX ON :AzureDataDisk(id);
CREATE INDEX ON :AzureDisk(id);
CREATE INDEX ON :AzureSnapshot(id);
CREATE INDEX ON :AzureCluster(id);
CREATE INDEX ON :AzureContainerRegistry(id);
CREATE INDEX ON :AzureContainerRegistryReplication(id);
CREATE INDEX ON :AzureContainerRegistryRun(id);
CREATE INDEX ON :AzureContainerRegistryTask(id);
CREATE INDEX ON :AzureContainerRegistryWebhook(id);
CREATE INDEX ON :AzureContainerGroup(id);
CREATE INDEX ON :AzureContainer(id);
CREATE INDEX ON :AzureVirtualMachineExtension(id);
CREATE INDEX ON :AzureVirtualMachineAvailableSize(id);
CREATE INDEX ON :AzureVirtualMachineScaleSet(id);
CREATE INDEX ON :AzureVirtualMachineScaleSetExtension(id);
CREATE INDEX ON :AzureKeyVault(id);
CREATE INDEX ON :AzureUser(id);
CREATE INDEX ON :AzureGroup(id);
CREATE INDEX ON :AzureApplication(id);
CREATE INDEX ON :AzureServiceAccount(id);
CREATE INDEX ON :AzureDomain(id);
CREATE INDEX ON :AzureRole(id);
CREATE INDEX ON :AzureResourceGroup(id);
CREATE INDEX ON :AzureTag(id);
CREATE INDEX ON :AzureNetwork(id);
CREATE INDEX ON :AzureNetworkSubnet(id);
CREATE INDEX ON :AzureRouteTable(id);
CREATE INDEX ON :AzureNetworkRoute(id);
CREATE INDEX ON :AzureNetworkSecurityGroup(id);
CREATE INDEX ON :AzureNetworkSecurityRule(id);
CREATE INDEX ON :AzurePublicIPAddress(id);
CREATE INDEX ON :AzureNetworkUsage(id);
CREATE INDEX ON :AzureFunctionApp(id);
CREATE INDEX ON :AzureFunctionAppConfiguration(id);
CREATE INDEX ON :AzureFunctionAppFunction(id);
CREATE INDEX ON :AzureFunctionAppDeployment(id);
CREATE INDEX ON :AzureFunctionAppProcess(id);
CREATE INDEX ON :AzureFunctionAppBackup(id);
CREATE INDEX ON :AzureFunctionAppSnapshot(id);
CREATE INDEX ON :AzureFunctionAppWebjob(id);
CREATE INDEX ON :KubernetesCluster(id);
CREATE INDEX ON :KubernetesCluster(name);
CREATE INDEX ON :KubernetesNamespace(id);
CREATE INDEX ON :KubernetesNamespace(name);
CREATE INDEX ON :KubernetesPod(id);
CREATE INDEX ON :KubernetesPod(name);
CREATE INDEX ON :KubernetesContainer(id);
CREATE INDEX ON :KubernetesContainer(name);
CREATE INDEX ON :KubernetesContainer(image);
CREATE INDEX ON :KubernetesService(id);
CREATE INDEX ON :KubernetesService(name);<|MERGE_RESOLUTION|>--- conflicted
+++ resolved
@@ -154,13 +154,10 @@
 CREATE INDEX ON :GCPBackendBucket(id);
 CREATE INDEX ON :GCPBackendService(id);
 CREATE INDEX ON :GCPUrlMap(id);
-<<<<<<< HEAD
 CREATE INDEX ON :GCPProxy(id);
-=======
 CREATE INDEX ON :GCPHealthCheck(id);
 CREATE INDEX ON :GCPInstanceGroup(id);
 CREATE INDEX ON :GCPSSLPolicy(id);
->>>>>>> 67263621
 CREATE INDEX ON: GCPApiKey(id);
 CREATE INDEX ON :Ip(id);
 CREATE INDEX ON :Ip(ip);
