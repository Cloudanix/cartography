--- conflicted
+++ resolved
@@ -1,96 +1,60 @@
 {
-  "statements": [
-    {
-<<<<<<< HEAD
-      "query": "MATCH (n:GitHubUser)-[:OWNER]->(:GitHubRepository)<-[:OWNER]-(:GitHubOrganization{id:$ORGANIZATION_ID})<-[:OWNER1]-(:CloudanixWorkspace{id: $WORKSPACE_ID}) WHERE n.lastupdated <> $UPDATE_TAG WITH n LIMIT $LIMIT_SIZE DETACH DELETE (n) return COUNT(*) as TotalCompleted",
-=======
-      "query": "MATCH (n:GitHubUser) WHERE n.lastupdated <> $UPDATE_TAG WITH n LIMIT $LIMIT_SIZE DETACH DELETE (n) return COUNT(*) as TotalCompleted",
->>>>>>> 87e735de
-      "iterative": true,
-      "iterationsize": 100
-    },
-    {
-<<<<<<< HEAD
-      "query": "MATCH (n:GitHubOrganization{id:$ORGANIZATION_ID})<-[:OWNER1]-(:CloudanixWorkspace{id: $WORKSPACE_ID}) WHERE n.lastupdated <> $UPDATE_TAG WITH n LIMIT $LIMIT_SIZE DETACH DELETE (n) return COUNT(*) as TotalCompleted",
-=======
-      "query": "MATCH (n:GitHubOrganization) WHERE n.lastupdated <> $UPDATE_TAG WITH n LIMIT $LIMIT_SIZE DETACH DELETE (n) return COUNT(*) as TotalCompleted",
->>>>>>> 87e735de
-      "iterative": true,
-      "iterationsize": 100
-    },
-    {
-<<<<<<< HEAD
-      "query": "MATCH (:CloudanixWorkspace{id: $WORKSPACE_ID})-[r:OWNER1]->(:GitHubOrganization{id:$ORGANIZATION_ID}) WHERE r.lastupdated <> $UPDATE_TAG WITH r LIMIT $LIMIT_SIZE DELETE (r) return COUNT(*) as TotalCompleted",
-=======
-      "query": "MATCH (:GitHubUser)-[r:OWNER]->(:GitHubRepository) WHERE r.lastupdated <> $UPDATE_TAG WITH r LIMIT $LIMIT_SIZE DELETE (r) return COUNT(*) as TotalCompleted",
->>>>>>> 87e735de
-      "iterative": true,
-      "iterationsize": 100
-    },
-    {
-<<<<<<< HEAD
-      "query": "MATCH (n:CloudanixWorkspace{id: $WORKSPACE_ID})-[:OWNER1]->(:GitHubOrganization{id:$ORGANIZATION_ID}) WHERE n.lastupdated <> $UPDATE_TAG WITH n LIMIT $LIMIT_SIZE DETACH DELETE (n) return COUNT(*) as TotalCompleted",
-=======
-      "query": "MATCH (:GitHubUser)-[r:OUTSIDE_COLLAB_ADMIN]->(:GitHubRepository) WHERE r.lastupdated <> $UPDATE_TAG WITH r LIMIT $LIMIT_SIZE DELETE (r) return COUNT(*) as TotalCompleted",
->>>>>>> 87e735de
-      "iterative": true,
-      "iterationsize": 100
-    },
-    {
-<<<<<<< HEAD
-      "query": "MATCH (:GitHubUser)-[r:OWNER]->(:GitHubRepository)<-[:OWNER]-(:GitHubOrganization{id:$ORGANIZATION_ID})<-[:OWNER1]-(:CloudanixWorkspace{id: $WORKSPACE_ID}) WHERE r.lastupdated <> $UPDATE_TAG WITH r LIMIT $LIMIT_SIZE DELETE (r) return COUNT(*) as TotalCompleted",
-=======
-      "query": "MATCH (:GitHubUser)-[r:OUTSIDE_COLLAB_MAINTAIN]->(:GitHubRepository) WHERE r.lastupdated <> $UPDATE_TAG WITH r LIMIT $LIMIT_SIZE DELETE (r) return COUNT(*) as TotalCompleted",
->>>>>>> 87e735de
-      "iterative": true,
-      "iterationsize": 100
-    },
-    {
-<<<<<<< HEAD
-      "query": "MATCH (:GitHubUser)-[r:OUTSIDE_COLLAB_ADMIN]->(:GitHubRepository)<-[:OWNER]-(:GitHubOrganization{id:Organizat$ORGANIZATION_ID})<-[:OWNER1]-(:CloudanixWorkspace{id: $WORKSPACE_ID}) WHERE r.lastupdated <> $UPDATE_TAG WITH r LIMIT $LIMIT_SIZE DELETE (r) return COUNT(*) as TotalCompleted",
-=======
-      "query": "MATCH (:GitHubUser)-[r:OUTSIDE_COLLAB_READ]->(:GitHubRepository) WHERE r.lastupdated <> $UPDATE_TAG WITH r LIMIT $LIMIT_SIZE DELETE (r) return COUNT(*) as TotalCompleted",
->>>>>>> 87e735de
-      "iterative": true,
-      "iterationsize": 100
-    },
-    {
-<<<<<<< HEAD
-      "query": "MATCH (:GitHubUser)-[r:OUTSIDE_COLLAB_MAINTAIN]->(:GitHubRepository)<-[:OWNER]-(:GitHubOrganization{id:$ORGANIZATION_ID})<-[:OWNER1]-(:CloudanixWorkspace{id: $WORKSPACE_ID}) WHERE r.lastupdated <> $UPDATE_TAG WITH r LIMIT $LIMIT_SIZE DELETE (r) return COUNT(*) as TotalCompleted",
-=======
-      "query": "MATCH (:GitHubUser)-[r:OUTSIDE_COLLAB_TRIAGE]->(:GitHubRepository) WHERE r.lastupdated <> $UPDATE_TAG WITH r LIMIT $LIMIT_SIZE DELETE (r) return COUNT(*) as TotalCompleted",
->>>>>>> 87e735de
-      "iterative": true,
-      "iterationsize": 100
-    },
-    {
-<<<<<<< HEAD
-      "query": "MATCH (:GitHubUser)-[r:OUTSIDE_COLLAB_READ]->(:GitHubRepository)<-[:OWNER]-(:GitHubOrganization{id:$ORGANIZATION_ID})<-[:OWNER1]-(:CloudanixWorkspace{id: $WORKSPACE_ID}) WHERE r.lastupdated <> $UPDATE_TAG WITH r LIMIT $LIMIT_SIZE DELETE (r) return COUNT(*) as TotalCompleted",
-=======
-      "query": "MATCH (:GitHubUser)-[r:OUTSIDE_COLLAB_WRITE]->(:GitHubRepository) WHERE r.lastupdated <> $UPDATE_TAG WITH r LIMIT $LIMIT_SIZE DELETE (r) return COUNT(*) as TotalCompleted",
->>>>>>> 87e735de
-      "iterative": true,
-      "iterationsize": 100
-    },
-    {
-<<<<<<< HEAD
-      "query": "MATCH (:GitHubUser)-[r:OUTSIDE_COLLAB_TRIAGE]->(:GitHubRepository)<-[:OWNER]-(:GitHubOrganization{id:$ORGANIZATION_ID})<-[:OWNER1]-(:CloudanixWorkspace{id: $WORKSPACE_ID}) WHERE r.lastupdated <> $UPDATE_TAG WITH r LIMIT $LIMIT_SIZE DELETE (r) return COUNT(*) as TotalCompleted",
-      "iterative": true,
-      "iterationsize": 100
-    },
-    {
-      "query": "MATCH (:GitHubUser)-[r:OUTSIDE_COLLAB_WRITE]->(:GitHubRepository)<-[:OWNER]-(:GitHubOrganization{id:$ORGANIZATION_ID})<-[:OWNER1]-(:CloudanixWorkspace{id: $WORKSPACE_ID}) WHERE r.lastupdated <> $UPDATE_TAG WITH r LIMIT $LIMIT_SIZE DELETE (r) return COUNT(*) as TotalCompleted",
-      "iterative": true,
-      "iterationsize": 100
-    },
-    {
-      "query": "MATCH (:GitHubUser)-[r:MEMBER_OF]->(:GitHubOrganization{id:$ORGANIZATION_ID})<-[:OWNER1]-(:CloudanixWorkspace{id: $WORKSPACE_ID}) WHERE r.lastupdated <> $UPDATE_TAG WITH r LIMIT $LIMIT_SIZE DELETE (r) return COUNT(*) as TotalCompleted",
-=======
-      "query": "MATCH (:GitHubUser)-[r:MEMBER_OF]->(:GitHubOrganization) WHERE r.lastupdated <> $UPDATE_TAG WITH r LIMIT $LIMIT_SIZE DELETE (r) return COUNT(*) as TotalCompleted",
->>>>>>> 87e735de
-      "iterative": true,
-      "iterationsize": 100
-    }
-  ],
-  "name": "cleanup GitHub users data"
+	"statements": [
+		{
+			"query": "MATCH (n:GitHubUser)-[:OWNER]->(:GitHubRepository)<-[:OWNER]-(:GitHubOrganization{id:$ORGANIZATION_ID})<-[:OWNER1]-(:CloudanixWorkspace{id: $WORKSPACE_ID}) WHERE n.lastupdated <> $UPDATE_TAG WITH n LIMIT $LIMIT_SIZE DETACH DELETE (n) return COUNT(*) as TotalCompleted",
+			"iterative": true,
+			"iterationsize": 100
+		},
+		{
+			"query": "MATCH (n:GitHubOrganization{id:$ORGANIZATION_ID})<-[:OWNER1]-(:CloudanixWorkspace{id: $WORKSPACE_ID}) WHERE n.lastupdated <> $UPDATE_TAG WITH n LIMIT $LIMIT_SIZE DETACH DELETE (n) return COUNT(*) as TotalCompleted",
+			"iterative": true,
+			"iterationsize": 100
+		},
+		{
+			"query": "MATCH (:CloudanixWorkspace{id: $WORKSPACE_ID})-[r:OWNER1]->(:GitHubOrganization{id:$ORGANIZATION_ID}) WHERE r.lastupdated <> $UPDATE_TAG WITH r LIMIT $LIMIT_SIZE DELETE (r) return COUNT(*) as TotalCompleted",
+			"iterative": true,
+			"iterationsize": 100
+		},
+		{
+			"query": "MATCH (n:CloudanixWorkspace{id: $WORKSPACE_ID})-[:OWNER1]->(:GitHubOrganization{id:$ORGANIZATION_ID}) WHERE n.lastupdated <> $UPDATE_TAG WITH n LIMIT $LIMIT_SIZE DETACH DELETE (n) return COUNT(*) as TotalCompleted",
+			"iterative": true,
+			"iterationsize": 100
+		},
+		{
+			"query": "MATCH (:GitHubUser)-[r:OWNER]->(:GitHubRepository)<-[:OWNER]-(:GitHubOrganization{id:$ORGANIZATION_ID})<-[:OWNER1]-(:CloudanixWorkspace{id: $WORKSPACE_ID}) WHERE r.lastupdated <> $UPDATE_TAG WITH r LIMIT $LIMIT_SIZE DELETE (r) return COUNT(*) as TotalCompleted",
+			"iterative": true,
+			"iterationsize": 100
+		},
+		{
+			"query": "MATCH (:GitHubUser)-[r:OUTSIDE_COLLAB_ADMIN]->(:GitHubRepository)<-[:OWNER]-(:GitHubOrganization{id:Organizat$ORGANIZATION_ID})<-[:OWNER1]-(:CloudanixWorkspace{id: $WORKSPACE_ID}) WHERE r.lastupdated <> $UPDATE_TAG WITH r LIMIT $LIMIT_SIZE DELETE (r) return COUNT(*) as TotalCompleted",
+			"iterative": true,
+			"iterationsize": 100
+		},
+		{
+			"query": "MATCH (:GitHubUser)-[r:OUTSIDE_COLLAB_MAINTAIN]->(:GitHubRepository)<-[:OWNER]-(:GitHubOrganization{id:$ORGANIZATION_ID})<-[:OWNER1]-(:CloudanixWorkspace{id: $WORKSPACE_ID}) WHERE r.lastupdated <> $UPDATE_TAG WITH r LIMIT $LIMIT_SIZE DELETE (r) return COUNT(*) as TotalCompleted",
+			"iterative": true,
+			"iterationsize": 100
+		},
+		{
+			"query": "MATCH (:GitHubUser)-[r:OUTSIDE_COLLAB_READ]->(:GitHubRepository)<-[:OWNER]-(:GitHubOrganization{id:$ORGANIZATION_ID})<-[:OWNER1]-(:CloudanixWorkspace{id: $WORKSPACE_ID}) WHERE r.lastupdated <> $UPDATE_TAG WITH r LIMIT $LIMIT_SIZE DELETE (r) return COUNT(*) as TotalCompleted",
+			"iterative": true,
+			"iterationsize": 100
+		},
+		{
+			"query": "MATCH (:GitHubUser)-[r:OUTSIDE_COLLAB_TRIAGE]->(:GitHubRepository)<-[:OWNER]-(:GitHubOrganization{id:$ORGANIZATION_ID})<-[:OWNER1]-(:CloudanixWorkspace{id: $WORKSPACE_ID}) WHERE r.lastupdated <> $UPDATE_TAG WITH r LIMIT $LIMIT_SIZE DELETE (r) return COUNT(*) as TotalCompleted",
+			"iterative": true,
+			"iterationsize": 100
+		},
+		{
+			"query": "MATCH (:GitHubUser)-[r:OUTSIDE_COLLAB_WRITE]->(:GitHubRepository)<-[:OWNER]-(:GitHubOrganization{id:$ORGANIZATION_ID})<-[:OWNER1]-(:CloudanixWorkspace{id: $WORKSPACE_ID}) WHERE r.lastupdated <> $UPDATE_TAG WITH r LIMIT $LIMIT_SIZE DELETE (r) return COUNT(*) as TotalCompleted",
+			"iterative": true,
+			"iterationsize": 100
+		},
+		{
+			"query": "MATCH (:GitHubUser)-[r:MEMBER_OF]->(:GitHubOrganization{id:$ORGANIZATION_ID})<-[:OWNER1]-(:CloudanixWorkspace{id: $WORKSPACE_ID}) WHERE r.lastupdated <> $UPDATE_TAG WITH r LIMIT $LIMIT_SIZE DELETE (r) return COUNT(*) as TotalCompleted",
+			"iterative": true,
+			"iterationsize": 100
+		}
+	],
+	"name": "cleanup GitHub users data"
 }