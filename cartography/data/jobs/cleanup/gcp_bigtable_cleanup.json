--- conflicted
+++ resolved
@@ -1,81 +1,49 @@
 {
 	"statements": [
 		{
-<<<<<<< HEAD
 			"query": "MATCH (n:GCPBigtableClusterBackup)<-[:HAS_BACKUP]-(:GCPBigtableCluster)<-[:HAS_CLUSTER]-(:GCPBigtableInstance)<-[:RESOURCE]-(:GCPProject{id: $GCP_PROJECT_ID})<-[:OWNER]-(:CloudanixWorkspace{id: $WORKSPACE_ID}) WHERE n.lastupdated <> $UPDATE_TAG WITH n LIMIT $LIMIT_SIZE DETACH DELETE (n) return COUNT(*) as TotalCompleted",
-=======
-			"query": "MATCH (n:GCPBigtableClusterBackup)<-[:HAS_BACKUP]-(:GCPBigtableCluster)<-[:HAS_CLUSTER]-(:GCPBigtableInstance)<-[:RESOURCE]-(:GCPProject{id: {GCP_PROJECT_ID}})<-[:OWNER]-(:CloudanixWorkspace{id: {WORKSPACE_ID}}) WHERE n.lastupdated <> {UPDATE_TAG} WITH n LIMIT {LIMIT_SIZE} DETACH DELETE (n) return COUNT(*) as TotalCompleted",
->>>>>>> 256ca972
 			"iterative": true,
 			"iterationsize": 100,
 			"__comment__": "Delete GCP Bigtable Cluster Backup that no longer exist and detach them from all previously connected nodes."
 		},
 		{
-<<<<<<< HEAD
 			"query": "MATCH (:GCPBigtableClusterBackup)<-[r:HAS_BACKUP]-(:GCPBigtableCluster)<-[:HAS_CLUSTER]-(:GCPBigtableInstance)<-[:RESOURCE]-(:GCPProject{id: $GCP_PROJECT_ID})<-[:OWNER]-(:CloudanixWorkspace{id: $WORKSPACE_ID}) WHERE r.lastupdated <> $UPDATE_TAG WITH r LIMIT $LIMIT_SIZE DELETE (r) return COUNT(*) as TotalCompleted",
-=======
-			"query": "MATCH (:GCPBigtableClusterBackup)<-[r:HAS_BACKUP]-(:GCPBigtableCluster)<-[:HAS_CLUSTER]-(:GCPBigtableInstance)<-[:RESOURCE]-(:GCPProject{id: {GCP_PROJECT_ID}})<-[:OWNER]-(:CloudanixWorkspace{id: {WORKSPACE_ID}}) WHERE r.lastupdated <> {UPDATE_TAG} WITH r LIMIT {LIMIT_SIZE} DELETE (r) return COUNT(*) as TotalCompleted",
->>>>>>> 256ca972
 			"iterative": true,
 			"iterationsize": 100,
 			"__comment__": "Remove GCP GCPBigtableClusterBackup-to-Cluster relationships that are out of date."
 		},
 		{
-<<<<<<< HEAD
 			"query": "MATCH (n:GCPBigtableCluster)<-[:HAS_CLUSTER]-(:GCPBigtableInstance)<-[:RESOURCE]-(:GCPProject{id: $GCP_PROJECT_ID})<-[:OWNER]-(:CloudanixWorkspace{id: $WORKSPACE_ID}) WHERE n.lastupdated <> $UPDATE_TAG WITH n LIMIT $LIMIT_SIZE DETACH DELETE (n) return COUNT(*) as TotalCompleted",
-=======
-			"query": "MATCH (n:GCPBigtableCluster)<-[:HAS_CLUSTER]-(:GCPBigtableInstance)<-[:RESOURCE]-(:GCPProject{id: {GCP_PROJECT_ID}})<-[:OWNER]-(:CloudanixWorkspace{id: {WORKSPACE_ID}}) WHERE n.lastupdated <> {UPDATE_TAG} WITH n LIMIT {LIMIT_SIZE} DETACH DELETE (n) return COUNT(*) as TotalCompleted",
->>>>>>> 256ca972
 			"iterative": true,
 			"iterationsize": 100,
 			"__comment__": "Delete GCP Bigtable Cluster that no longer exist and detach them from all previously connected nodes."
 		},
 		{
-<<<<<<< HEAD
 			"query": "MATCH (:GCPBigtableCluster)<-[r:HAS_CLUSTER]-(:GCPBigtableInstance)<-[:RESOURCE]-(:GCPProject{id: $GCP_PROJECT_ID})<-[:OWNER]-(:CloudanixWorkspace{id: $WORKSPACE_ID}) WHERE r.lastupdated <> $UPDATE_TAG WITH r LIMIT $LIMIT_SIZE DELETE (r) return COUNT(*) as TotalCompleted",
-=======
-			"query": "MATCH (:GCPBigtableCluster)<-[r:HAS_CLUSTER]-(:GCPBigtableInstance)<-[:RESOURCE]-(:GCPProject{id: {GCP_PROJECT_ID}})<-[:OWNER]-(:CloudanixWorkspace{id: {WORKSPACE_ID}}) WHERE r.lastupdated <> {UPDATE_TAG} WITH r LIMIT {LIMIT_SIZE} DELETE (r) return COUNT(*) as TotalCompleted",
->>>>>>> 256ca972
 			"iterative": true,
 			"iterationsize": 100,
 			"__comment__": "Remove GCP GCPBigtableCluster-to-Instance relationships that are out of date."
 		},
 		{
-<<<<<<< HEAD
 			"query": "MATCH (n:GCPBigtableTable)<-[:HAS_TABLE]-(:GCPBigtableInstance)<-[:RESOURCE]->(:GCPProject{id: $GCP_PROJECT_ID})<-[:OWNER]-(:CloudanixWorkspace{id: $WORKSPACE_ID}) WHERE n.lastupdated <> $UPDATE_TAG WITH n LIMIT $LIMIT_SIZE DETACH DELETE (n) return COUNT(*) as TotalCompleted",
-=======
-			"query": "MATCH (n:GCPBigtableTable)<-[:HAS_TABLE]-(:GCPBigtableInstance)<-[:RESOURCE]->(:GCPProject{id: {GCP_PROJECT_ID}})<-[:OWNER]-(:CloudanixWorkspace{id: {WORKSPACE_ID}}) WHERE n.lastupdated <> {UPDATE_TAG} WITH n LIMIT {LIMIT_SIZE} DETACH DELETE (n) return COUNT(*) as TotalCompleted",
->>>>>>> 256ca972
 			"iterative": true,
 			"iterationsize": 100,
 			"__comment__": "Delete GCP Bigtable Table that no longer exist and detach them from all previously connected nodes."
 		},
 		{
-<<<<<<< HEAD
 			"query": "MATCH (:GCPBigtableTable)<-[r:HAS_TABLE]-(:GCPBigtableInstance)<-[:RESOURCE]-(:GCPProject{id: $GCP_PROJECT_ID})<-[:OWNER]-(:CloudanixWorkspace{id: $WORKSPACE_ID}) WHERE r.lastupdated <> $UPDATE_TAG WITH r LIMIT $LIMIT_SIZE DELETE (r) return COUNT(*) as TotalCompleted",
-=======
-			"query": "MATCH (:GCPBigtableTable)<-[r:HAS_TABLE]-(:GCPBigtableInstance)<-[:RESOURCE]-(:GCPProject{id: {GCP_PROJECT_ID}})<-[:OWNER]-(:CloudanixWorkspace{id: {WORKSPACE_ID}}) WHERE r.lastupdated <> {UPDATE_TAG} WITH r LIMIT {LIMIT_SIZE} DELETE (r) return COUNT(*) as TotalCompleted",
->>>>>>> 256ca972
 			"iterative": true,
 			"iterationsize": 100,
 			"__comment__": "Remove GCP GCPBigtableTable-to-Instance relationships that are out of date."
 		},
 		{
-<<<<<<< HEAD
 			"query": "MATCH (n:GCPBigtableInstance)<-[:RESOURCE]-(:GCPProject{id: $GCP_PROJECT_ID})<-[:OWNER]-(:CloudanixWorkspace{id: $WORKSPACE_ID}) WHERE n.lastupdated <> $UPDATE_TAG WITH n LIMIT $LIMIT_SIZE DETACH DELETE (n) return COUNT(*) as TotalCompleted",
-=======
-			"query": "MATCH (n:GCPBigtableInstance)<-[:RESOURCE]-(:GCPProject{id: {GCP_PROJECT_ID}})<-[:OWNER]-(:CloudanixWorkspace{id: {WORKSPACE_ID}}) WHERE n.lastupdated <> {UPDATE_TAG} WITH n LIMIT {LIMIT_SIZE} DETACH DELETE (n) return COUNT(*) as TotalCompleted",
->>>>>>> 256ca972
 			"iterative": true,
 			"iterationsize": 100,
 			"__comment__": "Delete GCP Bigtable Instance that no longer exist and detach them from all previously connected nodes."
 		},
 		{
-<<<<<<< HEAD
 			"query": "MATCH (:GCPBigtableInstance)<-[r:RESOURCE]-(:GCPProject{id: $GCP_PROJECT_ID})<-[:OWNER]-(:CloudanixWorkspace{id: $WORKSPACE_ID}) WHERE r.lastupdated <> $UPDATE_TAG WITH r LIMIT $LIMIT_SIZE DELETE (r) return COUNT(*) as TotalCompleted",
-=======
-			"query": "MATCH (:GCPBigtableInstance)<-[r:RESOURCE]-(:GCPProject{id: {GCP_PROJECT_ID}})<-[:OWNER]-(:CloudanixWorkspace{id: {WORKSPACE_ID}}) WHERE r.lastupdated <> {UPDATE_TAG} WITH r LIMIT {LIMIT_SIZE} DELETE (r) return COUNT(*) as TotalCompleted",
->>>>>>> 256ca972
 			"iterative": true,
 			"iterationsize": 100,
 			"__comment__": "Remove GCP GCPBigtableInstance-to-Project relationships that are out of date."
