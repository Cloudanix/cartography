{
	"statements": [
		{
<<<<<<< HEAD
			"query": "MATCH (:CloudanixWorkspace{id: {WORKSPACE_ID}})-[:OWNER]->(:GCPProject{accountid: {WORKSPACE_ACCOUNT_ID}})-[:RESOURCE]->(:GCPVpc)-[:RESOURCE]->(n:GCPFirewall) WHERE n.lastupdated <> {UPDATE_TAG} WITH n LIMIT {LIMIT_SIZE} DETACH DELETE (n) return COUNT(*) as TotalCompleted",
=======
			"query": "MATCH (n:GCPFirewall)<-[:RESOURCE]-(:GCPVpc)<-[:RESOURCE]-(:GCPProject{id: {GCP_PROJECT_ID}}) WHERE n.lastupdated <> {UPDATE_TAG} WITH n LIMIT {LIMIT_SIZE} DETACH DELETE (n) return COUNT(*) as TotalCompleted",
>>>>>>> c22611ff
			"iterative": true,
			"iterationsize": 100,
			"__comment__": "Delete GCP Firewalls that no longer exist and detach them from all previously connected nodes."
		},
		{
<<<<<<< HEAD
			"query": "MATCH (:GCPFirewall)<-[r:RESOURCE]-(:GCPVpc)<-[:RESOURCE]-(:GCPProject{accountid: {WORKSPACE_ACCOUNT_ID}})<-[:OWNER]-(:CloudanixWorkspace{id: {WORKSPACE_ID}}) WHERE r.lastupdated <> {UPDATE_TAG} WITH r LIMIT {LIMIT_SIZE} DELETE (r) return COUNT(*) as TotalCompleted",
=======
			"query": "MATCH (:GCPFirewall)<-[r:RESOURCE]-(:GCPVpc)<-[:RESOURCE]-(:GCPProject{id: {GCP_PROJECT_ID}}) WHERE r.lastupdated <> {UPDATE_TAG} WITH r LIMIT {LIMIT_SIZE} DELETE (r) return COUNT(*) as TotalCompleted",
>>>>>>> c22611ff
			"iterative": true,
			"iterationsize": 100,
			"__comment__": "Remove GCP VPC-to-Firewall relationships that are out of date."
		},
		{
<<<<<<< HEAD
			"query": "MATCH (:CloudanixWorkspace{id: {WORKSPACE_ID}})-[:OWNER]->(:GCPProject{accountid: {WORKSPACE_ACCOUNT_ID}})-[:RESOURCE]->(:GCPVpc)-[:RESOURCE]->(:GCPFirewall)-[r:HAS_TARGET_TAG]-(:GCPTag) WHERE r.lastupdated <> {UPDATE_TAG} WITH r LIMIT {LIMIT_SIZE} DELETE (r) return COUNT(*) as TotalCompleted",
=======
			"query": "MATCH (:GCPProject{id: {GCP_PROJECT_ID}})-[:RESOURCE]->(:GCPVpc)-[:RESOURCE]->(:GCPFirewall)-[r:HAS_TARGET_TAG]-(:GCPTag) WHERE r.lastupdated <> {UPDATE_TAG} WITH r LIMIT {LIMIT_SIZE} DELETE (r) return COUNT(*) as TotalCompleted",
>>>>>>> c22611ff
			"iterative": true,
			"iterationsize": 100,
			"__comment__": "Remove GCP Firewall-to-Tag relationships that are out of date. Deleting the tag itself is taken care of in GCP instance cleanup."
		},
		{
<<<<<<< HEAD
			"query": "MATCH (:CloudanixWorkspace{id: {WORKSPACE_ID}})-[:OWNER]->(:GCPProject{accountid: {WORKSPACE_ACCOUNT_ID}})-[:RESOURCE]->(:GCPVpc)-[:RESOURCE]->(:GCPFirewall)-[:ALLOWED_BY|DENIED_BY]->(n:GCPIpRule) WHERE n.lastupdated <> {UPDATE_TAG} WITH n LIMIT {LIMIT_SIZE} DETACH DELETE (n) return COUNT(*) as TotalCompleted",
=======
			"query": "MATCH (:GCPProject{id: {GCP_PROJECT_ID}})-[:RESOURCE]->(:GCPVpc)-[:RESOURCE]->(:GCPFirewall)-[:ALLOWED_BY|DENIED_BY]->(n:GCPIpRule) WHERE n.lastupdated <> {UPDATE_TAG} WITH n LIMIT {LIMIT_SIZE} DETACH DELETE (n) return COUNT(*) as TotalCompleted",
>>>>>>> c22611ff
			"iterative": true,
			"iterationsize": 100,
			"__comment__": "Delete GCP Ip Rules that no longer exist and detach them from all previously connected nodes."
		},
		{
<<<<<<< HEAD
			"query": "MATCH (:CloudanixWorkspace{id: {WORKSPACE_ID}})-[:OWNER]->(:GCPProject{accountid: {WORKSPACE_ACCOUNT_ID}})-[:RESOURCE]->(:GCPVpc)-[:RESOURCE]->(:GCPFirewall)-[r:ALLOWED_BY|DENIED_BY]->(:GcpIpRule) WHERE r.lastupdated <> {UPDATE_TAG} WITH r LIMIT {LIMIT_SIZE} DELETE (r) return COUNT(*) as TotalCompleted",
=======
			"query": "MATCH (:GCPProject{id: {GCP_PROJECT_ID}})-[:RESOURCE]->(:GCPVpc)-[:RESOURCE]->(:GCPFirewall)-[r:ALLOWED_BY|DENIED_BY]->(:GcpIpRule) WHERE r.lastupdated <> {UPDATE_TAG} WITH r LIMIT {LIMIT_SIZE} DELETE (r) return COUNT(*) as TotalCompleted",
>>>>>>> c22611ff
			"iterative": true,
			"iterationsize": 100,
			"__comment__": "Remove GCP Firewall-to-IpRule relationships that are out of date."
		},
		{
<<<<<<< HEAD
			"query": "MATCH (:CloudanixWorkspace{id: {WORKSPACE_ID}})-[:OWNER]->(:GCPProject{accountid: {WORKSPACE_ACCOUNT_ID}})-[:RESOURCE]->(:GCPVpc)-[:RESOURCE]->(:GCPFirewall)-[:ALLOWED_BY|DENIED_BY]->(:GcpIpRule)-[r:MEMBER_OF_IP_RULE]->(:IpRange) WHERE r.lastupdated <> {UPDATE_TAG} WITH r LIMIT {LIMIT_SIZE} DELETE (r) return COUNT(*) as TotalCompleted",
=======
			"query": "MATCH (:GCPProject{id: {GCP_PROJECT_ID}})-[:RESOURCE]->(:GCPVpc)-[:RESOURCE]->(:GCPFirewall)-[:ALLOWED_BY|DENIED_BY]->(:GCPIpRule)-[r:MEMBER_OF_IP_RULE]->(:IpRange) WHERE r.lastupdated <> {UPDATE_TAG} WITH r LIMIT {LIMIT_SIZE} DELETE (r) return COUNT(*) as TotalCompleted",
>>>>>>> c22611ff
			"iterative": true,
			"iterationsize": 100,
			"__comment__": "Remove GCP IpRule-to-IpRange relationships that are out of date."
		}
	],
	"name": "cleanup GCP Firewalls"
}<|MERGE_RESOLUTION|>--- conflicted
+++ resolved
@@ -1,61 +1,37 @@
 {
 	"statements": [
 		{
-<<<<<<< HEAD
-			"query": "MATCH (:CloudanixWorkspace{id: {WORKSPACE_ID}})-[:OWNER]->(:GCPProject{accountid: {WORKSPACE_ACCOUNT_ID}})-[:RESOURCE]->(:GCPVpc)-[:RESOURCE]->(n:GCPFirewall) WHERE n.lastupdated <> {UPDATE_TAG} WITH n LIMIT {LIMIT_SIZE} DETACH DELETE (n) return COUNT(*) as TotalCompleted",
-=======
 			"query": "MATCH (n:GCPFirewall)<-[:RESOURCE]-(:GCPVpc)<-[:RESOURCE]-(:GCPProject{id: {GCP_PROJECT_ID}}) WHERE n.lastupdated <> {UPDATE_TAG} WITH n LIMIT {LIMIT_SIZE} DETACH DELETE (n) return COUNT(*) as TotalCompleted",
->>>>>>> c22611ff
 			"iterative": true,
 			"iterationsize": 100,
 			"__comment__": "Delete GCP Firewalls that no longer exist and detach them from all previously connected nodes."
 		},
 		{
-<<<<<<< HEAD
-			"query": "MATCH (:GCPFirewall)<-[r:RESOURCE]-(:GCPVpc)<-[:RESOURCE]-(:GCPProject{accountid: {WORKSPACE_ACCOUNT_ID}})<-[:OWNER]-(:CloudanixWorkspace{id: {WORKSPACE_ID}}) WHERE r.lastupdated <> {UPDATE_TAG} WITH r LIMIT {LIMIT_SIZE} DELETE (r) return COUNT(*) as TotalCompleted",
-=======
 			"query": "MATCH (:GCPFirewall)<-[r:RESOURCE]-(:GCPVpc)<-[:RESOURCE]-(:GCPProject{id: {GCP_PROJECT_ID}}) WHERE r.lastupdated <> {UPDATE_TAG} WITH r LIMIT {LIMIT_SIZE} DELETE (r) return COUNT(*) as TotalCompleted",
->>>>>>> c22611ff
 			"iterative": true,
 			"iterationsize": 100,
 			"__comment__": "Remove GCP VPC-to-Firewall relationships that are out of date."
 		},
 		{
-<<<<<<< HEAD
-			"query": "MATCH (:CloudanixWorkspace{id: {WORKSPACE_ID}})-[:OWNER]->(:GCPProject{accountid: {WORKSPACE_ACCOUNT_ID}})-[:RESOURCE]->(:GCPVpc)-[:RESOURCE]->(:GCPFirewall)-[r:HAS_TARGET_TAG]-(:GCPTag) WHERE r.lastupdated <> {UPDATE_TAG} WITH r LIMIT {LIMIT_SIZE} DELETE (r) return COUNT(*) as TotalCompleted",
-=======
 			"query": "MATCH (:GCPProject{id: {GCP_PROJECT_ID}})-[:RESOURCE]->(:GCPVpc)-[:RESOURCE]->(:GCPFirewall)-[r:HAS_TARGET_TAG]-(:GCPTag) WHERE r.lastupdated <> {UPDATE_TAG} WITH r LIMIT {LIMIT_SIZE} DELETE (r) return COUNT(*) as TotalCompleted",
->>>>>>> c22611ff
 			"iterative": true,
 			"iterationsize": 100,
 			"__comment__": "Remove GCP Firewall-to-Tag relationships that are out of date. Deleting the tag itself is taken care of in GCP instance cleanup."
 		},
 		{
-<<<<<<< HEAD
-			"query": "MATCH (:CloudanixWorkspace{id: {WORKSPACE_ID}})-[:OWNER]->(:GCPProject{accountid: {WORKSPACE_ACCOUNT_ID}})-[:RESOURCE]->(:GCPVpc)-[:RESOURCE]->(:GCPFirewall)-[:ALLOWED_BY|DENIED_BY]->(n:GCPIpRule) WHERE n.lastupdated <> {UPDATE_TAG} WITH n LIMIT {LIMIT_SIZE} DETACH DELETE (n) return COUNT(*) as TotalCompleted",
-=======
 			"query": "MATCH (:GCPProject{id: {GCP_PROJECT_ID}})-[:RESOURCE]->(:GCPVpc)-[:RESOURCE]->(:GCPFirewall)-[:ALLOWED_BY|DENIED_BY]->(n:GCPIpRule) WHERE n.lastupdated <> {UPDATE_TAG} WITH n LIMIT {LIMIT_SIZE} DETACH DELETE (n) return COUNT(*) as TotalCompleted",
->>>>>>> c22611ff
 			"iterative": true,
 			"iterationsize": 100,
 			"__comment__": "Delete GCP Ip Rules that no longer exist and detach them from all previously connected nodes."
 		},
 		{
-<<<<<<< HEAD
-			"query": "MATCH (:CloudanixWorkspace{id: {WORKSPACE_ID}})-[:OWNER]->(:GCPProject{accountid: {WORKSPACE_ACCOUNT_ID}})-[:RESOURCE]->(:GCPVpc)-[:RESOURCE]->(:GCPFirewall)-[r:ALLOWED_BY|DENIED_BY]->(:GcpIpRule) WHERE r.lastupdated <> {UPDATE_TAG} WITH r LIMIT {LIMIT_SIZE} DELETE (r) return COUNT(*) as TotalCompleted",
-=======
 			"query": "MATCH (:GCPProject{id: {GCP_PROJECT_ID}})-[:RESOURCE]->(:GCPVpc)-[:RESOURCE]->(:GCPFirewall)-[r:ALLOWED_BY|DENIED_BY]->(:GcpIpRule) WHERE r.lastupdated <> {UPDATE_TAG} WITH r LIMIT {LIMIT_SIZE} DELETE (r) return COUNT(*) as TotalCompleted",
->>>>>>> c22611ff
 			"iterative": true,
 			"iterationsize": 100,
 			"__comment__": "Remove GCP Firewall-to-IpRule relationships that are out of date."
 		},
 		{
-<<<<<<< HEAD
-			"query": "MATCH (:CloudanixWorkspace{id: {WORKSPACE_ID}})-[:OWNER]->(:GCPProject{accountid: {WORKSPACE_ACCOUNT_ID}})-[:RESOURCE]->(:GCPVpc)-[:RESOURCE]->(:GCPFirewall)-[:ALLOWED_BY|DENIED_BY]->(:GcpIpRule)-[r:MEMBER_OF_IP_RULE]->(:IpRange) WHERE r.lastupdated <> {UPDATE_TAG} WITH r LIMIT {LIMIT_SIZE} DELETE (r) return COUNT(*) as TotalCompleted",
-=======
 			"query": "MATCH (:GCPProject{id: {GCP_PROJECT_ID}})-[:RESOURCE]->(:GCPVpc)-[:RESOURCE]->(:GCPFirewall)-[:ALLOWED_BY|DENIED_BY]->(:GCPIpRule)-[r:MEMBER_OF_IP_RULE]->(:IpRange) WHERE r.lastupdated <> {UPDATE_TAG} WITH r LIMIT {LIMIT_SIZE} DELETE (r) return COUNT(*) as TotalCompleted",
->>>>>>> c22611ff
 			"iterative": true,
 			"iterationsize": 100,
 			"__comment__": "Remove GCP IpRule-to-IpRange relationships that are out of date."
