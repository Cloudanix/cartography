{
<<<<<<< HEAD
  "statements": [
    {
      "query": "MATCH (:CloudanixWorkspace{id: {WORKSPACE_ID}})-[:OWNER]->(:GCPProject{accountid: {GCP_PROJECT_ID}})-[:RESOURCE]->(n:GCPRole) WHERE n.lastupdated <> {UPDATE_TAG} WITH n LIMIT {LIMIT_SIZE} DETACH DELETE (n) return COUNT(*) as TotalCompleted",
      "iterative": true,
      "iterationsize": 100,
      "__comment__": "Delete GCP IAM Roles that no longer exist and detach them from all previously connected nodes."
    },
    {
      "query": "MATCH (:CloudanixWorkspace{id: {WORKSPACE_ID}})-[:OWNER]->(:GCPProject{accountid: {GCP_PROJECT_ID}})-[r:RESOURCE]->(:GCPRole) WHERE r.lastupdated <> {UPDATE_TAG} WITH r LIMIT {LIMIT_SIZE} DELETE (r) return COUNT(*) as TotalCompleted",
      "iterative": true,
      "iterationsize": 100,
      "__comment__": "Remove GCP Project to IAM Roles relationships that are out of date"
    }
  ],
  "name": "cleanup GCP IAM Roles"
=======
    "statements": [
        {
            "query": "MATCH (n:GCPRole)<-[:RESOURCE]-(:GCPProject{id: {GCP_PROJECT_ID}) WHERE n.lastupdated <> {UPDATE_TAG} WITH n LIMIT {LIMIT_SIZE} DETACH DELETE (n) return COUNT(*) as TotalCompleted",
            "iterative": true,
            "iterationsize": 100,
            "__comment__": "Delete GCP IAM roles that no longer exist and detach them from all previously connected nodes."
        },
        {
            "query": "MATCH (:GCPRole)<-[r:RESOURCE]-(:GCPProject{id: {GCP_PROJECT_ID}) WHERE r.lastupdated <> {UPDATE_TAG} WITH r LIMIT {LIMIT_SIZE} DELETE (r) return COUNT(*) as TotalCompleted",
            "iterative": true,
            "iterationsize": 100,
            "__comment__": "Remove GCP GCPRole-to-Project relationships that are out of date."
        }
    ],
    "name": "Cleanup GCP IAM roles and all relationships."
>>>>>>> 05d3a848
}<|MERGE_RESOLUTION|>--- conflicted
+++ resolved
@@ -1,21 +1,4 @@
 {
-<<<<<<< HEAD
-  "statements": [
-    {
-      "query": "MATCH (:CloudanixWorkspace{id: {WORKSPACE_ID}})-[:OWNER]->(:GCPProject{accountid: {GCP_PROJECT_ID}})-[:RESOURCE]->(n:GCPRole) WHERE n.lastupdated <> {UPDATE_TAG} WITH n LIMIT {LIMIT_SIZE} DETACH DELETE (n) return COUNT(*) as TotalCompleted",
-      "iterative": true,
-      "iterationsize": 100,
-      "__comment__": "Delete GCP IAM Roles that no longer exist and detach them from all previously connected nodes."
-    },
-    {
-      "query": "MATCH (:CloudanixWorkspace{id: {WORKSPACE_ID}})-[:OWNER]->(:GCPProject{accountid: {GCP_PROJECT_ID}})-[r:RESOURCE]->(:GCPRole) WHERE r.lastupdated <> {UPDATE_TAG} WITH r LIMIT {LIMIT_SIZE} DELETE (r) return COUNT(*) as TotalCompleted",
-      "iterative": true,
-      "iterationsize": 100,
-      "__comment__": "Remove GCP Project to IAM Roles relationships that are out of date"
-    }
-  ],
-  "name": "cleanup GCP IAM Roles"
-=======
     "statements": [
         {
             "query": "MATCH (n:GCPRole)<-[:RESOURCE]-(:GCPProject{id: {GCP_PROJECT_ID}) WHERE n.lastupdated <> {UPDATE_TAG} WITH n LIMIT {LIMIT_SIZE} DETACH DELETE (n) return COUNT(*) as TotalCompleted",
@@ -31,5 +14,4 @@
         }
     ],
     "name": "Cleanup GCP IAM roles and all relationships."
->>>>>>> 05d3a848
 }