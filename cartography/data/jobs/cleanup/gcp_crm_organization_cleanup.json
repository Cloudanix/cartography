--- conflicted
+++ resolved
@@ -1,7 +1,5 @@
 {
   "statements": [
-<<<<<<< HEAD
-=======
     {
       "query": "MATCH (n:GCPOrganization)-[:RESOURCE]->(:GCPProject{id: {GCP_PROJECT_ID}) WHERE n.lastupdated <> {UPDATE_TAG} WITH n LIMIT {LIMIT_SIZE} DETACH DELETE (n) return COUNT(*) as TotalCompleted",
       "iterative": true,
@@ -14,7 +12,6 @@
       "iterationsize": 100,
       "__comment__": "Remove GCP Organization relationships that are out of date."
     }
->>>>>>> 05d3a848
   ],
   "name": "cleanup GCP Organizations"
 }