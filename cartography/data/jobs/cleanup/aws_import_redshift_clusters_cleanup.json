--- conflicted
+++ resolved
@@ -1,55 +1,35 @@
 {
-  "statements": [
-    {
-<<<<<<< HEAD
-      "query": "MATCH (n:RedshiftCluster)<-[:RESOURCE]-(:AWSAccount{id: $AWS_ID})<-[:OWNER]-(:CloudanixWorkspace{id: $WORKSPACE_ID}) WHERE n.lastupdated <> $UPDATE_TAG WITH n LIMIT $LIMIT_SIZE DETACH DELETE (n) return COUNT(*) as TotalCompleted",
-=======
-      "query": "MATCH (n:RedshiftCluster)<-[:RESOURCE]-(:AWSAccount{id: $AWS_ID}) WHERE n.lastupdated <> $UPDATE_TAG WITH n LIMIT $LIMIT_SIZE DETACH DELETE (n)",
->>>>>>> 7f3b7f7b
-      "iterative": true,
-      "iterationsize": 100,
-      "__comment__": "Delete RedshiftClusters that no longer exist and DETACH them from all nodes they were previously connected to."
-    },
-    {
-<<<<<<< HEAD
-      "query": "MATCH (:RedshiftCluster)<-[r:RESOURCE]-(:AWSAccount{id: $AWS_ID})<-[:OWNER]-(:CloudanixWorkspace{id: $WORKSPACE_ID}) WHERE r.lastupdated <> $UPDATE_TAG WITH r LIMIT $LIMIT_SIZE DELETE (r) return COUNT(*) as TotalCompleted",
-=======
-      "query": "MATCH (:RedshiftCluster)<-[r:RESOURCE]-(:AWSAccount{id: $AWS_ID}) WHERE r.lastupdated <> $UPDATE_TAG WITH r LIMIT $LIMIT_SIZE DELETE (r)",
->>>>>>> 7f3b7f7b
-      "iterative": true,
-      "iterationsize": 100,
-      "__comment__": "If a RedshiftCluster still exists but is no longer associated with its old AWS Account, delete the relationship between them."
-    },
-    {
-<<<<<<< HEAD
-      "query": "MATCH (:EC2SecurityGroup)<-[r:MEMBER_OF_EC2_SECURITY_GROUP]-(:RedshiftCluster)<-[:RESOURCE]-(:AWSAccount{id: $AWS_ID})<-[:OWNER]-(:CloudanixWorkspace{id: $WORKSPACE_ID}) WHERE r.lastupdated <> $UPDATE_TAG WITH r LIMIT $LIMIT_SIZE DELETE (r) return COUNT(*) as TotalCompleted",
-=======
-      "query": "MATCH (:EC2SecurityGroup)<-[r:MEMBER_OF_EC2_SECURITY_GROUP]-(:RedshiftCluster)<-[:RESOURCE]-(:AWSAccount{id: $AWS_ID}) WHERE r.lastupdated <> $UPDATE_TAG WITH r LIMIT $LIMIT_SIZE DELETE (r)",
->>>>>>> 7f3b7f7b
-      "iterative": true,
-      "iterationsize": 100,
-      "__comment__": "If a RedshiftCluster still exists and is no longer a part of its old EC2SecurityGroup, delete the relationship between them."
-    },
-    {
-<<<<<<< HEAD
-      "query": "MATCH (:AWSPrincipal)<-[r:STS_ASSUMEROLE_ALLOW]-(:RedshiftCluster)<-[:RESOURCE]-(:AWSAccount{id: $AWS_ID})<-[:OWNER]-(:CloudanixWorkspace{id: $WORKSPACE_ID}) WHERE r.lastupdated <> $UPDATE_TAG WITH r LIMIT $LIMIT_SIZE DELETE (r) return COUNT(*) as TotalCompleted",
-=======
-      "query": "MATCH (:AWSPrincipal)<-[r:STS_ASSUMEROLE_ALLOW]-(:RedshiftCluster)<-[:RESOURCE]-(:AWSAccount{id: $AWS_ID}) WHERE r.lastupdated <> $UPDATE_TAG WITH r LIMIT $LIMIT_SIZE DELETE (r)",
->>>>>>> 7f3b7f7b
-      "iterative": true,
-      "iterationsize": 100,
-      "__comment__": "If a RedshiftCluster still exists but can no longer assume a previously set IAM role, delete the relationship between them."
-    },
-    {
-<<<<<<< HEAD
-      "query": "MATCH (:AWSVpc)<-[r:MEMBER_OF_AWS_VPC]-(:RedshiftCluster)<-[:RESOURCE]-(:AWSAccount{id: $AWS_ID})<-[:OWNER]-(:CloudanixWorkspace{id: $WORKSPACE_ID}) WHERE r.lastupdated <> $UPDATE_TAG WITH r LIMIT $LIMIT_SIZE DELETE (r) return COUNT(*) as TotalCompleted",
-=======
-      "query": "MATCH (:AWSVpc)<-[r:MEMBER_OF_AWS_VPC]-(:RedshiftCluster)<-[:RESOURCE]-(:AWSAccount{id: $AWS_ID}) WHERE r.lastupdated <> $UPDATE_TAG WITH r LIMIT $LIMIT_SIZE DELETE (r)",
->>>>>>> 7f3b7f7b
-      "iterative": true,
-      "iterationsize": 100,
-      "__comment__": "Delete stale relationships between RedshiftClusters and VPCs."
-    }
-  ],
-  "name": "cleanup RedshiftCluster"
+      "statements": [
+            {
+                  "query": "MATCH (n:RedshiftCluster)<-[:RESOURCE]-(:AWSAccount{id: $AWS_ID})<-[:OWNER]-(:CloudanixWorkspace{id: $WORKSPACE_ID}) WHERE n.lastupdated <> $UPDATE_TAG WITH n LIMIT $LIMIT_SIZE DETACH DELETE (n) return COUNT(*) as TotalCompleted",
+                  "iterative": true,
+                  "iterationsize": 100,
+                  "__comment__": "Delete RedshiftClusters that no longer exist and DETACH them from all nodes they were previously connected to."
+            },
+            {
+                  "query": "MATCH (:RedshiftCluster)<-[r:RESOURCE]-(:AWSAccount{id: $AWS_ID})<-[:OWNER]-(:CloudanixWorkspace{id: $WORKSPACE_ID}) WHERE r.lastupdated <> $UPDATE_TAG WITH r LIMIT $LIMIT_SIZE DELETE (r) return COUNT(*) as TotalCompleted",
+                  "iterative": true,
+                  "iterationsize": 100,
+                  "__comment__": "If a RedshiftCluster still exists but is no longer associated with its old AWS Account, delete the relationship between them."
+            },
+            {
+                  "query": "MATCH (:EC2SecurityGroup)<-[r:MEMBER_OF_EC2_SECURITY_GROUP]-(:RedshiftCluster)<-[:RESOURCE]-(:AWSAccount{id: $AWS_ID})<-[:OWNER]-(:CloudanixWorkspace{id: $WORKSPACE_ID}) WHERE r.lastupdated <> $UPDATE_TAG WITH r LIMIT $LIMIT_SIZE DELETE (r) return COUNT(*) as TotalCompleted",
+                  "iterative": true,
+                  "iterationsize": 100,
+                  "__comment__": "If a RedshiftCluster still exists and is no longer a part of its old EC2SecurityGroup, delete the relationship between them."
+            },
+            {
+                  "query": "MATCH (:AWSPrincipal)<-[r:STS_ASSUMEROLE_ALLOW]-(:RedshiftCluster)<-[:RESOURCE]-(:AWSAccount{id: $AWS_ID})<-[:OWNER]-(:CloudanixWorkspace{id: $WORKSPACE_ID}) WHERE r.lastupdated <> $UPDATE_TAG WITH r LIMIT $LIMIT_SIZE DELETE (r) return COUNT(*) as TotalCompleted",
+                  "iterative": true,
+                  "iterationsize": 100,
+                  "__comment__": "If a RedshiftCluster still exists but can no longer assume a previously set IAM role, delete the relationship between them."
+            },
+            {
+                  "query": "MATCH (:AWSVpc)<-[r:MEMBER_OF_AWS_VPC]-(:RedshiftCluster)<-[:RESOURCE]-(:AWSAccount{id: $AWS_ID})<-[:OWNER]-(:CloudanixWorkspace{id: $WORKSPACE_ID}) WHERE r.lastupdated <> $UPDATE_TAG WITH r LIMIT $LIMIT_SIZE DELETE (r) return COUNT(*) as TotalCompleted",
+                  "iterative": true,
+                  "iterationsize": 100,
+                  "__comment__": "Delete stale relationships between RedshiftClusters and VPCs."
+            }
+      ],
+      "name": "cleanup RedshiftCluster"
 }