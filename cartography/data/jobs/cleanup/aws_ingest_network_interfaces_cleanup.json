--- conflicted
+++ resolved
@@ -1,77 +1,45 @@
 {
-  "statements": [
-    {
-<<<<<<< HEAD
-      "query": "MATCH (:CloudanixWorkspace{id: $WORKSPACE_ID})-[:OWNER]->(:AWSAccount{id: $AWS_ID})-[:RESOURCE]->(:AWSVpc)<-[:MEMBER_OF_AWS_VPC]-(:EC2Subnet)<-[:PART_OF_SUBNET]-(:NetworkInterface)-[:PRIVATE_IP_ADDRESS]->(n:EC2PrivateIp) WHERE n.lastupdated <> $UPDATE_TAG WITH n LIMIT $LIMIT_SIZE DETACH DELETE (n) return COUNT(*) as TotalCompleted",
-=======
-      "query": "MATCH (:AWSAccount{id: $AWS_ID})-[:RESOURCE]->(:AWSVpc)<-[:MEMBER_OF_AWS_VPC]-(:EC2Subnet)<-[:PART_OF_SUBNET]-(:NetworkInterface)-[:PRIVATE_IP_ADDRESS]->(n:EC2PrivateIp) WHERE n.lastupdated <> $UPDATE_TAG WITH n LIMIT $LIMIT_SIZE DETACH DELETE (n)",
->>>>>>> 7f3b7f7b
-      "iterative": true,
-      "iterationsize": 100
-    },
-    {
-<<<<<<< HEAD
-      "query": "MATCH (:CloudanixWorkspace{id: $WORKSPACE_ID})-[:OWNER]->(:AWSAccount{id: $AWS_ID})-[:RESOURCE]->(:AWSVpc)<-[:MEMBER_OF_AWS_VPC]-(:EC2Subnet)<-[:PART_OF_SUBNET]-(:NetworkInterface)-[r:PRIVATE_IP_ADDRESS]->(:EC2PrivateIp) WHERE r.lastupdated <> $UPDATE_TAG WITH r LIMIT $LIMIT_SIZE DELETE (r) return COUNT(*) as TotalCompleted",
-=======
-      "query": "MATCH (:AWSAccount{id: $AWS_ID})-[:RESOURCE]->(:AWSVpc)<-[:MEMBER_OF_AWS_VPC]-(:EC2Subnet)<-[:PART_OF_SUBNET]-(:NetworkInterface)-[r:PRIVATE_IP_ADDRESS]->(:EC2PrivateIp) WHERE r.lastupdated <> $UPDATE_TAG WITH r LIMIT $LIMIT_SIZE DELETE (r)",
->>>>>>> 7f3b7f7b
-      "iterative": true,
-      "iterationsize": 100
-    },
-    {
-<<<<<<< HEAD
-      "query": "MATCH (:CloudanixWorkspace{id: $WORKSPACE_ID})-[:OWNER]->(:AWSAccount{id: $AWS_ID})-[:RESOURCE]->(:AWSVpc)<-[:MEMBER_OF_AWS_VPC]-(:EC2Subnet)<-[:PART_OF_SUBNET]-(n:NetworkInterface) WHERE n.lastupdated <> $UPDATE_TAG WITH n LIMIT $LIMIT_SIZE DETACH DELETE (n) return COUNT(*) as TotalCompleted",
-=======
-      "query": "MATCH (:AWSAccount{id: $AWS_ID})-[:RESOURCE]->(:AWSVpc)<-[:MEMBER_OF_AWS_VPC]-(:EC2Subnet)<-[:PART_OF_SUBNET]-(n:NetworkInterface) WHERE n.lastupdated <> $UPDATE_TAG WITH n LIMIT $LIMIT_SIZE DETACH DELETE (n)",
->>>>>>> 7f3b7f7b
-      "iterationsize": 100,
-      "iterative": true
-    },
-    {
-<<<<<<< HEAD
-      "query": "MATCH (:CloudanixWorkspace{id: $WORKSPACE_ID})-[:OWNER]->(:AWSAccount{id: $AWS_ID})-[:RESOURCE]->(:AWSVpc)<-[:MEMBER_OF_AWS_VPC]-(:EC2Subnet)<-[r:PART_OF_SUBNET]-(:NetworkInterface) WHERE r.lastupdated <> $UPDATE_TAG WITH r LIMIT $LIMIT_SIZE DELETE (r) return COUNT(*) as TotalCompleted",
-=======
-      "query": "MATCH (:AWSAccount{id: $AWS_ID})-[:RESOURCE]->(:AWSVpc)<-[:MEMBER_OF_AWS_VPC]-(:EC2Subnet)<-[r:PART_OF_SUBNET]-(:NetworkInterface) WHERE r.lastupdated <> $UPDATE_TAG WITH r LIMIT $LIMIT_SIZE DELETE (r)",
->>>>>>> 7f3b7f7b
-      "iterationsize": 100,
-      "iterative": true
-    },
-    {
-<<<<<<< HEAD
-      "query": "MATCH (:CloudanixWorkspace{id: $WORKSPACE_ID})-[:OWNER]->(:AWSAccount{id: $AWS_ID})-[:RESOURCE]->(:EC2Instance)-[r:PART_OF_SUBNET]->(:EC2Subnet) WHERE r.lastupdated <> $UPDATE_TAG WITH r LIMIT $LIMIT_SIZE} DELETE (r) return COUNT(*) as TotalCompleted",
-=======
-      "query": "MATCH (:AWSAccount{id: $AWS_ID})-[:RESOURCE]->(:EC2Instance)-[r:PART_OF_SUBNET]->(:EC2Subnet) WHERE r.lastupdated <> $UPDATE_TAG WITH r LIMIT $LIMIT_SIZE DELETE (r)",
->>>>>>> 7f3b7f7b
-      "iterationsize": 100,
-      "iterative": true
-    },
-    {
-<<<<<<< HEAD
-      "query": "MATCH (:CloudanixWorkspace{id: $WORKSPACE_ID})-[:OWNER]->(:AWSAccount{id: $AWS_ID})-[:RESOURCE]->(:LoadBalancer)-[r:PART_OF_SUBNET]->(:EC2Subnet) WHERE r.lastupdated <> $UPDATE_TAG WITH r LIMIT $LIMIT_SIZE DELETE (r) return COUNT(*) as TotalCompleted",
-=======
-      "query": "MATCH (:AWSAccount{id: $AWS_ID})-[:RESOURCE]->(:LoadBalancer)-[r:PART_OF_SUBNET]->(:EC2Subnet) WHERE r.lastupdated <> $UPDATE_TAG WITH r LIMIT $LIMIT_SIZE DELETE (r)",
->>>>>>> 7f3b7f7b
-      "iterationsize": 100,
-      "iterative": true
-    },
-    {
-<<<<<<< HEAD
-      "query": "MATCH (:CloudanixWorkspace{id: $WORKSPACE_ID})-[:OWNER]->(:AWSAccount{id: $AWS_ID})-[:RESOURCE]->(n:NetworkInterface) WHERE n.lastupdated <> $UPDATE_TAG WITH n LIMIT $LIMIT_SIZE DETACH DELETE (n) return COUNT(*) as TotalCompleted",
-=======
-      "query": "MATCH (:AWSAccount{id: $AWS_ID})-[:RESOURCE]->(n:NetworkInterface) WHERE n.lastupdated <> $UPDATE_TAG WITH n LIMIT $LIMIT_SIZE DETACH DELETE (n)",
->>>>>>> 7f3b7f7b
-      "iterative": true,
-      "iterationsize": 100
-    },
-    {
-<<<<<<< HEAD
-      "query": "MATCH (:CloudanixWorkspace{id: $WORKSPACE_ID})-[:OWNER]->(:AWSAccount{id: $AWS_ID})-[r:RESOURCE]->(:NetworkInterface) WHERE r.lastupdated <> $UPDATE_TAG WITH r LIMIT $LIMIT_SIZE DELETE (r) return COUNT(*) as TotalCompleted",
-=======
-      "query": "MATCH (:AWSAccount{id: $AWS_ID})-[r:RESOURCE]->(:NetworkInterface) WHERE r.lastupdated <> $UPDATE_TAG WITH r LIMIT $LIMIT_SIZE DELETE (r)",
->>>>>>> 7f3b7f7b
-      "iterative": true,
-      "iterationsize": 100
-    }
-  ],
-  "name": "cleanup NetworkInterface"
+      "statements": [
+            {
+                  "query": "MATCH (:CloudanixWorkspace{id: $WORKSPACE_ID})-[:OWNER]->(:AWSAccount{id: $AWS_ID})-[:RESOURCE]->(:AWSVpc)<-[:MEMBER_OF_AWS_VPC]-(:EC2Subnet)<-[:PART_OF_SUBNET]-(:NetworkInterface)-[:PRIVATE_IP_ADDRESS]->(n:EC2PrivateIp) WHERE n.lastupdated <> $UPDATE_TAG WITH n LIMIT $LIMIT_SIZE DETACH DELETE (n) return COUNT(*) as TotalCompleted",
+                  "iterative": true,
+                  "iterationsize": 100
+            },
+            {
+                  "query": "MATCH (:CloudanixWorkspace{id: $WORKSPACE_ID})-[:OWNER]->(:AWSAccount{id: $AWS_ID})-[:RESOURCE]->(:AWSVpc)<-[:MEMBER_OF_AWS_VPC]-(:EC2Subnet)<-[:PART_OF_SUBNET]-(:NetworkInterface)-[r:PRIVATE_IP_ADDRESS]->(:EC2PrivateIp) WHERE r.lastupdated <> $UPDATE_TAG WITH r LIMIT $LIMIT_SIZE DELETE (r) return COUNT(*) as TotalCompleted",
+                  "iterative": true,
+                  "iterationsize": 100
+            },
+            {
+                  "query": "MATCH (:CloudanixWorkspace{id: $WORKSPACE_ID})-[:OWNER]->(:AWSAccount{id: $AWS_ID})-[:RESOURCE]->(:AWSVpc)<-[:MEMBER_OF_AWS_VPC]-(:EC2Subnet)<-[:PART_OF_SUBNET]-(n:NetworkInterface) WHERE n.lastupdated <> $UPDATE_TAG WITH n LIMIT $LIMIT_SIZE DETACH DELETE (n) return COUNT(*) as TotalCompleted",
+                  "iterationsize": 100,
+                  "iterative": true
+            },
+            {
+                  "query": "MATCH (:CloudanixWorkspace{id: $WORKSPACE_ID})-[:OWNER]->(:AWSAccount{id: $AWS_ID})-[:RESOURCE]->(:AWSVpc)<-[:MEMBER_OF_AWS_VPC]-(:EC2Subnet)<-[r:PART_OF_SUBNET]-(:NetworkInterface) WHERE r.lastupdated <> $UPDATE_TAG WITH r LIMIT $LIMIT_SIZE DELETE (r) return COUNT(*) as TotalCompleted",
+                  "iterationsize": 100,
+                  "iterative": true
+            },
+            {
+                  "query": "MATCH (:CloudanixWorkspace{id: $WORKSPACE_ID})-[:OWNER]->(:AWSAccount{id: $AWS_ID})-[:RESOURCE]->(:EC2Instance)-[r:PART_OF_SUBNET]->(:EC2Subnet) WHERE r.lastupdated <> $UPDATE_TAG WITH r LIMIT $LIMIT_SIZE} DELETE (r) return COUNT(*) as TotalCompleted",
+                  "iterationsize": 100,
+                  "iterative": true
+            },
+            {
+                  "query": "MATCH (:CloudanixWorkspace{id: $WORKSPACE_ID})-[:OWNER]->(:AWSAccount{id: $AWS_ID})-[:RESOURCE]->(:LoadBalancer)-[r:PART_OF_SUBNET]->(:EC2Subnet) WHERE r.lastupdated <> $UPDATE_TAG WITH r LIMIT $LIMIT_SIZE DELETE (r) return COUNT(*) as TotalCompleted",
+                  "iterationsize": 100,
+                  "iterative": true
+            },
+            {
+                  "query": "MATCH (:CloudanixWorkspace{id: $WORKSPACE_ID})-[:OWNER]->(:AWSAccount{id: $AWS_ID})-[:RESOURCE]->(n:NetworkInterface) WHERE n.lastupdated <> $UPDATE_TAG WITH n LIMIT $LIMIT_SIZE DETACH DELETE (n) return COUNT(*) as TotalCompleted",
+                  "iterative": true,
+                  "iterationsize": 100
+            },
+            {
+                  "query": "MATCH (:CloudanixWorkspace{id: $WORKSPACE_ID})-[:OWNER]->(:AWSAccount{id: $AWS_ID})-[r:RESOURCE]->(:NetworkInterface) WHERE r.lastupdated <> $UPDATE_TAG WITH r LIMIT $LIMIT_SIZE DELETE (r) return COUNT(*) as TotalCompleted",
+                  "iterative": true,
+                  "iterationsize": 100
+            }
+      ],
+      "name": "cleanup NetworkInterface"
 }