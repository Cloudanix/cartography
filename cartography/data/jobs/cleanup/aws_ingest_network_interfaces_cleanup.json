--- conflicted
+++ resolved
@@ -1,5 +1,4 @@
 {
-<<<<<<< HEAD
 	"statements": [
 		{
 			"query": "MATCH (:CloudanixWorkspace{id: $WORKSPACE_ID})-[:OWNER]->(:AWSAccount{id: $AWS_ID})-[:RESOURCE]->(:AWSVpc)<-[:MEMBER_OF_AWS_VPC]-(:EC2Subnet)<-[:PART_OF_SUBNET]-(:NetworkInterface)-[:PRIVATE_IP_ADDRESS]->(n:EC2PrivateIp) WHERE n.lastupdated <> $UPDATE_TAG WITH n LIMIT $LIMIT_SIZE DETACH DELETE (n) return COUNT(*) as TotalCompleted",
@@ -43,34 +42,4 @@
 		}
 	],
 	"name": "cleanup NetworkInterface"
-=======
-  "statements": [
-    {
-      "query": "MATCH (:AWSAccount{id: $AWS_ID})-[:RESOURCE]->(:AWSVpc)<-[:MEMBER_OF_AWS_VPC]-(:EC2Subnet)<-[:PART_OF_SUBNET]-(:NetworkInterface)-[:PRIVATE_IP_ADDRESS]->(n:EC2PrivateIp) WHERE n.lastupdated <> $UPDATE_TAG WITH n LIMIT $LIMIT_SIZE DETACH DELETE (n)",
-      "iterative": true,
-      "iterationsize": 100
-    },
-    {
-      "query": "MATCH (:AWSAccount{id: $AWS_ID})-[:RESOURCE]->(:AWSVpc)<-[:MEMBER_OF_AWS_VPC]-(:EC2Subnet)<-[:PART_OF_SUBNET]-(:NetworkInterface)-[r:PRIVATE_IP_ADDRESS]->(:EC2PrivateIp) WHERE r.lastupdated <> $UPDATE_TAG WITH r LIMIT $LIMIT_SIZE DELETE (r)",
-      "iterative": true,
-      "iterationsize": 100
-    },
-    {
-      "query": "MATCH (:AWSAccount{id: $AWS_ID})-[:RESOURCE]->(:AWSVpc)<-[:MEMBER_OF_AWS_VPC]-(:EC2Subnet)<-[:PART_OF_SUBNET]-(n:NetworkInterface) WHERE n.lastupdated <> $UPDATE_TAG WITH n LIMIT $LIMIT_SIZE DETACH DELETE (n)",
-      "iterationsize": 100,
-      "iterative": true
-    },
-    {
-      "query": "MATCH (:AWSAccount{id: $AWS_ID})-[:RESOURCE]->(:AWSVpc)<-[:MEMBER_OF_AWS_VPC]-(:EC2Subnet)<-[r:PART_OF_SUBNET]-(:NetworkInterface) WHERE r.lastupdated <> $UPDATE_TAG WITH r LIMIT $LIMIT_SIZE DELETE (r)",
-      "iterationsize": 100,
-      "iterative": true
-    },
-    {
-      "query": "MATCH (:AWSAccount{id: $AWS_ID})-[:RESOURCE]->(:LoadBalancer)-[r:PART_OF_SUBNET]->(:EC2Subnet) WHERE r.lastupdated <> $UPDATE_TAG WITH r LIMIT $LIMIT_SIZE DELETE (r)",
-      "iterationsize": 100,
-      "iterative": true
-    }
-  ],
-  "name": "cleanup NetworkInterface"
->>>>>>> 0c852d26
 }