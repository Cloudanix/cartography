{
    "statements": [
        {
<<<<<<< HEAD
            "query": "MATCH (:CloudanixWorkspace{id: {WORKSPACE_ID}})-[:OWNER]->(:GCPProject{id: {GCP_PROJECT_ID})-[:RESOURCE]->(n:GCPGroup) WHERE n.lastupdated <> {UPDATE_TAG} WITH n LIMIT {LIMIT_SIZE} DETACH DELETE (n) return COUNT(*) as TotalCompleted",
=======
            "query": "MATCH (:GCPProject{id: {GCP_PROJECT_ID}})-[:RESOURCE]->(n:GCPGroup) WHERE n.lastupdated <> {UPDATE_TAG} WITH n LIMIT {LIMIT_SIZE} DETACH DELETE (n) return COUNT(*) as TotalCompleted",
>>>>>>> 4012511d
            "iterative": true,
            "iterationsize": 100,
            "__comment__": "Delete GCP IAM Groups that no longer exist and detach them from all previously connected nodes."
        },
        {
<<<<<<< HEAD
            "query": "MATCH (:CloudanixWorkspace{id: {WORKSPACE_ID}})-[:OWNER]->(:GCPProject{id: {GCP_PROJECT_ID})-[r:RESOURCE]->(:GCPGroups) WHERE r.lastupdated <> {UPDATE_TAG} WITH r LIMIT {LIMIT_SIZE} DELETE (r) return COUNT(*) as TotalCompleted",
=======
            "query": "MATCH (:GCPProject{id: {GCP_PROJECT_ID}})-[r:RESOURCE]->(:GCPGroups) WHERE r.lastupdated <> {UPDATE_TAG} WITH r LIMIT {LIMIT_SIZE} DELETE (r) return COUNT(*) as TotalCompleted",
>>>>>>> 4012511d
            "iterative": true,
            "iterationsize": 100,
            "__comment__": "Remove GCP Customer to IAM Groups relationships that are out of date"
        }
    ],
    "name": "cleanup GCP IAM Groups"
}<|MERGE_RESOLUTION|>--- conflicted
+++ resolved
@@ -1,25 +1,17 @@
 {
-    "statements": [
-        {
-<<<<<<< HEAD
-            "query": "MATCH (:CloudanixWorkspace{id: {WORKSPACE_ID}})-[:OWNER]->(:GCPProject{id: {GCP_PROJECT_ID})-[:RESOURCE]->(n:GCPGroup) WHERE n.lastupdated <> {UPDATE_TAG} WITH n LIMIT {LIMIT_SIZE} DETACH DELETE (n) return COUNT(*) as TotalCompleted",
-=======
-            "query": "MATCH (:GCPProject{id: {GCP_PROJECT_ID}})-[:RESOURCE]->(n:GCPGroup) WHERE n.lastupdated <> {UPDATE_TAG} WITH n LIMIT {LIMIT_SIZE} DETACH DELETE (n) return COUNT(*) as TotalCompleted",
->>>>>>> 4012511d
-            "iterative": true,
-            "iterationsize": 100,
-            "__comment__": "Delete GCP IAM Groups that no longer exist and detach them from all previously connected nodes."
-        },
-        {
-<<<<<<< HEAD
-            "query": "MATCH (:CloudanixWorkspace{id: {WORKSPACE_ID}})-[:OWNER]->(:GCPProject{id: {GCP_PROJECT_ID})-[r:RESOURCE]->(:GCPGroups) WHERE r.lastupdated <> {UPDATE_TAG} WITH r LIMIT {LIMIT_SIZE} DELETE (r) return COUNT(*) as TotalCompleted",
-=======
-            "query": "MATCH (:GCPProject{id: {GCP_PROJECT_ID}})-[r:RESOURCE]->(:GCPGroups) WHERE r.lastupdated <> {UPDATE_TAG} WITH r LIMIT {LIMIT_SIZE} DELETE (r) return COUNT(*) as TotalCompleted",
->>>>>>> 4012511d
-            "iterative": true,
-            "iterationsize": 100,
-            "__comment__": "Remove GCP Customer to IAM Groups relationships that are out of date"
-        }
-    ],
-    "name": "cleanup GCP IAM Groups"
+	"statements": [
+		{
+			"query": "MATCH (:CloudanixWorkspace{id: {WORKSPACE_ID}})-[:OWNER]->(:GCPProject{id: {GCP_PROJECT_ID})-[:RESOURCE]->(n:GCPGroup) WHERE n.lastupdated <> {UPDATE_TAG} WITH n LIMIT {LIMIT_SIZE} DETACH DELETE (n) return COUNT(*) as TotalCompleted",
+			"iterative": true,
+			"iterationsize": 100,
+			"__comment__": "Delete GCP IAM Groups that no longer exist and detach them from all previously connected nodes."
+		},
+		{
+			"query": "MATCH (:CloudanixWorkspace{id: {WORKSPACE_ID}})-[:OWNER]->(:GCPProject{id: {GCP_PROJECT_ID})-[r:RESOURCE]->(:GCPGroups) WHERE r.lastupdated <> {UPDATE_TAG} WITH r LIMIT {LIMIT_SIZE} DELETE (r) return COUNT(*) as TotalCompleted",
+			"iterative": true,
+			"iterationsize": 100,
+			"__comment__": "Remove GCP Customer to IAM Groups relationships that are out of date"
+		}
+	],
+	"name": "cleanup GCP IAM Groups"
 }