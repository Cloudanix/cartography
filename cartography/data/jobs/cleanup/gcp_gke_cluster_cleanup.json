--- conflicted
+++ resolved
@@ -1,21 +1,4 @@
 {
-<<<<<<< HEAD
-	"statements": [
-		{
-			"query": "MATCH (:CloudanixWorkspace{id: {WORKSPACE_ID}})-[:OWNER]->(:GCPProject{accountid: {WORKSPACE_ACCOUNT_ID}})-[:RESOURCE]->(n:GKECluster) WHERE n.lastupdated <> {UPDATE_TAG} WITH n LIMIT {LIMIT_SIZE} DETACH DELETE (n) return COUNT(*) as TotalCompleted",
-			"iterative": true,
-			"iterationsize": 100,
-			"__comment__": "Delete GCP GKE Clusters that no longer exist and detach them from all previously connected nodes."
-		},
-		{
-			"query": "MATCH (:GKECluster)<-[r:RESOURCE]-(:GCPProject{accountid: {WORKSPACE_ACCOUNT_ID}})<-[:OWNER]-(:CloudanixWorkspace{id: {WORKSPACE_ID}}) WHERE r.lastupdated <> {UPDATE_TAG} WITH r LIMIT {LIMIT_SIZE} DELETE (r) return COUNT(*) as TotalCompleted",
-			"iterative": true,
-			"iterationsize": 100,
-			"__comment__": "Remove GCP GKECluster-to-Project relationships that are out of date."
-		}
-	],
-	"name": "Cleanup GCP GKE Cluster Instances"
-=======
   "statements": [
     {
       "query": "MATCH (n:GKECluster)<-[:RESOURCE]-(:GCPProject{id: {GCP_PROJECT_ID}}) WHERE n.lastupdated <> {UPDATE_TAG} WITH n LIMIT {LIMIT_SIZE} DETACH DELETE (n) return COUNT(*) as TotalCompleted",
@@ -31,5 +14,4 @@
     }
   ],
   "name": "Cleanup GCP GKE Cluster Instances"
->>>>>>> c22611ff
 }