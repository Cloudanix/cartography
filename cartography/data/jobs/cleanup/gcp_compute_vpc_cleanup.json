--- conflicted
+++ resolved
@@ -1,31 +1,19 @@
 {
   "statements": [
     {
-<<<<<<< HEAD
-      "query": "MATCH (:CloudanixWorkspace{id: {WORKSPACE_ID}})-[:OWNER]->(:GCPProject{accountid: {GCP_PROJECT_ID}})-[:RESOURCE]->(n:GCPVpc) WHERE n.lastupdated <> {UPDATE_TAG} WITH n LIMIT {LIMIT_SIZE} DETACH DELETE (n) return COUNT(*) as TotalCompleted",
-=======
       "query": "MATCH (:GCPProject{id: {GCP_PROJECT_ID})-[:RESOURCE]->(:GCPInstance)-[:MEMBER_OF_GCP_VPC]->(n:GCPVpc) WHERE n.lastupdated <> {UPDATE_TAG} WITH n LIMIT {LIMIT_SIZE} DETACH DELETE (n) return COUNT(*) as TotalCompleted",
->>>>>>> 05d3a848
       "iterative": true,
       "iterationsize": 100,
       "__comment__": "Remove GCP Instance-to-VPC relationships that are out of date."
     },
     {
-<<<<<<< HEAD
-      "query": "MATCH (:GCPVpc)<-[r:RESOURCE]-(:GCPProject{accountid: {GCP_PROJECT_ID}})<-[:OWNER]-(:CloudanixWorkspace{id: {WORKSPACE_ID}}) WHERE r.lastupdated <> {UPDATE_TAG} WITH r LIMIT {LIMIT_SIZE} DELETE (r) return COUNT(*) as TotalCompleted",
-=======
       "query": "MATCH (:GCPProject{id: {GCP_PROJECT_ID})-[:RESOURCE]->(:GCPInstance)-[r:MEMBER_OF_GCP_VPC]->(:GCPVpc) WHERE r.lastupdated <> {UPDATE_TAG} WITH r LIMIT {LIMIT_SIZE} DELETE (r) return COUNT(*) as TotalCompleted",
->>>>>>> 05d3a848
       "iterative": true,
       "iterationsize": 100,
       "__comment__": "Remove GCP Instance-to-VPC relationships that are out of date."
     },
     {
-<<<<<<< HEAD
-      "query": "MATCH (:CloudanixWorkspace{id: {WORKSPACE_ID}})-[:OWNER]->(:GCPProject{accountid: {GCP_PROJECT_ID}})-[:RESOURCE]->(:GCPInstance)-[r:MEMBER_OF_GCP_VPC]->(:GCPVpc) WHERE r.lastupdated <> {UPDATE_TAG} WITH r LIMIT {LIMIT_SIZE} DELETE (r) return COUNT(*) as TotalCompleted",
-=======
       "query": "MATCH (n:GCPVpc)<-[:RESOURCE]-(:GCPProject{id: {GCP_PROJECT_ID}) WHERE n.lastupdated <> {UPDATE_TAG} WITH n LIMIT {LIMIT_SIZE} DETACH DELETE (n) return COUNT(*) as TotalCompleted",
->>>>>>> 05d3a848
       "iterative": true,
       "iterationsize": 100,
       "__comment__": "Delete GCP VPCs that no longer exist and detach them from all previously connected nodes."
@@ -37,5 +25,5 @@
       "__comment__": "Remove GCP VPC-to-Project relationships that are out of date."
     }
   ],
-  "name": "cleanup GCP VPCs"
+  "name": "cleanup GCP Instances"
 }