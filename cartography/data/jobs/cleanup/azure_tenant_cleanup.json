--- conflicted
+++ resolved
@@ -1,18 +1,10 @@
 {
 	"statements": [
-<<<<<<< HEAD
-	{
-		"query": "MATCH (n:AzureTenant{id: {AZURE_TENANT_ID}})<-[:OWNER]-(:CloudanixWorkspace{id: {WORKSPACE_ID}})  WHERE n.lastupdated <> {UPDATE_TAG} WITH n LIMIT {LIMIT_SIZE} DETACH DELETE (n) return COUNT(*) as TotalCompleted",
-		"iterative": true,
-		"iterationsize": 100
-	}],
-=======
 		{
-			"query": "MATCH (n:AzureTenant{id: {AZURE_TENANT_ID}}) WHERE n.lastupdated <> {UPDATE_TAG} WITH n LIMIT {LIMIT_SIZE} DETACH DELETE (n) return COUNT(*) as TotalCompleted",
+			"query": "MATCH (n:AzureTenant{id: {AZURE_TENANT_ID}})<-[:OWNER]-(:CloudanixWorkspace{id: {WORKSPACE_ID}})  WHERE n.lastupdated <> {UPDATE_TAG} WITH n LIMIT {LIMIT_SIZE} DETACH DELETE (n) return COUNT(*) as TotalCompleted",
 			"iterative": true,
 			"iterationsize": 100
 		}
 	],
->>>>>>> 4012511d
 	"name": "cleanup Azure Tenants"
 }