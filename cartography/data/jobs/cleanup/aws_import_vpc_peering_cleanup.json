{
  "statements": [{
<<<<<<< HEAD
    "query": "MATCH (n:AWSCidrBlock)<-[:BLOCK_ASSOCIATION]-(:AWSVpc)<-[:RESOURCE]-(:AWSAccount{foreign: true, id: {AWS_ID}})<-[:OWNER]-(:CloudanixWorkspace{id: {WORKSPACE_ID}}) WHERE n.lastupdated <> {UPDATE_TAG} WITH n LIMIT {LIMIT_SIZE} DETACH DELETE (n) return COUNT(*) as TotalCompleted",
=======
    "query": "MATCH (:AWSAccount{id: {AWS_ID}})-[:RESOURCE]->(:AWSVpc)<-[:ACCEPTER_VPC]-(n:AWSPeeringConnection) WHERE n.lastupdated <> {UPDATE_TAG} WITH n LIMIT {LIMIT_SIZE} DETACH DELETE (n) return COUNT(*) as TotalCompleted",
    "iterative": true,
    "iterationsize": 100
  },
  {
    "query": "MATCH (:AWSAccount{id: {AWS_ID}})-[:RESOURCE]->(:AWSVpc)<-[:REQUESTER_VPC]-(n:AWSPeeringConnection) WHERE n.lastupdated <> {UPDATE_TAG} WITH n LIMIT {LIMIT_SIZE} DETACH DELETE (n) return COUNT(*) as TotalCompleted",
    "iterative": true,
    "iterationsize": 100
  },
  {
    "query": "MATCH (n:AWSCidrBlock)<-[:BLOCK_ASSOCIATION]-(:AWSVpc)<-[:RESOURCE]-(:AWSAccount{foreign: true}) WHERE n.lastupdated <> {UPDATE_TAG} WITH n LIMIT {LIMIT_SIZE} DETACH DELETE (n) return COUNT(*) as TotalCompleted",
>>>>>>> 219d3bb7
    "iterative": true,
    "iterationsize": 100
  },
  {
    "query": "MATCH (:AWSCidrBlock)<-[r:BLOCK_ASSOCIATION]-(:AWSVpc)<-[:RESOURCE]-(:AWSAccount{foreign: true, id: {AWS_ID}})<-[:OWNER]-(:CloudanixWorkspace{id: {WORKSPACE_ID}}) WHERE r.lastupdated <> {UPDATE_TAG} WITH r LIMIT {LIMIT_SIZE} DELETE (r) return COUNT(*) as TotalCompleted",
    "iterative": true,
    "iterationsize": 100
  },
  {
    "query": "MATCH (n:AWSVpc)<-[:RESOURCE]-(:AWSAccount{foreign: true, id: {AWS_ID}})<-[:OWNER]-(:CloudanixWorkspace{id: {WORKSPACE_ID}}) WHERE n.lastupdated <> {UPDATE_TAG} WITH n LIMIT {LIMIT_SIZE} DETACH DELETE (n) return COUNT(*) as TotalCompleted",
    "iterative": true,
    "iterationsize": 100
  },
  {
    "query": "MATCH (:AWSVpc)<-[r:RESOURCE]-(:AWSAccount{foreign: true, id: {AWS_ID}})<-[:OWNER]-(:CloudanixWorkspace{id: {WORKSPACE_ID}}) WHERE r.lastupdated <> {UPDATE_TAG} WITH r LIMIT {LIMIT_SIZE} DELETE (r) return COUNT(*) as TotalCompleted",
    "iterative": true,
    "iterationsize": 100
  },
  {
    "query": "MATCH (:AWSVpc)-[r:VPC_PEERING]-(:AWSVpc)<-[:RESOURCE]-(:AWSAccount{foreign: true, id: {AWS_ID}})<-[:OWNER]-(:CloudanixWorkspace{id: {WORKSPACE_ID}}) WHERE r.lastupdated <> {UPDATE_TAG} WITH r LIMIT {LIMIT_SIZE} DELETE (r) return COUNT(*) as TotalCompleted",
    "iterative": true,
    "iterationsize": 100
  },
  {
    "query": "MATCH (n:AWSAccount{foreign: true, id: {AWS_ID}})<-[:OWNER]-(:CloudanixWorkspace{id: {WORKSPACE_ID}}) WHERE n.lastupdated <> {UPDATE_TAG} WITH n LIMIT {LIMIT_SIZE} DETACH DELETE (n) return COUNT(*) as TotalCompleted",
    "iterative": true,
    "iterationsize": 100
  }],
  "name": "cleanup AWS VPC information"
}<|MERGE_RESOLUTION|>--- conflicted
+++ resolved
@@ -1,20 +1,16 @@
 {
   "statements": [{
-<<<<<<< HEAD
-    "query": "MATCH (n:AWSCidrBlock)<-[:BLOCK_ASSOCIATION]-(:AWSVpc)<-[:RESOURCE]-(:AWSAccount{foreign: true, id: {AWS_ID}})<-[:OWNER]-(:CloudanixWorkspace{id: {WORKSPACE_ID}}) WHERE n.lastupdated <> {UPDATE_TAG} WITH n LIMIT {LIMIT_SIZE} DETACH DELETE (n) return COUNT(*) as TotalCompleted",
-=======
-    "query": "MATCH (:AWSAccount{id: {AWS_ID}})-[:RESOURCE]->(:AWSVpc)<-[:ACCEPTER_VPC]-(n:AWSPeeringConnection) WHERE n.lastupdated <> {UPDATE_TAG} WITH n LIMIT {LIMIT_SIZE} DETACH DELETE (n) return COUNT(*) as TotalCompleted",
+    "query": "MATCH (:CloudanixWorkspace{id: {WORKSPACE_ID}})-[:OWNER]->(:AWSAccount{id: {AWS_ID}})-[:RESOURCE]->(:AWSVpc)<-[:ACCEPTER_VPC]-(n:AWSPeeringConnection) WHERE n.lastupdated <> {UPDATE_TAG} WITH n LIMIT {LIMIT_SIZE} DETACH DELETE (n) return COUNT(*) as TotalCompleted",
     "iterative": true,
     "iterationsize": 100
   },
   {
-    "query": "MATCH (:AWSAccount{id: {AWS_ID}})-[:RESOURCE]->(:AWSVpc)<-[:REQUESTER_VPC]-(n:AWSPeeringConnection) WHERE n.lastupdated <> {UPDATE_TAG} WITH n LIMIT {LIMIT_SIZE} DETACH DELETE (n) return COUNT(*) as TotalCompleted",
+    "query": "MATCH (:CloudanixWorkspace{id: {WORKSPACE_ID}})-[:OWNER]->(:AWSAccount{id: {AWS_ID}})-[:RESOURCE]->(:AWSVpc)<-[:REQUESTER_VPC]-(n:AWSPeeringConnection) WHERE n.lastupdated <> {UPDATE_TAG} WITH n LIMIT {LIMIT_SIZE} DETACH DELETE (n) return COUNT(*) as TotalCompleted",
     "iterative": true,
     "iterationsize": 100
   },
   {
-    "query": "MATCH (n:AWSCidrBlock)<-[:BLOCK_ASSOCIATION]-(:AWSVpc)<-[:RESOURCE]-(:AWSAccount{foreign: true}) WHERE n.lastupdated <> {UPDATE_TAG} WITH n LIMIT {LIMIT_SIZE} DETACH DELETE (n) return COUNT(*) as TotalCompleted",
->>>>>>> 219d3bb7
+    "query": "MATCH (n:AWSCidrBlock)<-[:BLOCK_ASSOCIATION]-(:AWSVpc)<-[:RESOURCE]-(:AWSAccount{foreign: true})<-[:OWNER]-(:CloudanixWorkspace{id: {WORKSPACE_ID}}) WHERE n.lastupdated <> {UPDATE_TAG} WITH n LIMIT {LIMIT_SIZE} DETACH DELETE (n) return COUNT(*) as TotalCompleted",
     "iterative": true,
     "iterationsize": 100
   },
