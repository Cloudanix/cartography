--- conflicted
+++ resolved
@@ -1,91 +1,45 @@
 {
-<<<<<<< HEAD
-	"statements": [
-		{
-			"query": "MATCH (:CloudanixWorkspace{id: $WORKSPACE_ID})-[:OWNER]->(:AWSAccount{id: $AWS_ID})-[:RESOURCE]->(:AWSVpc)<-[:ACCEPTER_VPC]-(n:AWSPeeringConnection) WHERE n.lastupdated <> $UPDATE_TAG WITH n LIMIT $LIMIT_SIZE DETACH DELETE (n) return COUNT(*) as TotalCompleted",
-			"iterative": true,
-			"iterationsize": 100
-		},
-		{
-			"query": "MATCH (:CloudanixWorkspace{id: $WORKSPACE_ID})-[:OWNER]->(:AWSAccount{id: $AWS_ID})-[:RESOURCE]->(:AWSVpc)<-[:REQUESTER_VPC]-(n:AWSPeeringConnection) WHERE n.lastupdated <> $UPDATE_TAG WITH n LIMIT $LIMIT_SIZE DETACH DELETE (n) return COUNT(*) as TotalCompleted",
-			"iterative": true,
-			"iterationsize": 100
-		},
-		{
-			"query": "MATCH (n:AWSCidrBlock)<-[:BLOCK_ASSOCIATION]-(:AWSVpc)<-[:RESOURCE]-(:AWSAccount{foreign: true, id: $AWS_ID})<-[:OWNER]-(:CloudanixWorkspace{id: $WORKSPACE_ID}) WHERE n.lastupdated <> $UPDATE_TAG WITH n LIMIT $LIMIT_SIZE DETACH DELETE (n) return COUNT(*) as TotalCompleted",
-			"iterative": true,
-			"iterationsize": 100
-		},
-		{
-			"query": "MATCH (:AWSCidrBlock)<-[r:BLOCK_ASSOCIATION]-(:AWSVpc)<-[:RESOURCE]-(:AWSAccount{foreign: true, id: $AWS_ID})<-[:OWNER]-(:CloudanixWorkspace{id: $WORKSPACE_ID}) WHERE r.lastupdated <> $UPDATE_TAG WITH r LIMIT $LIMIT_SIZE DELETE (r) return COUNT(*) as TotalCompleted",
-			"iterative": true,
-			"iterationsize": 100
-		},
-		{
-			"query": "MATCH (n:AWSVpc)<-[:RESOURCE]-(:AWSAccount{foreign: true, id: $AWS_ID})<-[:OWNER]-(:CloudanixWorkspace{id: $WORKSPACE_ID}) WHERE n.lastupdated <> $UPDATE_TAG WITH n LIMIT $LIMIT_SIZE DETACH DELETE (n) return COUNT(*) as TotalCompleted",
-			"iterative": true,
-			"iterationsize": 100
-		},
-		{
-			"query": "MATCH (:AWSVpc)<-[r:RESOURCE]-(:AWSAccount{foreign: true, id: $AWS_ID})<-[:OWNER]-(:CloudanixWorkspace{id: $WORKSPACE_ID}) WHERE r.lastupdated <> $UPDATE_TAG WITH r LIMIT $LIMIT_SIZE DELETE (r) return COUNT(*) as TotalCompleted",
-			"iterative": true,
-			"iterationsize": 100
-		},
-		{
-			"query": "MATCH (:AWSVpc)-[r:VPC_PEERING]-(:AWSVpc)<-[:RESOURCE]-(:AWSAccount{foreign: true, id: $AWS_ID}) WHERE r.lastupdated <> $UPDATE_TAG WITH r LIMIT $LIMIT_SIZE DELETE (r) return COUNT(*) as TotalCompleted",
-			"iterative": true,
-			"iterationsize": 100
-		},
-		{
-			"query": "MATCH (n:AWSAccount{foreign: true, id: $AWS_ID}) WHERE n.lastupdated <> $UPDATE_TAG WITH n LIMIT $LIMIT_SIZE DETACH DELETE (n) return COUNT(*) as TotalCompleted",
-			"iterative": true,
-			"iterationsize": 100
-		}
-	],
-	"name": "cleanup AWS VPC information"
-=======
   "statements": [
     {
-      "query": "MATCH (:AWSAccount{id: $AWS_ID})-[:RESOURCE]->(:AWSVpc)<-[:ACCEPTER_VPC]-(n:AWSPeeringConnection) WHERE n.lastupdated <> $UPDATE_TAG WITH n LIMIT $LIMIT_SIZE DETACH DELETE (n)",
+      "query": "MATCH (:CloudanixWorkspace{id: $WORKSPACE_ID})-[:OWNER]->(:AWSAccount{id: $AWS_ID})-[:RESOURCE]->(:AWSVpc)<-[:ACCEPTER_VPC]-(n:AWSPeeringConnection) WHERE n.lastupdated <> $UPDATE_TAG WITH n LIMIT $LIMIT_SIZE DETACH DELETE (n) return COUNT(*) as TotalCompleted",
       "iterative": true,
       "iterationsize": 100
     },
     {
-      "query": "MATCH (:AWSAccount{id: $AWS_ID})-[:RESOURCE]->(:AWSVpc)<-[:REQUESTER_VPC]-(n:AWSPeeringConnection) WHERE n.lastupdated <> $UPDATE_TAG WITH n LIMIT $LIMIT_SIZE DETACH DELETE (n)",
+      "query": "MATCH (:CloudanixWorkspace{id: $WORKSPACE_ID})-[:OWNER]->(:AWSAccount{id: $AWS_ID})-[:RESOURCE]->(:AWSVpc)<-[:REQUESTER_VPC]-(n:AWSPeeringConnection) WHERE n.lastupdated <> $UPDATE_TAG WITH n LIMIT $LIMIT_SIZE DETACH DELETE (n) return COUNT(*) as TotalCompleted",
       "iterative": true,
       "iterationsize": 100
     },
     {
-      "query": "MATCH (n:AWSCidrBlock)<-[:BLOCK_ASSOCIATION]-(:AWSVpc)<-[:RESOURCE]-(:AWSAccount{foreign: true, id: $AWS_ID}) WHERE n.lastupdated <> $UPDATE_TAG WITH n LIMIT $LIMIT_SIZE DETACH DELETE (n)",
+      "query": "MATCH (n:AWSCidrBlock)<-[:BLOCK_ASSOCIATION]-(:AWSVpc)<-[:RESOURCE]-(:AWSAccount{foreign: true, id: $AWS_ID})<-[:OWNER]-(:CloudanixWorkspace{id: $WORKSPACE_ID}) WHERE n.lastupdated <> $UPDATE_TAG WITH n LIMIT $LIMIT_SIZE DETACH DELETE (n) return COUNT(*) as TotalCompleted",
       "iterative": true,
       "iterationsize": 100
     },
     {
-      "query": "MATCH (:AWSCidrBlock)<-[r:BLOCK_ASSOCIATION]-(:AWSVpc)<-[:RESOURCE]-(:AWSAccount{foreign: true, id: $AWS_ID}) WHERE r.lastupdated <> $UPDATE_TAG WITH r LIMIT $LIMIT_SIZE DELETE (r)",
+      "query": "MATCH (:AWSCidrBlock)<-[r:BLOCK_ASSOCIATION]-(:AWSVpc)<-[:RESOURCE]-(:AWSAccount{foreign: true, id: $AWS_ID})<-[:OWNER]-(:CloudanixWorkspace{id: $WORKSPACE_ID}) WHERE r.lastupdated <> $UPDATE_TAG WITH r LIMIT $LIMIT_SIZE DELETE (r) return COUNT(*) as TotalCompleted",
       "iterative": true,
       "iterationsize": 100
     },
     {
-      "query": "MATCH (n:AWSVpc)<-[:RESOURCE]-(:AWSAccount{foreign: true, id: $AWS_ID}) WHERE n.lastupdated <> $UPDATE_TAG WITH n LIMIT $LIMIT_SIZE DETACH DELETE (n)",
+      "query": "MATCH (n:AWSVpc)<-[:RESOURCE]-(:AWSAccount{foreign: true, id: $AWS_ID})<-[:OWNER]-(:CloudanixWorkspace{id: $WORKSPACE_ID}) WHERE n.lastupdated <> $UPDATE_TAG WITH n LIMIT $LIMIT_SIZE DETACH DELETE (n) return COUNT(*) as TotalCompleted",
       "iterative": true,
       "iterationsize": 100
     },
     {
-      "query": "MATCH (:AWSVpc)<-[r:RESOURCE]-(:AWSAccount{foreign: true, id: $AWS_ID}) WHERE r.lastupdated <> $UPDATE_TAG WITH r LIMIT $LIMIT_SIZE DELETE (r)",
+      "query": "MATCH (:AWSVpc)<-[r:RESOURCE]-(:AWSAccount{foreign: true, id: $AWS_ID})<-[:OWNER]-(:CloudanixWorkspace{id: $WORKSPACE_ID}) WHERE r.lastupdated <> $UPDATE_TAG WITH r LIMIT $LIMIT_SIZE DELETE (r) return COUNT(*) as TotalCompleted",
       "iterative": true,
       "iterationsize": 100
     },
     {
-      "query": "MATCH (:AWSVpc)-[r:VPC_PEERING]-(:AWSVpc)<-[:RESOURCE]-(:AWSAccount{foreign: true, id: $AWS_ID}) WHERE r.lastupdated <> $UPDATE_TAG WITH r LIMIT $LIMIT_SIZE DELETE (r)",
+      "query": "MATCH (:AWSVpc)-[r:VPC_PEERING]-(:AWSVpc)<-[:RESOURCE]-(:AWSAccount{foreign: true, id: $AWS_ID}) WHERE r.lastupdated <> $UPDATE_TAG WITH r LIMIT $LIMIT_SIZE DELETE (r) return COUNT(*) as TotalCompleted",
       "iterative": true,
       "iterationsize": 100
     },
     {
-      "query": "MATCH (n:AWSAccount{foreign: true, id: $AWS_ID}) WHERE n.lastupdated <> $UPDATE_TAG WITH n LIMIT $LIMIT_SIZE DETACH DELETE (n)",
+      "query": "MATCH (n:AWSAccount{foreign: true, id: $AWS_ID}) WHERE n.lastupdated <> $UPDATE_TAG WITH n LIMIT $LIMIT_SIZE DETACH DELETE (n) return COUNT(*) as TotalCompleted",
       "iterative": true,
       "iterationsize": 100
     }
   ],
   "name": "cleanup AWS VPC information"
->>>>>>> 0c852d26
 }