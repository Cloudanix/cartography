{
<<<<<<< HEAD
    "statements": [
        {
            "query": "MATCH (n:AzureRole)<-[:RESOURCE]-(:AzureTenant{id: {AZURE_TENANT_ID}})<-[:OWNER]-(:CloudanixWorkspace{id: {WORKSPACE_ID}})-[:RESOURCE]->(:AzureSubscription{id: {AZURE_SUBSCRIPTION_ID}}) WHERE n.lastupdated <> {UPDATE_TAG} WITH n LIMIT {LIMIT_SIZE} DETACH DELETE (n) return COUNT(*) as TotalCompleted",
            "iterative": true,
            "iterationsize": 100
        },
        {
            "query": "MATCH (:AzureRole)<-[r:RESOURCE]-(:AzureTenant{id: {AZURE_TENANT_ID}})<-[:OWNER]-(:CloudanixWorkspace{id: {WORKSPACE_ID}})-[:RESOURCE]->(:AzureSubscription{id: {AZURE_SUBSCRIPTION_ID}}) WHERE r.lastupdated <> {UPDATE_TAG} WITH r LIMIT {LIMIT_SIZE} DELETE (r) return COUNT(*) as TotalCompleted",
            "iterative": true,
            "iterationsize": 100
        }
    ],
    "name": "cleanup Azure Roles"
=======
	"statements": [
		{
			"query": "MATCH (n:AzureRole)<-[:RESOURCE]-(:AzureTenant{id: {AZURE_TENANT_ID}})-[:RESOURCE]->(:AzureSubscription{id: {AZURE_SUBSCRIPTION_ID}}) WHERE n.lastupdated <> {UPDATE_TAG} WITH n LIMIT {LIMIT_SIZE} DETACH DELETE (n) return COUNT(*) as TotalCompleted",
			"iterative": true,
			"iterationsize": 100
		},
		{
			"query": "MATCH (:AzureRole)<-[r:RESOURCE]-(:AzureTenant{id: {AZURE_TENANT_ID}})-[:RESOURCE]->(:AzureSubscription{id: {AZURE_SUBSCRIPTION_ID}}) WHERE r.lastupdated <> {UPDATE_TAG} WITH r LIMIT {LIMIT_SIZE} DELETE (r) return COUNT(*) as TotalCompleted",
			"iterative": true,
			"iterationsize": 100
		}
	],
	"name": "cleanup Azure Roles"
>>>>>>> 4012511d
}<|MERGE_RESOLUTION|>--- conflicted
+++ resolved
@@ -1,31 +1,15 @@
 {
-<<<<<<< HEAD
-    "statements": [
-        {
-            "query": "MATCH (n:AzureRole)<-[:RESOURCE]-(:AzureTenant{id: {AZURE_TENANT_ID}})<-[:OWNER]-(:CloudanixWorkspace{id: {WORKSPACE_ID}})-[:RESOURCE]->(:AzureSubscription{id: {AZURE_SUBSCRIPTION_ID}}) WHERE n.lastupdated <> {UPDATE_TAG} WITH n LIMIT {LIMIT_SIZE} DETACH DELETE (n) return COUNT(*) as TotalCompleted",
-            "iterative": true,
-            "iterationsize": 100
-        },
-        {
-            "query": "MATCH (:AzureRole)<-[r:RESOURCE]-(:AzureTenant{id: {AZURE_TENANT_ID}})<-[:OWNER]-(:CloudanixWorkspace{id: {WORKSPACE_ID}})-[:RESOURCE]->(:AzureSubscription{id: {AZURE_SUBSCRIPTION_ID}}) WHERE r.lastupdated <> {UPDATE_TAG} WITH r LIMIT {LIMIT_SIZE} DELETE (r) return COUNT(*) as TotalCompleted",
-            "iterative": true,
-            "iterationsize": 100
-        }
-    ],
-    "name": "cleanup Azure Roles"
-=======
 	"statements": [
 		{
-			"query": "MATCH (n:AzureRole)<-[:RESOURCE]-(:AzureTenant{id: {AZURE_TENANT_ID}})-[:RESOURCE]->(:AzureSubscription{id: {AZURE_SUBSCRIPTION_ID}}) WHERE n.lastupdated <> {UPDATE_TAG} WITH n LIMIT {LIMIT_SIZE} DETACH DELETE (n) return COUNT(*) as TotalCompleted",
+			"query": "MATCH (n:AzureRole)<-[:RESOURCE]-(:AzureTenant{id: {AZURE_TENANT_ID}})<-[:OWNER]-(:CloudanixWorkspace{id: {WORKSPACE_ID}})-[:RESOURCE]->(:AzureSubscription{id: {AZURE_SUBSCRIPTION_ID}}) WHERE n.lastupdated <> {UPDATE_TAG} WITH n LIMIT {LIMIT_SIZE} DETACH DELETE (n) return COUNT(*) as TotalCompleted",
 			"iterative": true,
 			"iterationsize": 100
 		},
 		{
-			"query": "MATCH (:AzureRole)<-[r:RESOURCE]-(:AzureTenant{id: {AZURE_TENANT_ID}})-[:RESOURCE]->(:AzureSubscription{id: {AZURE_SUBSCRIPTION_ID}}) WHERE r.lastupdated <> {UPDATE_TAG} WITH r LIMIT {LIMIT_SIZE} DELETE (r) return COUNT(*) as TotalCompleted",
+			"query": "MATCH (:AzureRole)<-[r:RESOURCE]-(:AzureTenant{id: {AZURE_TENANT_ID}})<-[:OWNER]-(:CloudanixWorkspace{id: {WORKSPACE_ID}})-[:RESOURCE]->(:AzureSubscription{id: {AZURE_SUBSCRIPTION_ID}}) WHERE r.lastupdated <> {UPDATE_TAG} WITH r LIMIT {LIMIT_SIZE} DELETE (r) return COUNT(*) as TotalCompleted",
 			"iterative": true,
 			"iterationsize": 100
 		}
 	],
 	"name": "cleanup Azure Roles"
->>>>>>> 4012511d
 }