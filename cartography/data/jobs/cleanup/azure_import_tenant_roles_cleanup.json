--- conflicted
+++ resolved
@@ -1,7 +1,6 @@
 {
 	"statements": [
 		{
-<<<<<<< HEAD
 			"query": "MATCH (n:AzureRole)<-[:ASSUME_ROLE]-(m)<-[:RESOURCE]-(:AzureTenant{id: $AZURE_TENANT_ID})<-[:OWNER]-(:CloudanixWorkspace{id: $WORKSPACE_ID})-[:RESOURCE]->(:AzureSubscription{id: $AZURE_SUBSCRIPTION_ID}) WHERE n.lastupdated <> $UPDATE_TAG WITH n LIMIT $LIMIT_SIZE DETACH DELETE (n) return COUNT(*) as TotalCompleted",
 			"iterative": true,
 			"iterationsize": 100
@@ -13,9 +12,6 @@
 		},
 		{
 			"query": "MATCH (n:AzureRole)<-[:RESOURCE]-(:AzureTenant{id: $AZURE_TENANT_ID})<-[:OWNER]-(:CloudanixWorkspace{id: $WORKSPACE_ID})-[:RESOURCE]->(:AzureSubscription{id: $AZURE_SUBSCRIPTION_ID}) WHERE n.lastupdated <> $UPDATE_TAG WITH n LIMIT $LIMIT_SIZE DETACH DELETE (n) return COUNT(*) as TotalCompleted",
-=======
-			"query": "MATCH (n:AzureRole)<-[:RESOURCE]-(:AzureTenant{id: {AZURE_TENANT_ID}})-[:RESOURCE]->(:AzureSubscription{id: {AZURE_SUBSCRIPTION_ID}}) WHERE n.lastupdated <> {UPDATE_TAG} WITH n LIMIT {LIMIT_SIZE} DETACH DELETE (n) return COUNT(*) as TotalCompleted",
->>>>>>> 256ca972
 			"iterative": true,
 			"iterationsize": 100
 		},
