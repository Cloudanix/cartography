--- conflicted
+++ resolved
@@ -1,45 +1,29 @@
 {
-  "statements": [
-    {
-<<<<<<< HEAD
-      "query": "MATCH (n:GCPBucketLabel)<-[:LABELED]-(:GCPBucket)<-[:RESOURCE]-(:GCPProject{id: $GCP_PROJECT_ID})<-[:OWNER]-(:CloudanixWorkspace{id: $WORKSPACE_ID}) WHERE n.lastupdated <> $UPDATE_TAG WITH n LIMIT $LIMIT_SIZE DETACH DELETE (n) return COUNT(*) as TotalCompleted",
-=======
-      "query": "MATCH (n:GCPBucketLabel)<-[:LABELED]-(:GCPBucket)<-[:RESOURCE]-(:GCPProject{id: {GCP_PROJECT_ID}})<-[:OWNER]-(:CloudanixWorkspace{id: {WORKSPACE_ID}}) WHERE n.lastupdated <> {UPDATE_TAG} WITH n LIMIT {LIMIT_SIZE} DETACH DELETE (n) return COUNT(*) as TotalCompleted",
->>>>>>> 256ca972
-      "iterative": true,
-      "iterationsize": 100,
-      "__comment__": "Delete GCP Storage Labels that no longer exist and detach them from all previously connected nodes."
-    },
-    {
-<<<<<<< HEAD
-      "query": "MATCH (:GCPBucketLabel)<-[r:LABELED]-(:GCPBucket)<-[:RESOURCE]-(:GCPProject{id: $GCP_PROJECT_ID})<-[:OWNER]-(:CloudanixWorkspace{id: $WORKSPACE_ID}) WHERE r.lastupdated <> $UPDATE_TAG WITH r LIMIT $LIMIT_SIZE DELETE (r) return COUNT(*) as TotalCompleted",
-=======
-      "query": "MATCH (:GCPBucketLabel)<-[r:LABELED]-(:GCPBucket)<-[:RESOURCE]-(:GCPProject{id: {GCP_PROJECT_ID}})<-[:OWNER]-(:CloudanixWorkspace{id: {WORKSPACE_ID}}) WHERE r.lastupdated <> {UPDATE_TAG} WITH r LIMIT {LIMIT_SIZE} DELETE (r) return COUNT(*) as TotalCompleted",
->>>>>>> 256ca972
-      "iterative": true,
-      "iterationsize": 100,
-      "__comment__": "Remove GCP Storage Bucket-to-Label relationships that are out of date."
-    },
-    {
-<<<<<<< HEAD
-      "query": "MATCH (n:GCPBucket)<-[:RESOURCE]-(:GCPProject{id: $GCP_PROJECT_ID})<-[:OWNER]-(:CloudanixWorkspace{id: $WORKSPACE_ID}) WHERE n.lastupdated <> $UPDATE_TAG WITH n LIMIT $LIMIT_SIZE DETACH DELETE (n) return COUNT(*) as TotalCompleted",
-=======
-      "query": "MATCH (n:GCPBucket)<-[:RESOURCE]-(:GCPProject{id: {GCP_PROJECT_ID}})<-[:OWNER]-(:CloudanixWorkspace{id: {WORKSPACE_ID}}) WHERE n.lastupdated <> {UPDATE_TAG} WITH n LIMIT {LIMIT_SIZE} DETACH DELETE (n) return COUNT(*) as TotalCompleted",
->>>>>>> 256ca972
-      "iterative": true,
-      "iterationsize": 100,
-      "__comment__": "Delete GCP Storage Buckets that no longer exist and detach them from all previously connected nodes."
-    },
-    {
-<<<<<<< HEAD
-      "query": "MATCH (:GCPBucket)<-[r:RESOURCE]-(:GCPProject{id: $GCP_PROJECT_ID})<-[:OWNER]-(:CloudanixWorkspace{id: $WORKSPACE_ID}) WHERE r.lastupdated <> $UPDATE_TAG WITH r LIMIT $LIMIT_SIZE DELETE (r) return COUNT(*) as TotalCompleted",
-=======
-      "query": "MATCH (:GCPBucket)<-[r:RESOURCE]-(:GCPProject{id: {GCP_PROJECT_ID}})<-[:OWNER]-(:CloudanixWorkspace{id: {WORKSPACE_ID}}) WHERE r.lastupdated <> {UPDATE_TAG} WITH r LIMIT {LIMIT_SIZE} DELETE (r) return COUNT(*) as TotalCompleted",
->>>>>>> 256ca972
-      "iterative": true,
-      "iterationsize": 100,
-      "__comment__": "Remove GCP Storage Bucket-to-Project relationships that are out of date."
-    }
-  ],
-  "name": "cleanup GCP Storage Bucket Instances"
+	"statements": [
+		{
+			"query": "MATCH (n:GCPBucketLabel)<-[:LABELED]-(:GCPBucket)<-[:RESOURCE]-(:GCPProject{id: $GCP_PROJECT_ID})<-[:OWNER]-(:CloudanixWorkspace{id: $WORKSPACE_ID}) WHERE n.lastupdated <> $UPDATE_TAG WITH n LIMIT $LIMIT_SIZE DETACH DELETE (n) return COUNT(*) as TotalCompleted",
+			"iterative": true,
+			"iterationsize": 100,
+			"__comment__": "Delete GCP Storage Labels that no longer exist and detach them from all previously connected nodes."
+		},
+		{
+			"query": "MATCH (:GCPBucketLabel)<-[r:LABELED]-(:GCPBucket)<-[:RESOURCE]-(:GCPProject{id: $GCP_PROJECT_ID})<-[:OWNER]-(:CloudanixWorkspace{id: $WORKSPACE_ID}) WHERE r.lastupdated <> $UPDATE_TAG WITH r LIMIT $LIMIT_SIZE DELETE (r) return COUNT(*) as TotalCompleted",
+			"iterative": true,
+			"iterationsize": 100,
+			"__comment__": "Remove GCP Storage Bucket-to-Label relationships that are out of date."
+		},
+		{
+			"query": "MATCH (n:GCPBucket)<-[:RESOURCE]-(:GCPProject{id: $GCP_PROJECT_ID})<-[:OWNER]-(:CloudanixWorkspace{id: $WORKSPACE_ID}) WHERE n.lastupdated <> $UPDATE_TAG WITH n LIMIT $LIMIT_SIZE DETACH DELETE (n) return COUNT(*) as TotalCompleted",
+			"iterative": true,
+			"iterationsize": 100,
+			"__comment__": "Delete GCP Storage Buckets that no longer exist and detach them from all previously connected nodes."
+		},
+		{
+			"query": "MATCH (:GCPBucket)<-[r:RESOURCE]-(:GCPProject{id: $GCP_PROJECT_ID})<-[:OWNER]-(:CloudanixWorkspace{id: $WORKSPACE_ID}) WHERE r.lastupdated <> $UPDATE_TAG WITH r LIMIT $LIMIT_SIZE DELETE (r) return COUNT(*) as TotalCompleted",
+			"iterative": true,
+			"iterationsize": 100,
+			"__comment__": "Remove GCP Storage Bucket-to-Project relationships that are out of date."
+		}
+	],
+	"name": "cleanup GCP Storage Bucket Instances"
 }