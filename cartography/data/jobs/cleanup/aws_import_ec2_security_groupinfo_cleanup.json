--- conflicted
+++ resolved
@@ -1,5 +1,4 @@
 {
-<<<<<<< HEAD
 	"statements": [
 		{
 			"query": "MATCH (n:IpRange)-[:MEMBER_OF_IP_RULE]->(:IpRule)-[:MEMBER_OF_EC2_SECURITY_GROUP]->(:EC2SecurityGroup)<-[:RESOURCE]-(:AWSAccount{id: $AWS_ID})<-[:OWNER]-(:CloudanixWorkspace{id: $WORKSPACE_ID}) WHERE n.lastupdated <> $UPDATE_TAG WITH n LIMIT $LIMIT_SIZE DETACH DELETE (n) return COUNT(*) as TotalCompleted",
@@ -43,28 +42,4 @@
 		}
 	],
 	"name": "cleanup EC2SecurityGroup|IpRule|IpRange"
-=======
-  "statements": [
-  {
-      "query": "MATCH (n:IpRule)-[:MEMBER_OF_EC2_SECURITY_GROUP]->(:EC2SecurityGroup)<-[:RESOURCE]-(:AWSAccount{id: $AWS_ID}) WHERE n.lastupdated <> $UPDATE_TAG WITH n LIMIT $LIMIT_SIZE DETACH DELETE (n)",
-      "iterative": true,
-      "iterationsize": 100
-  },
-  {
-      "query": "MATCH (n:IpRange)-[:MEMBER_OF_IP_RULE]->(:IpRule)-[:MEMBER_OF_EC2_SECURITY_GROUP]->(:EC2SecurityGroup)<-[:RESOURCE]-(:AWSAccount{id: $AWS_ID}) WHERE n.lastupdated <> $UPDATE_TAG WITH n LIMIT $LIMIT_SIZE DETACH DELETE (n)",
-      "iterative": true,
-      "iterationsize": 100
-  },
-  {
-    "query": "MATCH (:IpRule)-[r:MEMBER_OF_EC2_SECURITY_GROUP]->(:EC2SecurityGroup)<-[:RESOURCE]-(:AWSAccount{id: $AWS_ID}) WHERE r.lastupdated <> $UPDATE_TAG WITH r LIMIT $LIMIT_SIZE DELETE (r)",
-    "iterative": true,
-    "iterationsize": 100
-  },
-  {
-    "query": "MATCH (:IpRange)-[r:MEMBER_OF_IP_RULE]->(:IpRule)-[:MEMBER_OF_EC2_SECURITY_GROUP]->(:EC2SecurityGroup)<-[:RESOURCE]-(:AWSAccount{id: $AWS_ID}) WHERE r.lastupdated <> $UPDATE_TAG WITH r LIMIT $LIMIT_SIZE DELETE (r)",
-    "iterative": true,
-    "iterationsize": 100
-  }],
-  "name": "cleanup EC2SecurityGroup|IpRule|IpRange"
->>>>>>> 0c852d26
 }