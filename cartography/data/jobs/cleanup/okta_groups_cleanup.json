--- conflicted
+++ resolved
@@ -1,25 +1,17 @@
 {
-  "statements": [
-    {
-<<<<<<< HEAD
-      "query": "MATCH (:OktaOrganization{id: {OKTA_ORG_ID}})-[:RESOURCE]->(:OktaGroup)<-[r:MEMBER_OF_OKTA_GROUP]-(:OktaUser) WHERE r.lastupdated <> $UPDATE_TAG WITH r LIMIT  $LIMIT_SIZE DELETE (r) return COUNT(*) as TotalCompleted",
-=======
-      "query": "MATCH (:OktaOrganization{id: $OKTA_ORG_ID})-[:RESOURCE]->(:OktaGroup)<-[r:MEMBER_OF_OKTA_GROUP]-(:OktaUser) WHERE r.lastupdated <> $UPDATE_TAG WITH r LIMIT $LIMIT_SIZE DELETE (r)",
->>>>>>> 7f3b7f7b
-      "iterative": true,
-      "iterationsize": 100,
-      "__comment__": "Delete stale OktaUser relationship to OktaGroup"
-    },
-    {
-<<<<<<< HEAD
-      "query": "MATCH (:OktaOrganization{id: {OKTA_ORG_ID}})-[:RESOURCE]->(n:OktaGroup) WHERE n.lastupdated <> $UPDATE_TAG WITH n LIMIT $LIMIT_SIZE DETACH DELETE (n) return COUNT(*) as TotalCompleted",
-=======
-      "query": "MATCH (:OktaOrganization{id: $OKTA_ORG_ID})-[:RESOURCE]->(n:OktaGroup) WHERE n.lastupdated <> $UPDATE_TAG WITH n LIMIT $LIMIT_SIZE DETACH DELETE (n)",
->>>>>>> 7f3b7f7b
-      "iterative": true,
-      "iterationsize": 100,
-      "__comment__": "Delete stale OktaGroup"
-    }
-  ],
-  "name": "Okta groups cleanup"
+      "statements": [
+            {
+                  "query": "MATCH (:OktaOrganization{id: {OKTA_ORG_ID}})-[:RESOURCE]->(:OktaGroup)<-[r:MEMBER_OF_OKTA_GROUP]-(:OktaUser) WHERE r.lastupdated <> $UPDATE_TAG WITH r LIMIT  $LIMIT_SIZE DELETE (r) return COUNT(*) as TotalCompleted",
+                  "iterative": true,
+                  "iterationsize": 100,
+                  "__comment__": "Delete stale OktaUser relationship to OktaGroup"
+            },
+            {
+                  "query": "MATCH (:OktaOrganization{id: {OKTA_ORG_ID}})-[:RESOURCE]->(n:OktaGroup) WHERE n.lastupdated <> $UPDATE_TAG WITH n LIMIT $LIMIT_SIZE DETACH DELETE (n) return COUNT(*) as TotalCompleted",
+                  "iterative": true,
+                  "iterationsize": 100,
+                  "__comment__": "Delete stale OktaGroup"
+            }
+      ],
+      "name": "Okta groups cleanup"
 }