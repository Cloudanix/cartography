--- conflicted
+++ resolved
@@ -1,34 +1,5 @@
 {
-<<<<<<< HEAD
-    "name": "Analysis jobs for EC2 Key Pairs",
-    "statements": [
-        {
-            "__comment__": "Delete the attribute user_uploaded",
-            "query": "MATCH (:CloudanixWorkspace{id: $WORKSPACE_ID})-[:OWNER]->(:AWSAccount{id: $AWS_ID})-[:RESOURCE]->(k:EC2KeyPair) WHERE EXISTS (k.user_uploaded) REMOVE k.user_uploaded return COUNT(*) as TotalCompleted",
-            "iterative": false
-        },
-        {
-            "__comment__": "Delete the attribute duplicate_keyfingerprint",
-            "query": "MATCH (:CloudanixWorkspace{id: $WORKSPACE_ID})-[:OWNER]->(:AWSAccount{id: $AWS_ID})-[:RESOURCE]->(k:EC2KeyPair) WHERE EXISTS (k.duplicate_keyfingerprint) REMOVE k.duplicate_keyfingerprint return COUNT(*) as TotalCompleted",
-            "iterative": false
-        },
-        {
-            "__comment__": "Delete stale relationships between EC2KeyPairs",
-            "query": "MATCH (:CloudanixWorkspace{id: $WORKSPACE_ID})-[:OWNER]->(:AWSAccount{id: $AWS_ID})-[:RESOURCE]->(k1:EC2KeyPair)-[r:MATCHING_FINGERPRINT]->(k2:EC2KeyPair) WHERE r.lastupdated <> $UPDATE_TAG DELETE (r) return COUNT(*) as TotalCompleted",
-            "iterative": false
-        },
-        {
-            "__comment__": "Set EC2KeyPairs with MD5 hash keyfingerprints (47 characters, instead of 59 characters) as user_uploaded = True",
-            "query": "MATCH (:CloudanixWorkspace{id: $WORKSPACE_ID})-[:OWNER]->(:AWSAccount{id: $AWS_ID})-[:RESOURCE]->(k:EC2KeyPair) WHERE size(k.keyfingerprint) = 47 SET k.user_uploaded = True return COUNT(*) as TotalCompleted",
-            "iterative": false
-        },
-        {
-            "__comment__": "Attach EC2KeyPairs with matching fingerprints to eachother and set duplicate_keyfingerprint = True",
-            "query": "MATCH (:CloudanixWorkspace{id: $WORKSPACE_ID})-[:OWNER]->(:AWSAccount{id: $AWS_ID})-[:RESOURCE]->(k1:EC2KeyPair), (k2:EC2KeyPair) WHERE k1.id <> k2.id AND k1.keyfingerprint = k2.keyfingerprint SET k1.duplicate_keyfingerprint = True, k2.duplicate_keyfingerprint = True MERGE (k1)-[r:MATCHING_FINGERPRINT]-(k2) ON CREATE SET r.firstseen = $UPDATE_TAG SET r.lastupdated = $UPDATE_TAG return COUNT(*) as TotalCompleted",
-            "iterative": false
-        }
-    ]
-=======
+
 	"name": "Analysis jobs for EC2 Key Pairs",
 	"statements": [
 		{
@@ -57,5 +28,4 @@
 			"iterative": false
 		}
 	]
->>>>>>> 95145f2a
 }