{
<<<<<<< HEAD
	"statements": [
		{
			"__comment": "This is a clean-up statement to remove custom attributes",
			"query": "MATCH (cluster:EKSCluster)<-[:RESOURCE]-(:AWSAccount{id: $AWS_ID})<-[:OWNER]-(:CloudanixWorkspace{id: $WORKSPACE_ID}) WHERE EXISTS(cluster.exposed_internet) REMOVE cluster.exposed_internet return COUNT(*) as TotalCompleted",
			"iterative": true,
			"iterationsize": 100
		},
		{
			"__comment": "This sets the exposed_internet attribute",
			"query": "MATCH (cluster:EKSCluster)<-[:RESOURCE]-(:AWSAccount{id: $AWS_ID})<-[:OWNER]-(:CloudanixWorkspace{id: $WORKSPACE_ID}) WHERE cluster.endpoint_public_access = true AND '0.0.0.0/0' IN cluster.public_access_cidrs SET cluster.exposed_internet = true,(CASE WHEN NOT 'direct' IN coalesce(cluster.exposed_internet_type , []) THEN cluster END).exposed_internet_type = coalesce(cluster.exposed_internet_type , []) + 'direct';",
			"iterative": false
		}
	],
	"name": "AWS EKS internet exposure"
=======
  "statements": [
    {
      "__comment": "This is a clean-up statement to remove custom attributes",
      "query": "MATCH (cluster:EKSCluster) WHERE cluster.exposed_internet IS NOT NULL REMOVE cluster.exposed_internet return COUNT(*) as TotalCompleted",
      "iterative": false
    },
    {
      "__comment": "This sets the exposed_internet attribute",
      "query": "MATCH (cluster:EKSCluster) WHERE cluster.endpoint_public_access = true SET cluster.exposed_internet = true",
      "iterative": false
    }
  ],
  "name": "AWS EKS internet exposure"
>>>>>>> 0c852d26
}<|MERGE_RESOLUTION|>--- conflicted
+++ resolved
@@ -1,5 +1,4 @@
 {
-<<<<<<< HEAD
 	"statements": [
 		{
 			"__comment": "This is a clean-up statement to remove custom attributes",
@@ -14,19 +13,4 @@
 		}
 	],
 	"name": "AWS EKS internet exposure"
-=======
-  "statements": [
-    {
-      "__comment": "This is a clean-up statement to remove custom attributes",
-      "query": "MATCH (cluster:EKSCluster) WHERE cluster.exposed_internet IS NOT NULL REMOVE cluster.exposed_internet return COUNT(*) as TotalCompleted",
-      "iterative": false
-    },
-    {
-      "__comment": "This sets the exposed_internet attribute",
-      "query": "MATCH (cluster:EKSCluster) WHERE cluster.endpoint_public_access = true SET cluster.exposed_internet = true",
-      "iterative": false
-    }
-  ],
-  "name": "AWS EKS internet exposure"
->>>>>>> 0c852d26
 }