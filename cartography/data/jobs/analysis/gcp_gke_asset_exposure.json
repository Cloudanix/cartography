{
<<<<<<< HEAD
  "statements": [
    {
      "__comment": "This is a clean-up statement to remove custom attributes",
      "query": "MATCH (cluster:GKECluster) WHERE cluster.exposed_internet IS NOT NULL REMOVE cluster.exposed_internet return COUNT(*) as TotalCompleted",
      "iterative": false
    },
    {
      "__comment": "This sets the exposed_internet attribute",
      "query": "MATCH (cluster:GKECluster) WHERE cluster.private_nodes = false OR cluster.private_endpoint_enabled = false OR cluster.master_authorized_networks = false SET cluster.exposed_internet = true",
      "iterative": false
    }
  ],
  "name": "GCP GKE internet exposure"
=======
	"statements": [
		{
			"__comment": "This is a clean-up statement to remove custom attributes",
			"query": "MATCH (:CloudanixWorkspace{id: $WORKSPACE_ID})-[:OWNER]->(:GCPProject{id: $GCP_PROJECT_ID})-[:RESOURCE]->(cluster:GKECluster) WHERE EXISTS(cluster.exposed_internet) REMOVE cluster.exposed_internet return COUNT(*) as TotalCompleted",
			"iterative": false
		},
		{
			"__comment": "This sets the exposed_internet attribute",
			"query": "MATCH (:CloudanixWorkspace{id: $WORKSPACE_ID})-[:OWNER]->(:GCPProject{id: $GCP_PROJECT_ID})-[:RESOURCE]->(cluster:GKECluster) WHERE cluster.private_nodes = false OR cluster.private_endpoint_enabled = false OR cluster.master_authorized_networks = false SET cluster.exposed_internet = true",
			"iterative": false
		}
	],
	"name": "GCP GKE internet exposure"
>>>>>>> e2bce027
}<|MERGE_RESOLUTION|>--- conflicted
+++ resolved
@@ -1,19 +1,5 @@
 {
-<<<<<<< HEAD
-  "statements": [
-    {
-      "__comment": "This is a clean-up statement to remove custom attributes",
-      "query": "MATCH (cluster:GKECluster) WHERE cluster.exposed_internet IS NOT NULL REMOVE cluster.exposed_internet return COUNT(*) as TotalCompleted",
-      "iterative": false
-    },
-    {
-      "__comment": "This sets the exposed_internet attribute",
-      "query": "MATCH (cluster:GKECluster) WHERE cluster.private_nodes = false OR cluster.private_endpoint_enabled = false OR cluster.master_authorized_networks = false SET cluster.exposed_internet = true",
-      "iterative": false
-    }
-  ],
-  "name": "GCP GKE internet exposure"
-=======
+
 	"statements": [
 		{
 			"__comment": "This is a clean-up statement to remove custom attributes",
@@ -27,5 +13,5 @@
 		}
 	],
 	"name": "GCP GKE internet exposure"
->>>>>>> e2bce027
+
 }