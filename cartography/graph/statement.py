import json
import logging
import os
from pathlib import Path
from typing import Dict
from typing import Union

import neo4j

from cartography.stats import get_stats_client


logger = logging.getLogger(__name__)
stat_handler = get_stats_client(__name__)


class GraphStatementJSONEncoder(json.JSONEncoder):
    """
    Support JSON serialization for GraphStatement instances.
    """

    def default(self, obj):
        if isinstance(obj, GraphStatement):
            return obj.as_dict()
        else:
            # Let the default encoder roll up the exception.
            return json.JSONEncoder.default(self, obj)


# TODO move this cartography.util after we move util.run_*_job to cartography.graph.job.
def get_job_shortname(file_path: Union[Path, str]) -> str:
    # Return filename without path and extension
    return os.path.splitext(file_path)[0]


class GraphStatement:
    """
    A statement that will run against the cartography graph. Statements can query or update the graph.
    """

    def __init__(
        self, query: str, parameters: Dict = None, iterative: bool = False, iterationsize: int = 0,
        parent_job_name: str = None, parent_job_sequence_num: int = None,
    ):
        self.query = query
        self.parameters: Dict = parameters
        if not parameters:
            self.parameters = {}
        self.iterative = iterative
        self.iterationsize = iterationsize
        self.parameters["LIMIT_SIZE"] = self.iterationsize

        self.parent_job_name = parent_job_name if parent_job_name else None
        self.parent_job_sequence_num = parent_job_sequence_num if parent_job_sequence_num else None

    def merge_parameters(self, parameters):
        """
        Merge given parameters with existing parameters.
        """
        tmp = self.parameters.copy()
        tmp.update(parameters)
        self.parameters = tmp

    def run(self, session: neo4j.Session) -> None:
        """
        Run the statement. This will execute the query against the graph.
        """
        if self.iterative:
            self._run_iterative(session)
        else:
            session.write_transaction(self._run_noniterative).consume()
        logger.info(f"Completed {self.parent_job_name} statement #{self.parent_job_sequence_num}")

    def as_dict(self):
        """
        Convert statement to a dictionary.
        """
        return {
            "query": self.query,
            "parameters": self.parameters,
            "iterative": self.iterative,
            "iterationsize": self.iterationsize,
        }

    def _run_noniterative(self, tx: neo4j.Transaction) -> neo4j.StatementResult:
        """
        Non-iterative statement execution.
        """
        result: neo4j.StatementResult = tx.run(self.query, self.parameters)

        # Handle stats
        summary: neo4j.BoltStatementResultSummary = result.summary()
<<<<<<< HEAD
        objects_changed: int = (
            summary.counters.constraints_added +
            summary.counters.constraints_removed +
            summary.counters.indexes_added +
            summary.counters.indexes_removed +
            summary.counters.labels_added +
            summary.counters.labels_removed +
            summary.counters.nodes_created +
            summary.counters.nodes_deleted +
            summary.counters.properties_set +
            summary.counters.relationships_created +
            summary.counters.relationships_deleted
        )
        stat_handler.incr(f'{self.parent_job_name}-{self.parent_job_sequence_num}-objects_changed', objects_changed)
=======
        stat_handler.incr('constraints_added', summary.counters.constraints_added)
        stat_handler.incr('constraints_removed', summary.counters.constraints_removed)
        stat_handler.incr('indexes_added', summary.counters.indexes_added)
        stat_handler.incr('indexes_removed', summary.counters.indexes_removed)
        stat_handler.incr('labels_added', summary.counters.labels_added)
        stat_handler.incr('labels_removed', summary.counters.labels_removed)
        stat_handler.incr('nodes_created', summary.counters.nodes_created)
        stat_handler.incr('nodes_deleted', summary.counters.nodes_deleted)
        stat_handler.incr('properties_set', summary.counters.properties_set)
        stat_handler.incr('relationships_created', summary.counters.relationships_created)
        stat_handler.incr('relationships_deleted', summary.counters.relationships_deleted)
>>>>>>> 14299d27

        return result

    def _run_iterative(self, session: neo4j.Session) -> None:
        """
        Iterative statement execution.

        Expects the query to return the total number of records updated.
        """
        self.parameters["LIMIT_SIZE"] = self.iterationsize

        while True:
            result: neo4j.StatementResult = session.write_transaction(self._run_noniterative)

            # Exit if we have finished processing all items
            if not result.summary().counters.contains_updates:
                # Ensure network buffers are cleared
                result.consume()
                break
            result.consume()

    @classmethod
    def create_from_json(cls, json_obj: Dict, short_job_name: str = None, job_sequence_num: int = None):
        """
        Create a statement from a JSON blob.
        """
        return cls(
            json_obj.get("query", ""),
            json_obj.get("parameters", {}),
            json_obj.get("iterative", False),
            json_obj.get("iterationsize", 0),
            short_job_name,
            job_sequence_num,
        )

    @classmethod
    def create_from_json_file(cls, file_path: Path):
        """
        Create a statement from a JSON file.
        """
        with open(file_path) as json_file:
            data = json.load(json_file)

        return cls.create_from_json(data, get_job_shortname(file_path))<|MERGE_RESOLUTION|>--- conflicted
+++ resolved
@@ -90,22 +90,6 @@
 
         # Handle stats
         summary: neo4j.BoltStatementResultSummary = result.summary()
-<<<<<<< HEAD
-        objects_changed: int = (
-            summary.counters.constraints_added +
-            summary.counters.constraints_removed +
-            summary.counters.indexes_added +
-            summary.counters.indexes_removed +
-            summary.counters.labels_added +
-            summary.counters.labels_removed +
-            summary.counters.nodes_created +
-            summary.counters.nodes_deleted +
-            summary.counters.properties_set +
-            summary.counters.relationships_created +
-            summary.counters.relationships_deleted
-        )
-        stat_handler.incr(f'{self.parent_job_name}-{self.parent_job_sequence_num}-objects_changed', objects_changed)
-=======
         stat_handler.incr('constraints_added', summary.counters.constraints_added)
         stat_handler.incr('constraints_removed', summary.counters.constraints_removed)
         stat_handler.incr('indexes_added', summary.counters.indexes_added)
@@ -117,7 +101,6 @@
         stat_handler.incr('properties_set', summary.counters.properties_set)
         stat_handler.incr('relationships_created', summary.counters.relationships_created)
         stat_handler.incr('relationships_deleted', summary.counters.relationships_deleted)
->>>>>>> 14299d27
 
         return result
 
