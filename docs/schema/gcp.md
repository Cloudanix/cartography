# Cartography - Google Cloud Platform Schema

<!-- START doctoc generated TOC please keep comment here to allow auto update -->
<!-- DON'T EDIT THIS SECTION, INSTEAD RE-RUN doctoc TO UPDATE -->
**Table of Contents**  *generated with [DocToc](https://github.com/thlorenz/doctoc)*

- [GCPOrganization](#gcporganization)
  - [Relationships](#relationships)
  - [Relationships](#relationships-1)
- [GCPBucket](#gcpbucket)
  - [Relationships](#relationships-2)
- [GCPDNSZone](#gcpdnszone)
  - [Relationships](#relationships-3)
- [Label: GCPBucketLabel](#label-gcpbucketlabel)
- [GCPInstance](#gcpinstance)
  - [Relationships](#relationships-4)
- [GCPNetworkTag](#gcpnetworktag)
  - [Relationships](#relationships-5)
- [GCPVpc](#gcpvpc)
  - [Relationships](#relationships-6)
- [GCPNetworkInterface](#gcpnetworkinterface)
  - [Relationships](#relationships-7)
- [GCPNicAccessConfig](#gcpnicaccessconfig)
  - [Relationships](#relationships-8)
- [GCPRecordSet](#gcprecordset)
  - [Relationships](#relationships-9)
- [GCPSubnet](#gcpsubnet)
  - [Relationships](#relationships-10)
- [GCPFirewall](#gcpfirewall)
  - [Relationships](#relationships-11)
- [GCPForwardingRule](#gcpforwardingrule)
  - [Relationships](#relationships-12)
- [GKECluster](#gkecluster)
  - [Relationships](#relationships-13)
- [IpRule::IpPermissionInbound::GCPIpRule](#ipruleippermissioninboundgcpiprule)
  - [Relationships](#relationships-14)
- [IpRange](#iprange)
  - [Relationships](#relationships-15)
<<<<<<< HEAD
- [GCP Key Management](#gcp-key-management)
  - [GCP KMS Locations](#gcp-kms-locations)
    - [Relationships](#relationships-16)
  - [GCP KMS Keyrings](#gcp-kms-keyrings)
    - [Relationships](#relationships-17)
  - [GCP KMS Crypto Keys](#gcp-kms-crypto-keys)
    - [Relationships](#relationships-18)
- [GCP Cloudrun](#gcp-cloudrun)
  - [GCP Cloudrun Authorized Domains](#gcp-cloudrun-authorized-domains)
    - [Relationships](#relationships-19)
  - [GCP Cloudrun Configurations](#gcp-cloudrun-configurations)
    - [Relationships](#relationships-20)
  - [GCP Cloudrun Domain Mappings](#gcp-cloudrun-domain-mappings)
    - [Relationships](#relationships-21)
  - [GCP Cloudrun Revisions](#gcp-cloudrun-revisions)
    - [Relationships](#relationships-22)
  - [GCP Cloudrun Routes](#gcp-cloudrun-routes)
    - [Relationships](#relationships-23)
  - [GCP Cloudrun Services](#gcp-cloudrun-services)
=======
- [GCP IAM](#gcp-iam)
  - [GCP IAM Roles](#gcp-iam-roles)
    - [Relationships](#relationships-16)
  - [GCP IAM Service Accounts](#gcp-iam-service-accounts)
    - [Relationships](#relationships-17)
  - [GCP IAM Service Account Keys](#gcp-iam-service-account-keys)
    - [Relationships](#relationships-18)
  - [GCP Users](#gcp-users)
    - [Relationships](#relationships-19)
  - [GCP Groups](#gcp-groups)
    - [Representation](#representation)
  - [GCP Domins](#gcp-domins)
    - [Relationships](#relationships-20)
- [GCP API Gateway](#gcp-api-gateway)
  - [GCP API Gateway Locations](#gcp-api-gateway-locations)
    - [Relationships](#relationships-21)
  - [GCP APIGATEWAY APIs](#gcp-apigateway-apis)
    - [Relationships](#relationships-22)
  - [GCP APIGATEWAY CONFIGS](#gcp-apigateway-configs)
    - [Relationships](#relationships-23)
  - [GCP APIGATEWAY GATEWAYS](#gcp-apigateway-gateways)
>>>>>>> e634413e
    - [Relationships](#relationships-24)

<!-- END doctoc generated TOC please keep comment here to allow auto update -->

## GCPOrganization

Representation of a GCP [Organization](https://cloud.google.com/resource-manager/reference/rest/v1/organizations) object.


| Field          | Description                                                                                                                                                                             |
| -------------- | --------------------------------------------------------------------------------------------------------------------------------------------------------------------------------------- |
| firstseen      | Timestamp of when a sync job first discovered this node                                                                                                                                 |
| lastupdated    | Timestamp of the last time the node was updated                                                                                                                                         |
| id             | The name of the GCP Organization, e.g. "organizations/1234"                                                                                                                             |
| displayname    | The "friendly name", e.g. "My Company"                                                                                                                                                  |
| lifecyclestate | The organization's current lifecycle state. Assigned by the server.  See the [official docs](https://cloud.google.com/resource-manager/reference/rest/v1/organizations#LifecycleState). |

### Relationships

- GCPOrganizations contain GCPFolders.

    ```
    (GCPOrganization)-[RESOURCE]->(GCPFolder)
    ```

- GCPOrganizations can contain GCPProjects.

    ```
    (GCPOrganization)-[RESOURCE]->(GCPProjects)
    ```

 ## GCPFolder

 Representation of a GCP [Folder](https://cloud.google.com/resource-manager/reference/rest/v2/folders).  An additional helpful reference is the [Google Compute Platform resource hierarchy](https://cloud.google.com/resource-manager/docs/cloud-platform-resource-hierarchy).

| Field          | Description                                                                                                                                                                 |
| -------------- | --------------------------------------------------------------------------------------------------------------------------------------------------------------------------- |
| firstseen      | Timestamp of when a sync job first discovered this node                                                                                                                     |
| lastupdated    | Timestamp of the last time the node was updated                                                                                                                             |
| id             | The name of the folder, e.g. "folders/1234"                                                                                                                                 |
| displayname    | A friendly name of the folder, e.g. "My Folder".                                                                                                                            |
| lifecyclestate | The folder's current lifecycle state. Assigned by the server.  See the [official docs](https://cloud.google.com/resource-manager/reference/rest/v2/folders#LifecycleState). |


 ### Relationships

 - GCPOrganizations are parents of GCPFolders.

    ```
    (GCPOrganization)<-[PARENT]-(GCPFolder)
    ```

 - GCPFolders can contain GCPProjects

    ```
    (GCPFolder)-[RESOURCE]->(GCPProject)
    ```

 - GCPFolders can contain other GCPFolders.

    ```
    (GCPFolder)-[RESOURCE]->(GCPFolder)
    ```

 ## GCPProject

 Representation of a GCP [Project](https://cloud.google.com/resource-manager/reference/rest/v1/projects).  An additional helpful reference is the [Google Compute Platform resource hierarchy](https://cloud.google.com/resource-manager/docs/cloud-platform-resource-hierarchy).

 | Field          | Description                                                                                                                                                                   |
 | -------------- | ----------------------------------------------------------------------------------------------------------------------------------------------------------------------------- |
 | firstseen      | Timestamp of when a sync job first discovered this node                                                                                                                       |
 | lastupdated    | Timestamp of the last time the node was updated                                                                                                                               |
 | id             | The ID of the project, e.g. "sys-12345"                                                                                                                                       |
 | projectnumber  | The number uniquely identifying the project, e.g. '987654'                                                                                                                    |
 | displayname    | A friendly name of the project, e.g. "MyProject".                                                                                                                             |
 | lifecyclestate | The project's current lifecycle state. Assigned by the server.  See the [official docs](https://cloud.google.com/resource-manager/reference/rest/v1/projects#LifecycleState). |

 ### Relationships

- GCPOrganizations contain GCPProjects.

    ```
    (GCPOrganization)-[RESOURCE]->(GCPProjects)
    ```

 - GCPFolders can contain GCPProjects

    ```
    (GCPFolder)-[RESOURCE]->(GCPProject)
    ```

- GCPVpcs are part of GCPProjects

    ```
    (GCPProject)-[RESOURCE]->(GCPVpc)
    ```


 ## GCPBucket
 Representation of a GCP [Storage Bucket](https://cloud.google.com/storage/docs/json_api/v1/buckets).

 | Field                         | Description                                                                                                                                                                                                                                         |
 | ----------------------------- | --------------------------------------------------------------------------------------------------------------------------------------------------------------------------------------------------------------------------------------------------- |
 | firstseen                     | Timestamp of when a sync job first discovered this node                                                                                                                                                                                             |
 | lastupdated                   | Timestamp of the last time the node was updated                                                                                                                                                                                                     |
 | id                            | The ID of the storage bucket, e.g. "bucket-12345"                                                                                                                                                                                                   |
 | projectnumber                 | The number uniquely identifying the project associated with the storage bucket, e.g. '987654'                                                                                                                                                       |
 | self_link                     | The URI of the storage bucket                                                                                                                                                                                                                       |
 | kind                          | The kind of item this is. For storage buckets, this is always storage#bucket                                                                                                                                                                        |
 | location                      | The location of the bucket. Object data for objects in the bucket resides in physical storage within this region. Defaults to US. See [Cloud Storage bucket locations](https://cloud.google.com/storage/docs/locations) for the authoritative list. |
 | location_type                 | The type of location that the bucket resides in, as determined by the `location` property                                                                                                                                                           |
 | meta_generation               | The metadata generation of this bucket                                                                                                                                                                                                              |
 | storage_class                 | The bucket's default storage class, used whenever no `storageClass` is specified for a newly-created object. For more information, see [storage classes](https://cloud.google.com/storage/docs/storage-classes)                                     |
 | time_created                  | The creation time of the bucket in RFC 3339 format                                                                                                                                                                                                  |
 | retention_period              | The period of time, in seconds, that objects in the bucket must be retained and cannot be deleted, overwritten, or archived                                                                                                                         |
 | iam_config_bucket_policy_only | The bucket's [Bucket Policy Only](https://cloud.google.com/storage/docs/bucket-policy-only) configuration                                                                                                                                           |
 | owner_entity                  | The entity, in the form `project-owner-projectId`                                                                                                                                                                                                   |
 | owner_entity_id               | The ID for the entity                                                                                                                                                                                                                               |
 | versioning_enabled            | The bucket's versioning configuration (if set to `True`, versioning is fully enabled for this bucket)                                                                                                                                               |
 | log_bucket                    | The destination bucket where the current bucket's logs should be placed                                                                                                                                                                             |
 | requester_pays                | The bucket's billing configuration (if set to true, Requester Pays is enabled for this bucket)                                                                                                                                                      |
 | default_kms_key_name          | A Cloud KMS key that will be used to encrypt objects inserted into this bucket, if no encryption method is specified                                                                                                                                |

 ### Relationships


- GCPBuckets are part of GCPProjects.

    ```
    (GCPProject)-[RESOURCE]->(GCPBucket)
    ```

- GCPBuckets can be labelled with GCPBucketLabels.

    ```
    (GCPBucket)<-[LABELLED]-(GCPBucketLabels)
    ```


## GCPDNSZone

Representation of a GCP [DNS Zone](https://cloud.google.com/dns/docs/reference/v1/).

| Field      | Description                                             |
| ---------- | ------------------------------------------------------- |
| created_at | The date and time the zone was created                  |
| description              | An optional description of the zone|
| dns_name | The DNS name of this managed zone, for instance "example.com.".
| firstseen  | Timestamp of when a sync job first discovered this node |
| **id**                   |Unique identifier|
| name       | The name of the zone                                    |
| nameservers |Virtual name servers the zone is delegated to
| visibility | The zone's visibility: `public` zones are exposed to the Internet, while `private` zones are visible only to Virtual Private Cloud resources.|


### Relationships

- GKEClusters are resources of GCPProjects.

    ```
    (GCPProject)-[RESOURCE]->(GCPDNSZone)
    ```


## Label: GCPBucketLabel
Representation of a GCP [Storage Bucket Label](https://cloud.google.com/storage/docs/key-terms#bucket-labels).  This node contains a key-value pair.

 | Field       | Description                                                         |
 | ----------- | ------------------------------------------------------------------- |
 | firstseen   | Timestamp of when a sync job first discovered this node             |
 | lastupdated | Timestamp of the last time the node was updated                     |
 | id          | The ID of the bucket label.  Takes the form "GCPBucketLabel_{key}." |
 | key         | The key of the bucket label.                                        |
 | value       | The value of the bucket label.                                      |

- GCPBuckets can be labeled with GCPBucketLabels.

    ```
    (GCPBucket)<-[LABELED]-(GCPBucketLabels)
    ```


 ## GCPInstance

 Representation of a GCP [Instance](https://cloud.google.com/compute/docs/reference/rest/v1/instances).  Additional references can be found in the [official documentation]( https://cloud.google.com/compute/docs/concepts).

 | Field            | Description                                                                                                                                                                                                                                                                                                                                                                                                                                                              |
 | ---------------- | ------------------------------------------------------------------------------------------------------------------------------------------------------------------------------------------------------------------------------------------------------------------------------------------------------------------------------------------------------------------------------------------------------------------------------------------------------------------------ |
 | firstseen        | Timestamp of when a sync job first discovered this node                                                                                                                                                                                                                                                                                                                                                                                                                  |
 | lastupdated      | Timestamp of the last time the node was updated                                                                                                                                                                                                                                                                                                                                                                                                                          |
 | id               | The partial resource URI representing this instance. Has the form `projects/{project_name}/zones/{zone_name}/instances/{instance_name}`.                                                                                                                                                                                                                                                                                                                                 |
 | partial_uri      | Same as `id` above.                                                                                                                                                                                                                                                                                                                                                                                                                                                      |
 | self_link        | The full resource URI representing this instance. Has the form `https://www.googleapis.com/compute/v1/{partial_uri}`                                                                                                                                                                                                                                                                                                                                                     |
 | instancename     | The name of the instance, e.g. "my-instance"                                                                                                                                                                                                                                                                                                                                                                                                                             |
 | zone_name        | The zone that the instance is installed on                                                                                                                                                                                                                                                                                                                                                                                                                               |
 | hostname         | If present, the hostname of the instance                                                                                                                                                                                                                                                                                                                                                                                                                                 |
 | exposed_internet | Set to True  with `exposed_internet_type = 'direct'` if there is an 'allow' IPRule attached to one of the instance's ingress firewalls with the following conditions:  The 'allow' IpRule allows traffic from one or more TCP ports, and the 'allow' IpRule is not superceded by a 'deny' IPRule (in GCP, a firewall rule of priority 1 gets applied ahead of a firewall rule of priority 100, and 'deny' rules of the same priority are applied ahead of 'allow' rules) |
 | status           | The [GCP Instance Lifecycle](https://cloud.google.com/compute/docs/instances/instance-life-cycle) state of the instance                                                                                                                                                                                                                                                                                                                                                  |

### Relationships

- GCPInstances are resources of GCPProjects.

    ```
    (GCPProject)-[RESOURCE]->(GCPInstance)
    ```

- GCPNetworkInterfaces are attached to GCPInstances

    ```
    (GCPInstance)-[NETWORK_INTERFACE]->(GCPNetworkInterface)
    ```

- GCP Instances may be members of one or more GCP VPCs.

    ```
    (GCPInstance)-[:MEMBER_OF_GCP_VPC]->(GCPVpc)
    ```

    Also note that this relationship is a shortcut for:

    ```
    (GCPInstance)-[:NETWORK_INTERFACE]->(:GCPNetworkInterface)-[:PART_OF_SUBNET]->(GCPSubnet)<-[:RESOURCE]-(GCPVpc)
    ```

- GCP Instances may have GCP Tags defined on them for use in [network firewall routing](https://cloud.google.com/blog/products/gcp/labelling-and-grouping-your-google-cloud-platform-resources).

    ```
    (GCPInstance)-[:TAGGED]->(GCPNetworkTag)
    ```

- GCP Firewalls allow ingress to GCP instances.
    ```
    (GCPFirewall)-[:FIREWALL_INGRESS]->(GCPInstance)
    ```

    Note that this relationship is a shortcut for:
    ```
    (vpc:GCPVpc)<-[MEMBER_OF_GCP_VPC]-(GCPInstance)-[TAGGED]->(GCPNetworkTag)-[TARGET_TAG]-(GCPFirewall{direction: 'INGRESS'})<-[RESOURCE]-(vpc)
    ```

    as well as
    ```
    MATCH (fw:GCPFirewall{direction: 'INGRESS', has_target_service_accounts: False}})
    WHERE NOT (fw)-[TARGET_TAG]->(GCPNetworkTag)
    MATCH (GCPInstance)-[MEMBER_OF_GCP_VPC]->(GCPVpc)-[RESOURCE]->(fw)
    ```

## GCPNetworkTag

Representation of a Tag defined on a GCP Instance or GCP Firewall.  Tags are defined on GCP instances for use in [network firewall routing](https://cloud.google.com/blog/products/gcp/labelling-and-grouping-your-google-cloud-platform-resources).

| Field       | Description                                                                                                |
| ----------- | ---------------------------------------------------------------------------------------------------------- |
| firstseen   | Timestamp of when a sync job first discovered this node                                                    |
| lastupdated | Timestamp of the last time the node was updated                                                            |
| id          | GCP doesn't define a resource URI for Tags so we define this as `{instance resource URI}/tags/{tag value}` |
| tag_id      | same as `id`                                                                                               |
| value       | The actual value of the tag                                                                                |

### Relationships

- GCP Instances can be labeled with tags.
    ```
    (GCPInstance)-[:TAGGED]->(GCPNetworkTag)
    ```

- GCP Firewalls can be labeled with tags to direct traffic to or deny traffic to labeled GCPInstances
    ```
    (GCPFirewall)-[:TARGET_TAG]->(GCPNetworkTag)
    ```

- GCPNetworkTags are defined on a VPC and only have effect on assets in that VPC

    ```
    (GCPVpc)-[DEFINED_IN]->(GCPNetworkTag)
    ```

## GCPVpc

Representation of a GCP [VPC](https://cloud.google.com/compute/docs/reference/rest/v1/networks/).  In GCP documentation this is also known simply as a "Network" object.

| Field                      | Description                                                                                                                                                                                                                                                                                                                         |
| -------------------------- | ----------------------------------------------------------------------------------------------------------------------------------------------------------------------------------------------------------------------------------------------------------------------------------------------------------------------------------- |
| firstseen                  | Timestamp of when a sync job first discovered this node                                                                                                                                                                                                                                                                             |
| lastupdated                | Timestamp of the last time the node was updated                                                                                                                                                                                                                                                                                     |
| id                         | The partial resource URI representing this VPC.  Has the form `projects/{project_name}/global/networks/{vpc name}`.                                                                                                                                                                                                                 |
| partial_uri                | Same as `id`                                                                                                                                                                                                                                                                                                                        |
| self_link                  | The full resource URI representing this VPC. Has the form `https://www.googleapis.com/compute/v1/{partial_uri}`                                                                                                                                                                                                                     |
| name                       | The name of the VPC                                                                                                                                                                                                                                                                                                                 |
| project_id                 | The project ID that this VPC belongs to                                                                                                                                                                                                                                                                                             |
| auto_create_subnetworks    | When set to true, the VPC network is created in "auto" mode. When set to false, the VPC network is created in "custom" mode.  An auto mode VPC network starts with one subnet per region. Each subnet has a predetermined range as described in [Auto mode VPC network IP ranges](https://cloud.google.com/vpc/docs/vpc#ip-ranges). |
| routing_confg_routing_mode | The network-wide routing mode to use. If set to REGIONAL, this network's Cloud Routers will only advertise routes with subnets of this network in the same region as the router. If set to GLOBAL, this network's Cloud Routers will advertise routes with all subnets of this network, across regions.                             |
| description                | A description for the VPC                                                                                                                                                                                                                                                                                                           |

### Relationships

- GCPVpcs are part of projects

    ```
    (GCPProject)-[RESOURCE]->(GCPVpc)
    ```

- GCPVpcs contain GCPSubnets

    ```
    (GCPVpc)-[RESOURCE]->(GCPSubnet)
    ```

- GCPSubnets are part of GCP VPCs

    ```
    (GCPVpc)-[RESOURCE]->(GCPSubnet)
    ```

- GCPNetworkTags are defined on a VPC and only have effect on assets in that VPC

    ```
    (GCPVpc)-[DEFINED_IN]->(GCPNetworkTag)
    ```

- GCP Instances may be members of one or more GCP VPCs.

    ```
    (GCPInstance)-[:MEMBER_OF_GCP_VPC]->(GCPVpc)
    ```

    Also note that this relationship is a shortcut for:

    ```
    (GCPInstance)-[:NETWORK_INTERFACE]->(:GCPNetworkInterface)-[:PART_OF_SUBNET]->(GCPSubnet)<-[:RESOURCE]-(GCPVpc)
    ```

## GCPNetworkInterface

Representation of a GCP Instance's [network interface](https://cloud.google.com/compute/docs/reference/rest/v1/instances/list) (scroll down to the fields on "networkInterface").

| Field       | Description                                                                                                                                                                                                                                                                                                                                |
| ----------- | ------------------------------------------------------------------------------------------------------------------------------------------------------------------------------------------------------------------------------------------------------------------------------------------------------------------------------------------ |
| firstseen   | Timestamp of when a sync job first discovered this node                                                                                                                                                                                                                                                                                    |
| lastupdated | Timestamp of the last time the node was updated                                                                                                                                                                                                                                                                                            |
| id          | A partial resource URI representing this network interface.  Note: GCP does not define a partial resource URI for network interfaces, so we create one so we can uniquely identify GCP network interfaces.  Has the form `projects/{project_name}/zones/{zone_name}/instances/{instance_name}/networkinterfaces/{network interface name}`. |
| nic_id      | Same as `id`                                                                                                                                                                                                                                                                                                                               |
| name        | The name of the network interface                                                                                                                                                                                                                                                                                                          |
| private_ip  | The private IP address of this network interface.  This IP is valid on the network interface's VPC.                                                                                                                                                                                                                                        |

### Relationships

- GCPNetworkInterfaces are attached to GCPInstances

    ```
    (GCPInstance)-[NETWORK_INTERFACE]->(GCPNetworkInterface)
    ```

- GCPNetworkInterfaces are connected to GCPSubnets

    ```
    (GCPNetworkInterface)-[PART_OF_SUBNET]->(GCPSubnet)
    ```

- GCPNetworkInterfaces have GCPNicAccessConfig objects defined on them

    ```
    (GCPNetworkInterface)-[RESOURCE]->(GCPNicAccessConfig)
    ```


## GCPNicAccessConfig

Representation of the AccessConfig object on a GCP Instance's [network interface](https://cloud.google.com/compute/docs/reference/rest/v1/instances/list) (scroll down to the fields on "networkInterface").

| Field                  | Description                                                                                                                                                                                                                                                                                                                                                                       |
| ---------------------- | --------------------------------------------------------------------------------------------------------------------------------------------------------------------------------------------------------------------------------------------------------------------------------------------------------------------------------------------------------------------------------- |
| firstseen              | Timestamp of when a sync job first discovered this node                                                                                                                                                                                                                                                                                                                           |
| lastupdated            | Timestamp of the last time the node was updated                                                                                                                                                                                                                                                                                                                                   |
| id                     | A partial resource URI representing this AccessConfig.  Note: GCP does not define a partial resource URI for AccessConfigs, so we create one so we can uniquely identify GCP network interface access configs.  Has the form `projects/{project_name}/zones/{zone_name}/instances/{instance_name}/networkinterfaces/{network interface name}/accessconfigs/{access config type}`. |
| partial_uri            | Same as `id`                                                                                                                                                                                                                                                                                                                                                                      |
| type                   | The type of configuration. GCP docs say: "The default and only option is ONE_TO_ONE_NAT."                                                                                                                                                                                                                                                                                         |
| name                   | The name of this access configuration. The default and recommended name is External NAT, but you can use any arbitrary string, such as My external IP or Network Access.                                                                                                                                                                                                          |
| public_ip              | The external IP associated with this instance                                                                                                                                                                                                                                                                                                                                     |
| set_public_ptr         | Specifies whether a public DNS 'PTR' record should be created to map the external IP address of the instance to a DNS domain name.                                                                                                                                                                                                                                                |
| public_ptr_domain_name | The DNS domain name for the public PTR record. You can set this field only if the setPublicPtr field is enabled.                                                                                                                                                                                                                                                                  |
| network_tier           | This signifies the networking tier used for configuring this access configuration and can only take the following values: PREMIUM, STANDARD.                                                                                                                                                                                                                                      |

### Relationships

- GCPNetworkInterfaces have GCPNicAccessConfig objects defined on them

    ```
    (GCPNetworkInterface)-[RESOURCE]->(GCPNicAccessConfig)
    ```


## GCPRecordSet

Representation of a GCP [Resource Record Set](https://cloud.google.com/dns/docs/reference/v1/).

| Field      | Description                                             |
| ---------- | ------------------------------------------------------- |
| data | Data contained in the record
| firstseen  | Timestamp of when a sync job first discovered this node |
| **id**                   |Same as `name`|
| name       | The name of the Resource Record Set                                    |
| type | The identifier of a supported record type. See the list of [Supported DNS record types](https://cloud.google.om/dns/docs/overview#supported_dns_record_types).
| ttl | Number of seconds that this ResourceRecordSet can be cached by resolvers.


### Relationships

- GCPRecordSets are records of GCPDNSZones.

    ```
    (GCPDNSZone)-[HAS_RECORD]->(GCPRecordSet)
    ```


## GCPSubnet

Representation of a GCP [Subnetwork](https://cloud.google.com/compute/docs/reference/rest/v1/subnetworks).

| Field                    | Description                                                                                                                                                                                        |
| ------------------------ | -------------------------------------------------------------------------------------------------------------------------------------------------------------------------------------------------- |
| firstseen                | Timestamp of when a sync job first discovered this node                                                                                                                                            |
| lastupdated              | Timestamp of the last time the node was updated                                                                                                                                                    |
| id                       | A partial resource URI representing this Subnet.  Has the form `projects/{project}/regions/{region}/subnetworks/{subnet name}`.                                                                    |
| partial_uri              | Same as `id`                                                                                                                                                                                       |
| self_link                | The full resource URI representing this subnet. Has the form `https://www.googleapis.com/compute/v1/{partial_uri}`                                                                                 |
| project_id               | The project ID that this Subnet belongs to                                                                                                                                                         |
| name                     | The name of this Subnet                                                                                                                                                                            |
| region                   | The region of this Subnet                                                                                                                                                                          |
| gateway_address          | Gateway IP address of this Subnet                                                                                                                                                                  |
| ip_cidr_range            | The CIDR range covered by this Subnet                                                                                                                                                              |
| vpc_partial_uri          | The partial URI of the VPC that this Subnet is a part of                                                                                                                                           |
| private_ip_google_access | Whether the VMs in this subnet can access Google services without assigned external IP addresses. This field can be both set at resource creation time and updated using setPrivateIpGoogleAccess. |

### Relationships

- GCPSubnets are part of GCP VPCs

    ```
    (GCPVpc)-[RESOURCE]->(GCPSubnet)
    ```

- GCPNetworkInterfaces are connected to GCPSubnets

    ```
    (GCPNetworkInterface)-[PART_OF_SUBNET]->(GCPSubnet)
    ```


## GCPFirewall

Representation of a GCP [Firewall](https://cloud.google.com/compute/docs/reference/rest/v1/firewalls/list).

| Field                       | Description                                                                                                                                                                                                                                                                         |
| --------------------------- | ----------------------------------------------------------------------------------------------------------------------------------------------------------------------------------------------------------------------------------------------------------------------------------- |
| firstseen                   | Timestamp of when a sync job first discovered this node                                                                                                                                                                                                                             |
| lastupdated                 | Timestamp of the last time the node was updated                                                                                                                                                                                                                                     |
| id                          | A partial resource URI representing this Firewall.                                                                                                                                                                                                                                  |
| partial_uri                 | Same as `id`                                                                                                                                                                                                                                                                        |
| direction                   | Either 'INGRESS' for inbound or 'EGRESS' for outbound                                                                                                                                                                                                                               |
| disabled                    | Whether this firewall object is disabled                                                                                                                                                                                                                                            |
| priority                    | The priority of this firewall rule from 1 (apply this first)-65535 (apply this last)                                                                                                                                                                                                |
| self_link                   | The full resource URI to this firewall                                                                                                                                                                                                                                              |
| has_target_service_accounts | Set to True if this Firewall has target service accounts defined. This field is currently a placeholder for future functionality to add GCP IAM objects to Cartography. If True, this firewall rule will only apply to GCP instances that use the specified target service account. |

### Relationships

- Firewalls belong to VPCs

    ```
    (GCPVpc)-[RESOURCE]->(GCPFirewall)
    ```

- Firewalls define rules that allow traffic

    ```
    (GcpIpRule)-[ALLOWED_BY]->(GCPFirewall)
    ```

- Firewalls define rules that deny traffic

    ```
    (GcpIpRule)-[DENIED_BY]->(GCPFirewall)
    ```

- GCP Firewalls can be labeled with tags to direct traffic to or deny traffic to labeled GCPInstances
    ```
    (GCPFirewall)-[:TARGET_TAG]->(GCPNetworkTag)
    ```

- GCP Firewalls allow ingress to GCP instances.
    ```
    (GCPFirewall)-[:FIREWALL_INGRESS]->(GCPInstance)
    ```

    Note that this relationship is a shortcut for:
    ```
    (vpc:GCPVpc)<-[MEMBER_OF_GCP_VPC]-(GCPInstance)-[TAGGED]->(GCPNetworkTag)-[TARGET_TAG]-(GCPFirewall{direction: 'INGRESS'})<-[RESOURCE]-(vpc)
    ```

    as well as
    ```
    MATCH (fw:GCPFirewall{direction: 'INGRESS', has_target_service_accounts: False}})
    WHERE NOT (fw)-[TARGET_TAG]->(GCPNetworkTag)
    MATCH (GCPInstance)-[MEMBER_OF_GCP_VPC]->(GCPVpc)-[RESOURCE]->(fw)
    ```


## GCPForwardingRule

Representation of GCP [Forwarding Rules](https://cloud.google.com/compute/docs/reference/rest/v1/forwardingRules/list) and [Global Forwarding Rules](https://cloud.google.com/compute/docs/reference/rest/v1/globalForwardingRules/list).

| Field                 | Description                                                                                                                                          |
| --------------------- | ---------------------------------------------------------------------------------------------------------------------------------------------------- |
| firstseen             | Timestamp of when a sync job first discovered this node                                                                                              |
| lastupdated           | Timestamp of the last time the node was updated                                                                                                      |
| id                    | A partial resource URI representing this Forwarding Rule                                                                                             |
| partial_uri           | Same as `id`                                                                                                                                         |
| ip_address            | IP address that this Forwarding Rule serves                                                                                                          |
| ip_protocol           | IP protocol to which this rule applies                                                                                                               |
| load_balancing_scheme | Specifies the Forwarding Rule type                                                                                                                   |
| name                  | Name of the Forwarding Rule                                                                                                                          |
| network               | A partial resource URI of the network this Forwarding Rule belongs to                                                                                |
| port_range            | Port range used in conjunction with a target resource. Only packets addressed to ports in the specified range will be forwarded to target configured |
| ports                 | Ports to forward to a backend service. Only packets addressed to these ports are forwarded to the backend services configured                        |
| project_id            | The project ID that this Forwarding Rule belongs to                                                                                                  |
| region                | The region of this Forwarding Rule                                                                                                                   |
| self_link             | Server-defined URL for the resource                                                                                                                  |
| subnetwork            | A partial resource URI of the subnetwork this Forwarding Rule belongs to                                                                             |
| target                | A partial resource URI of the target resource to receive the traffic                                                                                 |

### Relationships

- GCPForwardingRules can be a resource of a GCPVpc.

    ```
    (GCPVpc)-[RESOURCE]->(GCPForwardingRule)
    ```

- GCPForwardingRules can be a resource of a GCPSubnet.

    ```
    (GCPSubnet)-[RESOURCE]->(GCPForwardingRule)
    ```

## GKECluster

Representation of a GCP [GKE Cluster](https://cloud.google.com/kubernetes-engine/docs/reference/rest/v1/).

| Field                      | Description                                                                                                                                                                                                       |
| -------------------------- | ----------------------------------------------------------------------------------------------------------------------------------------------------------------------------------------------------------------- |
| basic_auth                 | Set to `True` if both `masterauth_username` and `masterauth_password` are set                                                                                                                                     |
| created_at                 | The date and time the cluster was created                                                                                                                                                                         |
| cluster_ipv4cidr           | The IP address range of the container pods in the cluster                                                                                                                                                         |
| current_master_version     | The current software version of the master endpoint                                                                                                                                                               |
| database_encryption        | Configuration of etcd encryption                                                                                                                                                                                  |
| description                | An optional description of the cluster                                                                                                                                                                            |
| endpoint                   | The IP address of the cluster's master endpoint. The endpoint can be accessed from the internet at https://username:password@endpoint/                                                                            |
| exposed_internet           | Set to `True` if at least among `private_nodes`, `private_endpoint_enabled`, or `master_authorized_networks` are disabled                                                                                         |
| firstseen                  | Timestamp of when a sync job first discovered this node                                                                                                                                                           |
| **id**                     | Same as `self_link`                                                                                                                                                                                               |
| initial_version            | The initial Kubernetes version for the cluster                                                                                                                                                                    |
| location                   | The name of the Google Compute Engine zone or region in which the cluster resides                                                                                                                                 |
| logging_service            | The logging service used to write logs. Available options: `logging.googleapis.com/kubernetes`, `logging.googleapis.com`, `none`                                                                                  |
| master_authorized_networks | If enabled, it disallows all external traffic to access Kubernetes master through HTTPS except traffic from the given CIDR blocks, Google Compute Engine Public IPs and Google Prod IPs                           |
| masterauth_username        | The username to use for HTTP basic authentication to the master endpoint. For clusters v1.6.0 and later, basic authentication can be disabled by leaving username unspecified (or setting it to the empty string) |
| masterauth_password        | The password to use for HTTP basic authentication to the master endpoint. If a password is provided for cluster creation, username must be non-empty                                                              |
| monitoring_service         | The monitoring service used to write metrics. Available options: `monitoring.googleapis.com/kubernetes`, `monitoring.googleapis.com`, `none`                                                                      |
| name                       | The name of the cluster                                                                                                                                                                                           |
| network                    | The name of the Google Compute Engine network to which the cluster is connected                                                                                                                                   |
| network_policy             | Set to `True` if a network policy provider has been enabled                                                                                                                                                       |
| private_endpoint_enabled   | Whether the master's internal IP address is used as the cluster endpoint                                                                                                                                          |
| private_endpoint           | The internal IP address of the cluster's master endpoint                                                                                                                                                          |
| private_nodes              | If enabled, all nodes are given only private addresses and communicate with the master via private networking                                                                                                     |
| public_endpoint            | The external IP address of the cluster's master endpoint                                                                                                                                                          |
| **self_link**              | Server-defined URL for the resource                                                                                                                                                                               |
| services_ipv4cidr          | The IP address range of the Kubernetes services in the cluster                                                                                                                                                    |
| shielded_nodes             | Whether Shielded Nodes are enabled                                                                                                                                                                                |
| status                     | The current status of the cluster                                                                                                                                                                                 |
| subnetwork                 | The name of the Google Compute Engine subnetwork to which the cluster is connected                                                                                                                                |
| zone                       | The name of the Google Compute Engine zone in which the cluster resides                                                                                                                                           |


### Relationships

- GKEClusters are resources of GCPProjects.

    ```
    (GCPProject)-[RESOURCE]->(GKECluster)
    ```


## IpRule::IpPermissionInbound::GCPIpRule

An IpPermissionInbound node is a specific type of IpRule.  It represents a generic inbound IP-based rules.  The creation of this node is currently derived from ingesting AWS [EC2 Security Group](#ec2securitygroup) rules.

| Field       | Description                                                 |
| ----------- | ----------------------------------------------------------- |
| **ruleid**  | `{firewall_partial_uri}/{rule_type}/{port_range}{protocol}` |
| firstseen   | Timestamp of when a sync job first discovered this node     |
| lastupdated | Timestamp of the last time the node was updated             |
| protocol    | The protocol this rule applies to                           |
| fromport    | Lowest port in the range defined by this rule               |
| toport      | Highest port in the range defined by this rule              |

### Relationships

- GCP Firewall rules are defined on IpRange objects.

	```
	(GCPIpRule, IpRule, IpPermissionInbound)<-[MEMBER_OF_IP_RULE)-(:IpRange)
	```

- Firewalls define rules that allow traffic

    ```
    (GcpIpRule)-[ALLOWED_BY]->(GCPFirewall)
    ```

- Firewalls define rules that deny traffic

    ```
    (GcpIpRule)-[DENIED_BY]->(GCPFirewall)
    ```

## IpRange

Representation of an IP range or subnet.

| Field       | Description                                                              |
| ----------- | ------------------------------------------------------------------------ |
| firstseen   | Timestamp of when a sync job first discovered this node                  |
| lastupdated | Timestamp of the last time the node was updated                          |
| id          | CIDR notation for the IP range. E.g. "0.0.0.0/0" for the whole internet. |

<<<<<<< HEAD
=======

>>>>>>> e634413e
### Relationships

- GCP Firewall rules are defined on IpRange objects.

	```
	(GCPIpRule, IpRule, IpPermissionInbound)<-[MEMBER_OF_IP_RULE)-(:IpRange)
	```


<<<<<<< HEAD
## GCP Key Management

### GCP KMS Locations

Representation of [GCP KMS Locations](https://cloud.google.com/kms/docs/reference/rest/v1/Location)

| Field                 | Description                                                                 |
|-----------------------|-----------------------------------------------------------------------------|
| name                  | Resource name for the location, which may vary between implementations.     |
| locationId            | The canonical id for this location.                                         |
| displayName           | The friendly name for this location, typically a nearby city name.          |

#### Relationships

- GCP KMS Locations are defined in GCP Projects

    ```
    (GCPProjects)-[RESOURCE]->(GCPKMSLocation)
    ```

### GCP KMS Keyrings

Representation of [GCP KMS Keyrings](https://cloud.google.com/kms/docs/reference/rest/v1/projects.locations.keyRings)

| Field                    | Description                                                              |
|--------------------------|--------------------------------------------------------------------------|
| name                     | The resource name for the KeyRing.                                       |
| createTime               | The time at which this KeyRing was created.                              |

#### Relationships

- GCP KMS Keyrings are defined in GCP KMS Locations

    ```
    (GCPKMSLocation)-[RESOURCE->(GCPKMSKeyring)
    ```

### GCP KMS Crypto Keys

Representation of [GCP KMS Crypto Keys](https://cloud.google.com/kms/docs/reference/rest/v1/projects.locations.keyRings.cryptoKeys)

| Field                        | Description                                                                                     |
|------------------------------|-------------------------------------------------------------------------------------------------|
| name                         | The resource name for this CryptoKey.                                                           |
| purpose                      | The immutable purpose of this CryptoKey.                                                        |
| createTime                   | The time at which this CryptoKey was created.                                                   |
| nextRotationTime             | At nextRotationTime, the Key Management Service will automatically:                             |
|                              | 1.Create a new version of this CryptoKey.                                                       |
|                              | 2.Mark the new version as primary.                                                              |
| rotationPeriod               | nextRotationTime will be advanced by this period when the service automatically rotates a key.  |

#### Relationships

- GCP Crypto Keys are defined in GCP Keyrings

    ```
    (GCPKMSKeyring)-[RESOURCE]->(GCPKMSCryptokey)
    ```


## GCP Cloudrun

### GCP Cloudrun Authorized Domains

Representation of [GCP Cloudrun Authorized Domains](https://cloud.google.com/run/docs/reference/rest/v1/namespaces.authorizeddomains/list)

| Field                | Description                                        |
|----------------------|----------------------------------------------------|
| id                   | Relative name of the domain authorized for use.    |

#### Relationships

- GCP Cloudrun Authorized Domains are defined in GCP Projects

    ```
    (GCPProjects)-[RESOURCE]->(GCPCloudRunAuthorizedDomains)
    ```

### GCP Cloudrun Configurations

Representation of [GCP Cloudrun Configurations](https://cloud.google.com/run/docs/reference/rest/v1/namespaces.configurations)

| Field                     | Description                                                                                                                                             |
|---------------------------|---------------------------------------------------------------------------------------------------------------------------------------------------------|
| name                      | Name must be unique within a namespace, within a Cloud Run region.                                                                                      |
| namspace                  | Namespace defines the space within each name must be unique, within a Cloud Run region.                                                                 |
| selfLink                  | SelfLink is a URL representing this object.                                                                                                             |
| uid                       | UID is the unique in time and space value for this object.                                                                                              |
| resourceVersion           | An opaque value that represents the internal version of this object.                                                                                    |
| creationTimestamp         | CreationTimestamp is a timestamp representing the server time when this object was created.                                                             |
| deletionTimestamp         | DeletionTimestamp is RFC 3339 date and time at which this resource will be deleted.                                                                     |
| clusterName               | The name of the cluster which the object belongs to.                                                                                                    |
| observedGeneration        | ObservedGeneration is the 'Generation' of the Configuration that was last processed by the controller.                                                  |
| latestCreatedRevisionName | LatestCreatedRevisionName is the last revision that was created from this Configuration.                                                                |
| latestReadyRevisionName   | LatestReadyRevisionName holds the name of the latest Revision stamped out from this Configuration that has had its "Ready" condition become "True".     |

#### Relationships

- GCP Cloudrun Configurations are defined in GCP Projects

    ```
    (GCPProjects)-[RESOURCE]->(GCPCloudRunConfigurations)
    ```

### GCP Cloudrun Domain Mappings

Representation of [GCP Cloudrun Domain Mappings](https://cloud.google.com/run/docs/reference/rest/v1/namespaces.domainmappings)

| Field                        | Description                                                                                                                                          |
|------------------------------|------------------------------------------------------------------------------------------------------------------------------------------------------|
| name                         | Name must be unique within a namespace, within a Cloud Run region.                                                                                   |
| namespace                    | Namespace defines the space within each name must be unique, within a Cloud Run region.                                                              |
| selfLink                     | SelfLink is a URL representing this object.                                                                                                          |
| uid                          | UID is the unique in time and space value for this object.                                                                                           |
| resourceVersion              | An opaque value that represents the internal version of this object.                                                                                 |
| creationTimestamp            | CreationTimestamp is a timestamp representing the server time when this object was created.                                                          |
| deletionTimestamp            | DeletionTimestamp is RFC 3339 date and time at which this resource will be deleted.                                                                  |
| routeName                    | The name of the Knative Route that this DomainMapping applies to. The route must exist.                                                              |
| certificateMode              | The mode of the certificate.                                                                                                                         |
| forceOverride                | If set, the mapping will override any mapping set before this spec was set.                                                                          |

#### Relationships

- GCP Cloudrun Domain Mappings are defined in GCP Projects

    ```
    (GCPProjects)-[RESOURCE]->(GCPCloudRunDomainMappings)
    ```

### GCP Cloudrun Revisions

Representation of [GCP Cloudrun Revisions](https://cloud.google.com/run/docs/reference/rest/v1/namespaces.revisions)

| Field                         | Description                                                                                                                     |
|-------------------------------|---------------------------------------------------------------------------------------------------------------------------------|
| name                          | Name must be unique within a namespace, within a Cloud Run region.                                                              |
| namespace                     | Namespace defines the space within each name must be unique, within a Cloud Run region.                                         |
| selfLink                      | SelfLink is a URL representing this object.                                                                                     |
| uid                           | UID is the unique in time and space value for this object.                                                                      |
| resourceVersion               | An opaque value that represents the internal version of this object.                                                            |
| creationTimestamp             | CreationTimestamp is a timestamp representing the server time when this object was created.                                     |
| deletionTimestamp             | DeletionTimestamp is RFC 3339 date and time at which this resource will be deleted.                                             |
| containerConcurrency          | ContainerConcurrency specifies the maximum allowed in-flight (concurrent) requests per container instance of the Revision.      |
| timeoutSeconds                | TimeoutSeconds holds the max duration the instance is allowed for responding to a request.                                      |

#### Relationships

- GCP Cloudrun Revisions are defined in GCP Projects

    ```
    (GCPProjects)-[RESOURCE]->(GCPCloudRunRevisions)
    ```

### GCP Cloudrun Routes

Representation of [GCP Cloudrun Routes](https://cloud.google.com/run/docs/reference/rest/v1/namespaces.routes)

| Field                           | Description                                                                                                                   |
|---------------------------------|-------------------------------------------------------------------------------------------------------------------------------|
| name                            | Name must be unique within a namespace, within a Cloud Run region.                                                            |
| namespace                       | Namespace defines the space within each name must be unique, within a Cloud Run region.                                       |
| selfLink                        | SelfLink is a URL representing this object.                                                                                   |
| uid                             | UID is the unique in time and space value for this object.                                                                    |
| resourceVersion                 | An opaque value that represents the internal version of this object.                                                          |
| creationTimestamp               | CreationTimestamp is a timestamp representing the server time when this object was created.                                   |
| deletionTimestamp               | DeletionTimestamp is RFC 3339 date and time at which this resource will be deleted.                                           |
| observedGeneration              | ObservedGeneration is the 'Generation' of the Route that was last processed by the controller.                                |
| url                             | URL holds the url that will distribute traffic over the provided traffic targets.                                             |

#### Relationships

- GCP Cloudrun Routes are defined in GCP Projects

    ```
    (GCPProjects)-[RESOURCE]->(GCPCloudRunRoutes)
    ```

### GCP Cloudrun Services

Representaion of [GCP Cloudrun Services](https://cloud.google.com/run/docs/reference/rest/v1/namespaces.services)

| Field                             | Description                                                                                                                                                                                 |
|-----------------------------------|---------------------------------------------------------------------------------------------------------------------------------------------------------------------------------------------|
| name                              | Name must be unique within a namespace, within a Cloud Run region.                                                                                                                          |
| namespace                         | Namespace defines the space within each name must be unique, within a Cloud Run region.                                                                                                     |
| selfLink                          | SelfLink is a URL representing this object.                                                                                                                                                 |
| uid                               | UID is the unique in time and space value for this object.                                                                                                                                  |
| resourceVersion                   | An opaque value that represents the internal version of this object.                                                                                                                        |
| creationTimestamp                 | CreationTimestamp is a timestamp representing the server time when this object was created.                                                                                                 |
| deletionTimestamp                 | DeletionTimestamp is RFC 3339 date and time at which this resource will be deleted.                                                                                                         |
| observedGeneration                | ObservedGeneration is the 'Generation' of the Route that was last processed by the controller.                                                                                              |
| latestReadyRevisionName           | From ConfigurationStatus. LatestReadyRevisionName holds the name of the latest Revision stamped out from this Service's Configuration that has had its "Ready" condition become "True".     |
| latestCreatedRevisionName         | From ConfigurationStatus. LatestCreatedRevisionName is the last revision that was created from this Service's Configuration.                                                                |

#### Relationships

- GCP Cloudrun Services are defined in GCP Projects

    ```
    (GCPProjects)-[RESOURCE]->(GCPCloudRunServices)
=======
## GCP IAM

### GCP IAM Roles

Representation of [GCP IAM Roles](https://cloud.google.com/iam/docs/reference/rest/v1/roles)

| Field                 | Description                                                                |
|-----------------------|----------------------------------------------------------------------------|
| name                  | The name of the role.                                                      |
| title                 | A human-readable title for the role.                                       |
| description           | A human-readable description for the role.                                 |
| deleted               | The current deleted state of the role.                                     |
| includedPermissions   | The names of the permissions this role grants when bound in an IAM policy. |

#### Relationships

- GCP IAM roles are defined in GCP Projects

    ```
    (GCPProjects)-[RESOURCE]->(GCPIAMRoles)
    ```

### GCP IAM Service Accounts

Representation of [GCP IAM Service Accounts](https://cloud.google.com/iam/docs/reference/rest/v1/projects.serviceAccounts)

| Field                 | Description                                                           |
|-----------------------|-----------------------------------------------------------------------|
| name                  | The resource name of the service account.                             |
| projectId             | The ID of the project that owns the service account.                  |
| uniqueId              | The unique, stable numeric ID for the service account.                |
| displayName           | A user-specified, human-readable name for the service account.        |
| disabled              | Whether the service account is disabled.                              |

#### Relationships

- GCP IAM Service Accounts are defined in GCP Projects

    ```
    (GCPProjects)-[RESOURCE]->(GCPIAMServiceAccounts)
    ```

### GCP IAM Service Account Keys

Representation of [GCP IAM Service Account Keys](https://cloud.google.com/iam/docs/reference/rest/v1/projects.serviceAccounts.keys)

| Field                   | Description                                                           |
|-------------------------|-----------------------------------------------------------------------|
| name                    | The resource name of the service account key                          |
| keyType                 | The key type.                                                         |
| keyOrigin               | The key origin.                                                       |
| keyAlgorithm            | Specifies the algorithm (and possibly key size) for the key.          |
| validBeforeTime         | The key can be used before this timestamp.                            |
| validAfterTime          | The key can be used after this timestamp.                             |

#### Relationships

GCP IAM Service Account keys are defined in Service Accounts

    ```
    (GCPServiceAccounts)-[HAS_KEY]->(GCPServiceAccountKeys)
    ```

### GCP Users

Representation of [GCP Users](https://developers.google.com/admin-sdk/directory/reference/rest/v1/users)

| Field                     | Description                                                                                                       |
|---------------------------|-------------------------------------------------------------------------------------------------------------------|
| id                        | The unique ID for the user.                                                                                       |
| primaryEmail              | The user's primary email address.                                                                                 |
| isAdmin                   | Indicates a user with super admininistrator privileges.                                                           |
| isDelegatedAdmin          | Indicates if the user is a delegated administrator.                                                               |
| agreedToTerms             | This property is true if the user has completed an initial login and accepted the Terms of Service agreement.     |
| suspended                 | Indicates if user is suspended.                                                                                   |
| changePasswordAtNextLogin | Indicates if the user is forced to change their password at next login                                            |
| ipWhitelisted             | If true, the user's IP address is whitelisted.                                                                    |
| name                      | Holds the given and family names of the user, and the read-only fullName value                                    |
| isMailboxSetup            | Indicates if the user's Google mailbox is created.                                                                |
| customerId                | The customer ID to retrieve all account users.                                                                    |
| addresses                 | A list of the user's addresses.                                                                                   |
| organizations             | A list of organizations the user belongs to.                                                                      |
| lastLoginTim              | The last time the user logged into the user's account.                                                            |
| suspensionReason          | Has the reason a user account is suspended either by the administrator or by Google at the time of suspension.    |
| creationTime              | The time the user's account was created.                                                                          |
| deletionTime              | The time the user's account was deleted.                                                                          |
| gender                    | A nested object containing the user's gender.                                                                     |


#### Relationships

GCP Users are defined for Customers

    ```
    (GCPCustomer)-[HAS_USER]->(GCPUSer)
    ```


### GCP Groups

Representation of [GCP Groups](https://developers.google.com/admin-sdk/directory/reference/rest/v1/groups)

| Field                 | Description                                                     |
|-----------------------|-----------------------------------------------------------------|
| id                    | The unique ID of a group.                                       |
| groupEmail            | The group's email address.                                      |
| adminCreated          | Value is true if this group was created by an administrator.    |
| directMembersCount    | The number of users that are direct members of the group.       |

#### Representation

GCP Groups are defined for GCP Customers

    ```
    (GCPCusteomers)-[HAS_GROUPS]->(GCPGroups)
    ```

### GCP Domins

Representation of [GCP Domains](https://developers.google.com/admin-sdk/directory/reference/rest/v1/domains)

| Field             | Description                                                         |
|-------------------|---------------------------------------------------------------------|
| parentDomainName  | The parent domain name that the domain alias is associated with.    |
| domainAliasName   | The domain alias name.                                              |
| verified          | Indicates the verification state of a domain.                       |
| isPrimary         | Indicates if the domain is a primary domain.                        |
| domainName        | The domain name of the customer.                                    |

#### Relationships

GCP Domains are defined in GCP Customers

    ```
    (GCPCustomers)-[HAS_DOMAIN]->(GCPDomains)
    ```

## GCP API Gateway

### GCP API Gateway Locations

Representation of [GCP API Gateway Locations](https://cloud.google.com/api-gateway/docs/reference/rest/v1/projects.locations.apis)

| Field                   | Description                                                     |
|-------------------------|-----------------------------------------------------------------|
| name                    | Resource name for the location.                                 |
| locationId              | The canonical id for this location.                             |
| displayName             | The friendly name for this location.                            |

#### Relationships

GCP APIGateway Locations are specified in GCP Projects

    ```
    (GCPProjects)-[RESOURCE]->(GCPLocations)
    ```

### GCP APIGATEWAY APIs

Representation of [GCP APIGateway APIs](https://cloud.google.com/api-gateway/docs/reference/rest/v1/projects.locations.apis)

| Field                  | Description                                                          |
|------------------------|----------------------------------------------------------------------|
| name                   | Resource name of the API.                                            |
| createTime             | Created time.                                                        |
| updateTime             | Updated time.                                                        |
| displayName            | Display name.                                                        |
| managedService         | The name of a Google Managed Service                                 |

#### Relationships

GCP APIGateway APIs are defined in GCP Projects

    ```
    (GCPProjects)-[HAS_API_ENABLED]->(GCPAPI)
    ```

### GCP APIGATEWAY CONFIGS

Representation of [GCP API Gateway Configs](https://cloud.google.com/api-gateway/docs/reference/rest/v1/projects.locations.apis.configs)

| Field                      | Description                                                      |
|----------------------------|------------------------------------------------------------------|
| name                       | Resource name of the API Config.                                 |
| createTime                 | Created time.                                                    |
| updateTime                 | Updated time.                                                    |
| displayName                | Display name.                                                    |
| gatewayServiceAccount      | The Google Cloud IAM Service Account.                            |
| serviceConfigId            | The ID of the associated Service Config.                         |
| state                      | State of the API Config.                                         |

#### Relationships

GCP API Configs are defined in GCP APIs

    ```
    (GCPAPIs)-[HAS_CONFIG]->(GCPAPIConfigs)
    ```

### GCP APIGATEWAY GATEWAYS

Representation of [GCP APIGateway Gateways](https://cloud.google.com/api-gateway/docs/reference/rest/v1/projects.locations.gateways)

| Field                     | Description                                                          |
|---------------------------|----------------------------------------------------------------------|
| name                      | Resource name of the Gateway.                                        |
| createTime                | Created time.                                                        |
| updateTime                | Updated time.                                                        |
| displayName               | Display name.                                                        |
| apiConfig                 | Resource name of the API Config for this Gateway.                    |
| state                     | The current state of the Gateway.                                    |
| defaultHostname           | The default API Gateway host name .                                  |

#### Relationships

GCP APIGateway gateways are defined in GCP APIGateways API Configs

    ```
    (GCPAPIConfigs)-[HAS_GATEWAY]->(GCPAPIGateway)
>>>>>>> e634413e
    ```<|MERGE_RESOLUTION|>--- conflicted
+++ resolved
@@ -36,7 +36,6 @@
   - [Relationships](#relationships-14)
 - [IpRange](#iprange)
   - [Relationships](#relationships-15)
-<<<<<<< HEAD
 - [GCP Key Management](#gcp-key-management)
   - [GCP KMS Locations](#gcp-kms-locations)
     - [Relationships](#relationships-16)
@@ -56,30 +55,28 @@
   - [GCP Cloudrun Routes](#gcp-cloudrun-routes)
     - [Relationships](#relationships-23)
   - [GCP Cloudrun Services](#gcp-cloudrun-services)
-=======
 - [GCP IAM](#gcp-iam)
   - [GCP IAM Roles](#gcp-iam-roles)
-    - [Relationships](#relationships-16)
+    - [Relationships](#relationships-24)
   - [GCP IAM Service Accounts](#gcp-iam-service-accounts)
     - [Relationships](#relationships-17)
   - [GCP IAM Service Account Keys](#gcp-iam-service-account-keys)
-    - [Relationships](#relationships-18)
+    - [Relationships](#relationships-25)
   - [GCP Users](#gcp-users)
-    - [Relationships](#relationships-19)
+    - [Relationships](#relationships-26)
   - [GCP Groups](#gcp-groups)
     - [Representation](#representation)
   - [GCP Domins](#gcp-domins)
-    - [Relationships](#relationships-20)
+    - [Relationships](#relationships-27)
 - [GCP API Gateway](#gcp-api-gateway)
   - [GCP API Gateway Locations](#gcp-api-gateway-locations)
-    - [Relationships](#relationships-21)
+    - [Relationships](#relationships-28)
   - [GCP APIGATEWAY APIs](#gcp-apigateway-apis)
-    - [Relationships](#relationships-22)
+    - [Relationships](#relationships-29)
   - [GCP APIGATEWAY CONFIGS](#gcp-apigateway-configs)
-    - [Relationships](#relationships-23)
+    - [Relationships](#relationships-30)
   - [GCP APIGATEWAY GATEWAYS](#gcp-apigateway-gateways)
->>>>>>> e634413e
-    - [Relationships](#relationships-24)
+    - [Relationships](#relationships-32)
 
 <!-- END doctoc generated TOC please keep comment here to allow auto update -->
 
@@ -715,10 +712,7 @@
 | lastupdated | Timestamp of the last time the node was updated                          |
 | id          | CIDR notation for the IP range. E.g. "0.0.0.0/0" for the whole internet. |
 
-<<<<<<< HEAD
-=======
-
->>>>>>> e634413e
+
 ### Relationships
 
 - GCP Firewall rules are defined on IpRange objects.
@@ -728,7 +722,6 @@
 	```
 
 
-<<<<<<< HEAD
 ## GCP Key Management
 
 ### GCP KMS Locations
@@ -929,7 +922,7 @@
 
     ```
     (GCPProjects)-[RESOURCE]->(GCPCloudRunServices)
-=======
+
 ## GCP IAM
 
 ### GCP IAM Roles
@@ -1149,5 +1142,4 @@
 
     ```
     (GCPAPIConfigs)-[HAS_GATEWAY]->(GCPAPIGateway)
->>>>>>> e634413e
     ```