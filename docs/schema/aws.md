--- conflicted
+++ resolved
@@ -129,11 +129,8 @@
   - [Relationships](#relationships-59)
 - [EC2Image](#ec2image)
   - [Relationships](#relationships-60)
-<<<<<<< HEAD
 - [EC2ReservedInstance](#ec2reservedinstance)
   - [Relationships](#relationships-61)
-=======
->>>>>>> 4da310f4
 
 <!-- END doctoc generated TOC please keep comment here to allow auto update -->
 
@@ -2262,7 +2259,6 @@
 
         ```
         (AWSAccount)-[RESOURCE]->(EC2Image)
-<<<<<<< HEAD
         ```
 
 ## EC2ReservedInstance
@@ -2296,6 +2292,4 @@
 
         ```
         (AWSAccount)-[RESOURCE]->(EC2ReservedInstance)
-=======
->>>>>>> 4da310f4
         ```