--- conflicted
+++ resolved
@@ -149,8 +149,6 @@
   - [Relationships](#relationships-69)
 - [AWSConfigRule](#awsconfigrule)
   - [Relationships](#relationships-70)
-<<<<<<< HEAD
-=======
 - [LaunchConfiguration](#launchconfiguration)
   - [Relationships](#relationships-71)
 - [LaunchTemplate](#launchtemplate)
@@ -159,7 +157,6 @@
   - [Relationships](#relationships-73)
 - [ElasticIPAddress](#elasticipaddress)
   - [Relationships](#relationships-74)
->>>>>>> 14299d27
 
 <!-- END doctoc generated TOC please keep comment here to allow auto update -->
 
@@ -2454,10 +2451,7 @@
 
         ```
         (AWSAccount)-[RESOURCE]->(SecretsManagerSecret)
-<<<<<<< HEAD
-=======
-        ```
->>>>>>> 14299d27
+        ```
 
 ## EBSVolume
 
@@ -2504,14 +2498,11 @@
         (EBSVolume)-[ATTACHED_TO]->(EC2Instance)
         ```
 
-<<<<<<< HEAD
-=======
 - `AWSTag`
         ```
         (EBSVolume)-[TAGGED]->(AWSTag)
         ```
 
->>>>>>> 14299d27
 ## EBSSnapshot
 
 Representation of an AWS [EBS Snapshot](https://docs.aws.amazon.com/AWSEC2/latest/UserGuide/EBSSnapshots.html).
@@ -2607,10 +2598,7 @@
 
         ```
         (AWSAccount)-[RESOURCE]->(SecurityHub)
-<<<<<<< HEAD
-=======
-        ```
->>>>>>> 14299d27
+        ```
 
 ## AWSConfigurationRecorder
 
@@ -2692,8 +2680,6 @@
 
         ```
         (AWSAccount)-[RESOURCE]->(AWSConfigRule)
-<<<<<<< HEAD
-=======
         ```
 
 ## LaunchConfiguration
@@ -2838,5 +2824,4 @@
 
         ```
         (NetworkInterface)-[ELASTIC_IP_ADDRESS]->(ElasticIPAddress)
->>>>>>> 14299d27
         ```