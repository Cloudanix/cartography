--- conflicted
+++ resolved
@@ -121,7 +121,6 @@
   - [Relationships](#relationships-55)
 - [APIGatewayStage](#apigatewaystage)
   - [Relationships](#relationships-56)
-<<<<<<< HEAD
 - [APIGatewayClientCertificate](#apigatewayclientcertificate)
   - [Relationships](#relationships-57)
 - [APIGatewayResource](#apigatewayresource)
@@ -130,12 +129,8 @@
   - [Relationships](#relationships-59)
 - [EC2Image](#ec2image)
   - [Relationships](#relationships-60)
-=======
-- [EC2Image](#ec2image)
-  - [Relationships](#relationships-57)
 - [EC2ReservedInstance](#ec2reservedinstance)
-  - [Relationships](#relationships-58)
->>>>>>> a4ca61ea
+  - [Relationships](#relationships-61)
 
 <!-- END doctoc generated TOC please keep comment here to allow auto update -->
 
@@ -165,7 +160,6 @@
                               EC2Image,
                               EC2Instance,
                               EC2Reservation,
-                              EC2ReservedInstance,
                               EC2SecurityGroup,
                               ESDomain,
                               LoadBalancer,
@@ -2258,8 +2252,6 @@
 
         ```
         (AWSAccount)-[RESOURCE]->(EC2Image)
-<<<<<<< HEAD
-=======
         ```
 
 ## EC2ReservedInstance
@@ -2293,5 +2285,4 @@
 
         ```
         (AWSAccount)-[RESOURCE]->(EC2ReservedInstance)
->>>>>>> a4ca61ea
         ```