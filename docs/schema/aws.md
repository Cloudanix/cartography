--- conflicted
+++ resolved
@@ -149,8 +149,6 @@
   - [Relationships](#relationships-69)
 - [AWSConfigRule](#awsconfigrule)
   - [Relationships](#relationships-70)
-<<<<<<< HEAD
-=======
 - [LaunchConfiguration](#launchconfiguration)
   - [Relationships](#relationships-71)
 - [LaunchTemplate](#launchtemplate)
@@ -159,7 +157,6 @@
   - [Relationships](#relationships-73)
 - [ElasticIPAddress](#elasticipaddress)
   - [Relationships](#relationships-74)
->>>>>>> 7491b7d4
 
 <!-- END doctoc generated TOC please keep comment here to allow auto update -->
 
@@ -2454,10 +2451,7 @@
 
         ```
         (AWSAccount)-[RESOURCE]->(SecretsManagerSecret)
-<<<<<<< HEAD
-=======
-        ```
->>>>>>> 7491b7d4
+        ```
 
 ## EBSVolume
 
@@ -2504,14 +2498,11 @@
         (EBSVolume)-[ATTACHED_TO]->(EC2Instance)
         ```
 
-<<<<<<< HEAD
-=======
 - `AWSTag`
         ```
         (EBSVolume)-[TAGGED]->(AWSTag)
         ```
 
->>>>>>> 7491b7d4
 ## EBSSnapshot
 
 Representation of an AWS [EBS Snapshot](https://docs.aws.amazon.com/AWSEC2/latest/UserGuide/EBSSnapshots.html).
@@ -2607,10 +2598,7 @@
 
         ```
         (AWSAccount)-[RESOURCE]->(SecurityHub)
-<<<<<<< HEAD
-=======
-        ```
->>>>>>> 7491b7d4
+        ```
 
 ## AWSConfigurationRecorder
 
@@ -2692,8 +2680,6 @@
 
         ```
         (AWSAccount)-[RESOURCE]->(AWSConfigRule)
-<<<<<<< HEAD
-=======
         ```
 
 ## LaunchConfiguration
@@ -2838,5 +2824,4 @@
 
         ```
         (NetworkInterface)-[ELASTIC_IP_ADDRESS]->(ElasticIPAddress)
->>>>>>> 7491b7d4
         ```