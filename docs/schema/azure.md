--- conflicted
+++ resolved
@@ -132,37 +132,34 @@
   - [Relationships](#relationships-62)
 - [AzureDomain](#azuredomain)
   - [Relationships](#relationships-63)
-<<<<<<< HEAD
 - [AzureRole](#azurerole)
   - [Relationships](#relationships-64)
-=======
 - [AzureKeyVault](#azurekeyvault)
-  - [Relationships](#relationships-64)
+  - [Relationships](#relationships-65)
 - [AzureVirtualMachineExtension](#azurevirtualmachineextension)
-  - [Relationships](#relationships-65)
+  - [Relationships](#relationships-66)
 - [AzureVirtualMachineAvailableSize](#azurevirtualmachineavailablesize)
-  - [Relationships](#relationships-66)
+  - [Relationships](#relationships-67)
 - [AzureVirtualMachineScaleSet](#azurevirtualmachinescaleset)
-  - [Relationships](#relationships-67)
+  - [Relationships](#relationships-68)
 - [AzureVirtualMachineScaleSetExtension](#azurevirtualmachinescalesetextension)
-  - [Relationships](#relationships-68)
+  - [Relationships](#relationships-69)
 - [AzureCluster](#azurecluster)
-  - [Relationships](#relationships-69)
+  - [Relationships](#relationships-70)
 - [AzureContainerRegistry](#azurecontainerregistry)
-  - [Relationships](#relationships-70)
+  - [Relationships](#relationships-71)
 - [AzureContainerRegistryReplication](#azurecontainerregistryreplication)
-  - [Relationships](#relationships-71)
+  - [Relationships](#relationships-72)
 - [AzureContainerRegistryRun](#azurecontainerregistryrun)
-  - [Relationships](#relationships-72)
+  - [Relationships](#relationships-73)
 - [AzureContainerRegistryTask](#azurecontainerregistrytask)
-  - [Relationships](#relationships-73)
+  - [Relationships](#relationships-74)
 - [AzureContainerRegistryWebhook](#azurecontainerregistrywebhook)
-  - [Relationships](#relationships-74)
+  - [Relationships](#relationships-75)
 - [AzureContainerGroup](#azurecontainergroup)
-  - [Relationships](#relationships-75)
+  - [Relationships](#relationships-76)
 - [AzureContainer](#azurecontainer)
-  - [Relationships](#relationships-76)
->>>>>>> 2842bc30
+  - [Relationships](#relationships-77)
 
 <!-- END doctoc generated TOC please keep comment here to allow auto update -->
 
@@ -1859,21 +1856,13 @@
         (AzureTenant)-[RESOURCE]->(AzureDomain)
         ```
 
-<<<<<<< HEAD
 ## AzureRole
 
 Representation of an [AzureRole](https://docs.microsoft.com/en-us/azure/role-based-access-control/role-assignments-list-cli)
-=======
-## AzureKeyVault
-
-Representation of an [AzureKeyVault](https://docs.microsoft.com/en-us/rest/api/keyvault/vaults/list-by-subscription#vault).
->>>>>>> 2842bc30
-
-| Field | Description |
-|-------|-------------|
-|firstseen| Timestamp of when a sync job discovered this node|
-|lastupdated| Timestamp of the last time the node was updated|
-<<<<<<< HEAD
+| Field | Description |
+|-------|-------------|
+|firstseen| Timestamp of when a sync job discovered this node|
+|lastupdated| Timestamp of the last time the node was updated|
 |**id**| The unique resource identifier of the Azure role resource.|
 |name | The name of role|
 |type | The type of role|
@@ -1886,7 +1875,15 @@
 
         ```
         (AzureTenantResource)-[ASSUME_ROLE]->(AzureRole)
-=======
+        ```
+        
+## AzureKeyVault
+
+Representation of an [AzureKeyVault](https://docs.microsoft.com/en-us/rest/api/keyvault/vaults/list-by-subscription#vault).
+| Field | Description |
+|-------|-------------|
+|firstseen| Timestamp of when a sync job discovered this node|
+|lastupdated| Timestamp of the last time the node was updated|
 |**id**| The Azure Key Vault ID number|
 |type | The type of the resource|
 |location | The location where Key Vault is created|
@@ -2151,5 +2148,4 @@
 
         ```
         (AzureContainerGroup)-[CONTAIN]->(AzureContainer)
->>>>>>> 2842bc30
         ```